--- conflicted
+++ resolved
@@ -24,12 +24,9 @@
 #[cfg(feature = "sgx")]
 pub use sgx::*;
 
-<<<<<<< HEAD
-=======
 /// File name of the sealed Ed25519 seed file.
 pub const SEALED_SIGNER_SEED_FILE: &str = "ed25519_key_sealed.bin";
 
->>>>>>> 3ec472ba
 pub trait Ed25519Sealing {
 	fn unseal_pubkey(&self) -> Result<ed25519::Public>;
 
@@ -47,39 +44,24 @@
 	type Pubkey = ed25519::Public;
 
 	fn pubkey(&self) -> Result<Self::Pubkey> {
-<<<<<<< HEAD
-		Ok(self.clone().into())
-=======
 		Ok((*self).into())
->>>>>>> 3ec472ba
 	}
 }
 
 #[cfg(feature = "sgx")]
 pub mod sgx {
-<<<<<<< HEAD
-=======
 	use super::SEALED_SIGNER_SEED_FILE;
->>>>>>> 3ec472ba
 	use crate::{
 		error::{Error, Result},
 		key_repository::KeyRepository,
 		Ed25519Sealing,
 	};
 	use codec::Encode;
-<<<<<<< HEAD
-	use itp_settings::files::SEALED_SIGNER_SEED_FILE;
-=======
->>>>>>> 3ec472ba
 	use itp_sgx_io::{seal, unseal, SealedIO};
 	use log::*;
 	use sgx_rand::{Rng, StdRng};
 	use sp_core::{crypto::Pair, ed25519};
-<<<<<<< HEAD
-	use std::{path::PathBuf, sgxfs::SgxFile};
-=======
 	use std::path::PathBuf;
->>>>>>> 3ec472ba
 
 	/// Gets a repository for an Ed25519 keypair and initializes
 	/// a fresh key pair if it doesn't exist at `path`.
@@ -117,11 +99,7 @@
 		}
 
 		fn exists(&self) -> bool {
-<<<<<<< HEAD
-			SgxFile::open(self.path()).is_ok()
-=======
 			self.path().exists()
->>>>>>> 3ec472ba
 		}
 
 		fn create_sealed_if_absent(&self) -> Result<()> {
@@ -147,16 +125,6 @@
 
 		fn unseal(&self) -> Result<Self::Unsealed> {
 			let raw = unseal(self.path())?;
-<<<<<<< HEAD
-
-			ed25519::Pair::from_seed_slice(&raw)
-				.map_err(|e| Error::Other(format!("{:?}", e).into()))
-		}
-
-		fn seal(&self, unsealed: &Self::Unsealed) -> Result<()> {
-			Ok(unsealed.seed().using_encoded(|bytes| seal(bytes, self.path()))?)
-		}
-=======
 
 			ed25519::Pair::from_seed_slice(&raw)
 				.map_err(|e| Error::Other(format!("{:?}", e).into()))
@@ -208,6 +176,5 @@
 		let pair_different = seal.unseal_pair().unwrap();
 
 		assert_ne!(pair_different.pubkey().unwrap(), pair.pubkey().unwrap());
->>>>>>> 3ec472ba
 	}
 }