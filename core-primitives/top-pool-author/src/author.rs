/*
	Copyright 2021 Integritee AG and Supercomputing Systems AG

	Licensed under the Apache License, Version 2.0 (the "License");
	you may not use this file except in compliance with the License.
	You may obtain a copy of the License at

		http://www.apache.org/licenses/LICENSE-2.0

	Unless required by applicable law or agreed to in writing, software
	distributed under the License is distributed on an "AS IS" BASIS,
	WITHOUT WARRANTIES OR CONDITIONS OF ANY KIND, either express or implied.
	See the License for the specific language governing permissions and
	limitations under the License.

*/

#[cfg(all(not(feature = "std"), feature = "sgx"))]
use crate::sgx_reexport_prelude::*;
use core::fmt::Debug;

use crate::{
	client_error::Error as ClientError,
	error::{Error as StateRpcError, Result},
	top_filter::Filter,
	traits::{AuthorApi, OnBlockImported},
};
use codec::{Decode, Encode};
use itp_enclave_metrics::EnclaveMetric;
use itp_ocall_api::EnclaveMetricsOCallApi;
use itp_sgx_crypto::{key_repository::AccessKey, ShieldingCryptoDecrypt};
use itp_stf_primitives::{
	traits::{PoolTransactionValidation, TrustedCallVerification},
	types::{AccountId, TrustedOperation as StfTrustedOperation, TrustedOperationOrHash},
};
use itp_stf_state_handler::query_shard_state::QueryShardState;
use itp_top_pool::{
	error::{Error as PoolError, IntoPoolError},
	primitives::{
		BlockHash, InPoolOperation, PoolFuture, PoolStatus, TrustedOperationPool,
		TrustedOperationSource, TxHash,
	},
};
use itp_types::{BlockHash as SidechainBlockHash, ShardIdentifier};
use jsonrpc_core::{
	futures::future::{ready, TryFutureExt},
	Error as RpcError,
};
use log::*;
use sp_runtime::generic;
use std::{boxed::Box, sync::Arc, vec::Vec};

/// Define type of TOP filter that is used in the Author
#[cfg(feature = "sidechain")]
<<<<<<< HEAD
pub type AuthorTopFilter = crate::top_filter::CallsOnlyFilter;

// This is different from upstream, direct calls are ok in the OLI case, as they
//  come from a centralized instance.
#[cfg(feature = "offchain-worker")]
pub type AuthorTopFilter = crate::top_filter::CallsOnlyFilter;
=======
pub type AuthorTopFilter<TCS, G> = crate::top_filter::CallsOnlyFilter<TCS, G>;
#[cfg(feature = "offchain-worker")]
pub type AuthorTopFilter<TCS, G> = crate::top_filter::IndirectCallsOnlyFilter<TCS, G>;
>>>>>>> 1554e29f
#[cfg(feature = "teeracle")] // Teeracle currently does not process any trusted operations
pub type AuthorTopFilter<TCS, G> = crate::top_filter::DenyAllFilter<TCS, G>;

#[cfg(not(any(feature = "sidechain", feature = "offchain-worker", feature = "teeracle")))]
pub type AuthorTopFilter<TCS, G> = crate::top_filter::CallsOnlyFilter<TCS, G>;

/// Currently we treat all RPC operations as externals.
///
/// Possibly in the future we could allow opt-in for special treatment
/// of such operations, so that the block authors can inject
/// some unique operations via RPC and have them included in the pool.
const TX_SOURCE: TrustedOperationSource = TrustedOperationSource::External;

/// Authoring API for RPC calls
///
///
pub struct Author<TopPool, TopFilter, StateFacade, ShieldingKeyRepository, OCallApi, TCS, G>
where
	TopPool: TrustedOperationPool<StfTrustedOperation<TCS, G>> + Sync + Send + 'static,
	TopFilter: Filter<Value = StfTrustedOperation<TCS, G>>,
	StateFacade: QueryShardState,
	ShieldingKeyRepository: AccessKey,
	<ShieldingKeyRepository as AccessKey>::KeyType: ShieldingCryptoDecrypt,
	TCS: PartialEq + Encode + Clone + Debug + Send + Sync,
	G: PartialEq + Encode + Clone + PoolTransactionValidation + Debug + Send + Sync,
{
	top_pool: Arc<TopPool>,
	top_filter: TopFilter,
	state_facade: Arc<StateFacade>,
	shielding_key_repo: Arc<ShieldingKeyRepository>,
	ocall_api: Arc<OCallApi>,
}

impl<TopPool, TopFilter, StateFacade, ShieldingKeyRepository, OCallApi, TCS, G>
	Author<TopPool, TopFilter, StateFacade, ShieldingKeyRepository, OCallApi, TCS, G>
where
	TopPool: TrustedOperationPool<StfTrustedOperation<TCS, G>> + Sync + Send + 'static,
	TopFilter: Filter<Value = StfTrustedOperation<TCS, G>>,
	StateFacade: QueryShardState,
	ShieldingKeyRepository: AccessKey,
	<ShieldingKeyRepository as AccessKey>::KeyType: ShieldingCryptoDecrypt,
	OCallApi: EnclaveMetricsOCallApi + Send + Sync + 'static,
	TCS: PartialEq + Encode + Clone + Debug + Send + Sync,
	G: PartialEq + Encode + Clone + PoolTransactionValidation + Debug + Send + Sync,
{
	/// Create new instance of Authoring API.
	pub fn new(
		top_pool: Arc<TopPool>,
		top_filter: TopFilter,
		state_facade: Arc<StateFacade>,
		encryption_key: Arc<ShieldingKeyRepository>,
		ocall_api: Arc<OCallApi>,
	) -> Self {
		Author { top_pool, top_filter, state_facade, shielding_key_repo: encryption_key, ocall_api }
	}
}

enum TopSubmissionMode {
	Submit,
	SubmitWatch,
}

impl<TopPool, TopFilter, StateFacade, ShieldingKeyRepository, OCallApi, TCS, G>
	Author<TopPool, TopFilter, StateFacade, ShieldingKeyRepository, OCallApi, TCS, G>
where
	TopPool: TrustedOperationPool<StfTrustedOperation<TCS, G>> + Sync + Send + 'static,
	TopFilter: Filter<Value = StfTrustedOperation<TCS, G>>,
	StateFacade: QueryShardState,
	ShieldingKeyRepository: AccessKey,
	<ShieldingKeyRepository as AccessKey>::KeyType: ShieldingCryptoDecrypt,
	OCallApi: EnclaveMetricsOCallApi + Send + Sync + 'static,
	TCS: PartialEq
		+ Encode
		+ Decode
		+ Clone
		+ Debug
		+ Send
		+ Sync
		+ TrustedCallVerification
		+ 'static,
	G: PartialEq
		+ Encode
		+ Decode
		+ Clone
		+ PoolTransactionValidation
		+ Debug
		+ Send
		+ Sync
		+ 'static,
{
	fn process_top(
		&self,
		ext: Vec<u8>,
		shard: ShardIdentifier,
		submission_mode: TopSubmissionMode,
	) -> PoolFuture<TxHash, RpcError> {
		// check if shard exists
		match self.state_facade.shard_exists(&shard) {
			Err(_) => return Box::pin(ready(Err(ClientError::InvalidShard.into()))),
			Ok(shard_exists) =>
				if !shard_exists {
					return Box::pin(ready(Err(ClientError::InvalidShard.into())))
				},
		};

		// decrypt call
		let shielding_key = match self.shielding_key_repo.retrieve_key() {
			Ok(k) => k,
			Err(_) => return Box::pin(ready(Err(ClientError::BadFormatDecipher.into()))),
		};
		let request_vec = match shielding_key.decrypt(ext.as_slice()) {
			Ok(req) => req,
			Err(_) => return Box::pin(ready(Err(ClientError::BadFormatDecipher.into()))),
		};
		// decode call
		let trusted_operation =
			match StfTrustedOperation::<TCS, G>::decode(&mut request_vec.as_slice()) {
				Ok(op) => op,
				Err(_) => return Box::pin(ready(Err(ClientError::BadFormat.into()))),
			};

		trace!("decrypted indirect invocation: {:?}", trusted_operation);

		// apply top filter - return error if this specific type of trusted operation
		// is not allowed by the filter
		if !self.top_filter.filter(&trusted_operation) {
			warn!("unsupported operation");
			return Box::pin(ready(Err(ClientError::UnsupportedOperation.into())))
		}

		//let best_block_hash = self.client.info().best_hash;
		// dummy block hash
		let best_block_hash = Default::default();

		// Update metric
		if let Err(e) = self.ocall_api.update_metric(EnclaveMetric::TopPoolSizeIncrement) {
			warn!("Failed to update metric for top pool size: {:?}", e);
		}

		if let Some(trusted_call_signed) = trusted_operation.to_call() {
			debug!(
				"Submitting trusted call to TOP pool: {:?}, TOP hash: {:?}",
				trusted_call_signed,
				self.hash_of(&trusted_operation)
			);
		} else if let StfTrustedOperation::<TCS, G>::get(ref getter) = trusted_operation {
			debug!(
				"Submitting trusted or public getter to TOP pool: {:?}, TOP hash: {:?}",
				getter,
				self.hash_of(&trusted_operation)
			);
		}

		match submission_mode {
			TopSubmissionMode::Submit => Box::pin(
				self.top_pool
					.submit_one(
						&generic::BlockId::hash(best_block_hash),
						TX_SOURCE,
						trusted_operation,
						shard,
					)
					.map_err(map_top_error::<TopPool, TCS, G>),
			),

			TopSubmissionMode::SubmitWatch => Box::pin(
				self.top_pool
					.submit_and_watch(
						&generic::BlockId::hash(best_block_hash),
						TX_SOURCE,
						trusted_operation,
						shard,
					)
					.map_err(map_top_error::<TopPool, TCS, G>),
			),
		}
	}

	fn remove_top(
		&self,
		bytes_or_hash: TrustedOperationOrHash<TCS, G>,
		shard: ShardIdentifier,
		inblock: bool,
	) -> Result<TxHash> {
		let hash = match bytes_or_hash {
			TrustedOperationOrHash::Hash(h) => Ok(h),
			TrustedOperationOrHash::OperationEncoded(bytes) => {
				match Decode::decode(&mut bytes.as_slice()) {
					Ok(op) => Ok(self.top_pool.hash_of(&op)),
					Err(e) => {
						error!("Failed to decode trusted operation: {:?}, operation will not be removed from pool", e);
						Err(StateRpcError::CodecError(e))
					},
				}
			},
			TrustedOperationOrHash::Operation(op) => Ok(self.top_pool.hash_of(&op)),
		}?;

		debug!("removing {:?} from top pool", hash);

		// Update metric
		if let Err(e) = self.ocall_api.update_metric(EnclaveMetric::TopPoolSizeDecrement) {
			warn!("Failed to update metric for top pool size: {:?}", e);
		}

		let removed_op_hash = self
			.top_pool
			.remove_invalid(&[hash], shard, inblock)
			// Only remove a single element, so first should return Ok().
			.first()
			.map(|o| o.hash())
			.ok_or(PoolError::InvalidTrustedOperation)?;

		Ok(removed_op_hash)
	}
}

fn map_top_error<P: TrustedOperationPool<StfTrustedOperation<TCS, G>>, TCS, G>(
	error: P::Error,
) -> RpcError
where
	TCS: PartialEq + Encode + Debug,
	G: PartialEq + Encode + Debug,
{
	StateRpcError::PoolError(
		error
			.into_pool_error()
			.map(Into::into)
			.unwrap_or_else(|_error| PoolError::Verification),
	)
	.into()
}

impl<TopPool, TopFilter, StateFacade, ShieldingKeyRepository, OCallApi, TCS, G>
	AuthorApi<TxHash, BlockHash, TCS, G>
	for Author<TopPool, TopFilter, StateFacade, ShieldingKeyRepository, OCallApi, TCS, G>
where
	TopPool: TrustedOperationPool<StfTrustedOperation<TCS, G>> + Sync + Send + 'static,
	TopFilter: Filter<Value = StfTrustedOperation<TCS, G>>,
	StateFacade: QueryShardState,
	ShieldingKeyRepository: AccessKey,
	<ShieldingKeyRepository as AccessKey>::KeyType: ShieldingCryptoDecrypt,
	OCallApi: EnclaveMetricsOCallApi + Send + Sync + 'static,
	G: PartialEq
		+ Encode
		+ Decode
		+ Clone
		+ PoolTransactionValidation
		+ Debug
		+ Send
		+ Sync
		+ 'static,
	TCS: PartialEq
		+ Encode
		+ Decode
		+ Clone
		+ Debug
		+ Send
		+ Sync
		+ TrustedCallVerification
		+ 'static,
{
	fn submit_top(&self, ext: Vec<u8>, shard: ShardIdentifier) -> PoolFuture<TxHash, RpcError> {
		self.process_top(ext, shard, TopSubmissionMode::Submit)
	}

	/// Get hash of TrustedOperation
	fn hash_of(&self, xt: &StfTrustedOperation<TCS, G>) -> TxHash {
		self.top_pool.hash_of(xt)
	}

	fn pending_tops(&self, shard: ShardIdentifier) -> Result<Vec<Vec<u8>>> {
		Ok(self.top_pool.ready(shard).map(|top| top.data().encode()).collect())
	}

	fn get_pending_getters(&self, shard: ShardIdentifier) -> Vec<StfTrustedOperation<TCS, G>> {
		self.top_pool
			.ready(shard)
			.map(|o| o.data().clone())
			.into_iter()
			.filter(|o| matches!(o, StfTrustedOperation::<TCS, G>::get(_)))
			.collect()
	}

	fn get_pending_trusted_calls(
		&self,
		shard: ShardIdentifier,
	) -> Vec<StfTrustedOperation<TCS, G>> {
		self.top_pool
			.ready(shard)
			.map(|o| o.data().clone())
			.into_iter()
			.filter(|o| {
				matches!(o, StfTrustedOperation::<TCS, G>::direct_call(_))
					|| matches!(o, StfTrustedOperation::<TCS, G>::indirect_call(_))
			})
			.collect()
	}

	fn get_status(&self, shard: ShardIdentifier) -> PoolStatus {
		self.top_pool.status(shard)
	}

	fn get_pending_trusted_calls_for(
		&self,
		shard: ShardIdentifier,
		account: &AccountId,
	) -> Vec<StfTrustedOperation<TCS, G>> {
		self.get_pending_trusted_calls(shard)
			.into_iter()
			.filter(|o| o.signed_caller_account() == Some(account))
			.collect()
	}

	fn get_shards(&self) -> Vec<ShardIdentifier> {
		self.top_pool.shards()
	}

	fn list_handled_shards(&self) -> Vec<ShardIdentifier> {
		self.state_facade.list_shards().unwrap_or_default()
	}

	fn remove_calls_from_pool(
		&self,
		shard: ShardIdentifier,
		executed_calls: Vec<(TrustedOperationOrHash<TCS, G>, bool)>,
	) -> Vec<TrustedOperationOrHash<TCS, G>> {
		let mut failed_to_remove = Vec::new();
		for (executed_call, inblock) in executed_calls {
			if let Err(e) = self.remove_top(executed_call.clone(), shard, inblock) {
				// We don't want to return here before all calls have been iterated through,
				// hence log message and collect failed calls in vec.
				debug!("Error removing trusted call from top pool: {:?}", e);
				failed_to_remove.push(executed_call);
			}
		}
		failed_to_remove
	}

	fn watch_top(&self, ext: Vec<u8>, shard: ShardIdentifier) -> PoolFuture<TxHash, RpcError> {
		self.process_top(ext, shard, TopSubmissionMode::SubmitWatch)
	}
}

impl<TopPool, TopFilter, StateFacade, ShieldingKeyRepository, OCallApi, TCS, G> OnBlockImported
	for Author<TopPool, TopFilter, StateFacade, ShieldingKeyRepository, OCallApi, TCS, G>
where
	TopPool: TrustedOperationPool<StfTrustedOperation<TCS, G>> + Sync + Send + 'static,
	TopFilter: Filter<Value = StfTrustedOperation<TCS, G>>,
	StateFacade: QueryShardState,
	ShieldingKeyRepository: AccessKey,
	<ShieldingKeyRepository as AccessKey>::KeyType: ShieldingCryptoDecrypt,
	OCallApi: EnclaveMetricsOCallApi + Send + Sync + 'static,
	G: PartialEq + Encode + Clone + PoolTransactionValidation + Debug + Send + Sync,
	TCS: PartialEq + Encode + Clone + Debug + Send + Sync,
{
	type Hash = TxHash;

	fn on_block_imported(&self, hashes: &[Self::Hash], block_hash: SidechainBlockHash) {
		self.top_pool.on_block_imported(hashes, block_hash)
	}
}<|MERGE_RESOLUTION|>--- conflicted
+++ resolved
@@ -52,18 +52,11 @@
 
 /// Define type of TOP filter that is used in the Author
 #[cfg(feature = "sidechain")]
-<<<<<<< HEAD
-pub type AuthorTopFilter = crate::top_filter::CallsOnlyFilter;
-
+pub type AuthorTopFilter<TCS, G> = crate::top_filter::CallsOnlyFilter<TCS, G>;
 // This is different from upstream, direct calls are ok in the OLI case, as they
 //  come from a centralized instance.
 #[cfg(feature = "offchain-worker")]
-pub type AuthorTopFilter = crate::top_filter::CallsOnlyFilter;
-=======
 pub type AuthorTopFilter<TCS, G> = crate::top_filter::CallsOnlyFilter<TCS, G>;
-#[cfg(feature = "offchain-worker")]
-pub type AuthorTopFilter<TCS, G> = crate::top_filter::IndirectCallsOnlyFilter<TCS, G>;
->>>>>>> 1554e29f
 #[cfg(feature = "teeracle")] // Teeracle currently does not process any trusted operations
 pub type AuthorTopFilter<TCS, G> = crate::top_filter::DenyAllFilter<TCS, G>;
 
