[package]
name = "itp-api-client-types"
version = "0.9.0"
authors = ["Integritee AG <hello@integritee.network>"]
edition = "2021"

[dependencies]

# scs
substrate-api-client = { default-features = false, git = "https://github.com/scs/substrate-api-client.git", branch = "polkadot-v0.9.39-tag-v0.7.0" }

# substrate
<<<<<<< HEAD
sp-core = { optional = true, git = "https://github.com/paritytech/substrate.git", branch = "polkadot-v0.9.39" }

=======
sp-core = { default-features = false, git = "https://github.com/paritytech/substrate.git", branch = "polkadot-v0.9.37" }
sp-runtime = { default-features = false, git = "https://github.com/paritytech/substrate.git", branch = "polkadot-v0.9.37" }
>>>>>>> 6ea67f85

[features]
default = ["std"]
std = [
    "substrate-api-client/std",
    "substrate-api-client/ws-client",
    "sp-core/std",
    "sp-runtime/std",
]<|MERGE_RESOLUTION|>--- conflicted
+++ resolved
@@ -10,13 +10,8 @@
 substrate-api-client = { default-features = false, git = "https://github.com/scs/substrate-api-client.git", branch = "polkadot-v0.9.39-tag-v0.7.0" }
 
 # substrate
-<<<<<<< HEAD
-sp-core = { optional = true, git = "https://github.com/paritytech/substrate.git", branch = "polkadot-v0.9.39" }
-
-=======
-sp-core = { default-features = false, git = "https://github.com/paritytech/substrate.git", branch = "polkadot-v0.9.37" }
-sp-runtime = { default-features = false, git = "https://github.com/paritytech/substrate.git", branch = "polkadot-v0.9.37" }
->>>>>>> 6ea67f85
+sp-core = { default-features = false, git = "https://github.com/paritytech/substrate.git", branch = "polkadot-v0.9.39" }
+sp-runtime = { default-features = false, git = "https://github.com/paritytech/substrate.git", branch = "polkadot-v0.9.39" }
 
 [features]
 default = ["std"]
