--- conflicted
+++ resolved
@@ -115,17 +115,11 @@
 	pub static SIDECHAIN_MODULE: u8 = 53u8;
 	pub static PROPOSED_SIDECHAIN_BLOCK: u8 = 0u8;
 	// bump this to be consistent with integritee-node runtime
-<<<<<<< HEAD
-	pub static RUNTIME_SPEC_VERSION: u32 = 7;
-	pub static RUNTIME_TRANSACTION_VERSION: u32 = 2;
-	pub static UNSHIELD: u8 = 6u8;
+	pub static RUNTIME_SPEC_VERSION: u32 = 24;
+	pub static RUNTIME_TRANSACTION_VERSION: u32 = 3;
 
 	pub static TEERACLE_MODULE: u8 = 52u8;
 	pub static UPDATE_EXCHANGE_RATE: u8 = 2u8;
 	// Send extrinsic to update market exchange rate on the parentchain once per day
 	pub static MARKET_DATA_UPDATE_INTERVAL: Duration = Duration::from_secs(86400);
-=======
-	pub static RUNTIME_SPEC_VERSION: u32 = 24;
-	pub static RUNTIME_TRANSACTION_VERSION: u32 = 3;
->>>>>>> 86bacf22
 }