--- conflicted
+++ resolved
@@ -14,13 +14,7 @@
 itp-sgx-runtime-primitives = { path = "../../core-primitives/sgx-runtime-primitives", default-features = false }
 sp-core = { default-features = false, features = ["full_crypto"], git = "https://github.com/paritytech/substrate.git", branch = "polkadot-v0.9.42" }
 sp-runtime = { default-features = false, git = "https://github.com/paritytech/substrate.git", branch = "polkadot-v0.9.42" }
-<<<<<<< HEAD
-
-# local
-itp-sgx-runtime-primitives = { default-features = false, path = "../sgx-runtime-primitives" }
-=======
 sp-std = { default-features = false, git = "https://github.com/paritytech/substrate.git", branch = "polkadot-v0.9.42" }
->>>>>>> c54fd175
 
 [features]
 default = ["std"]
