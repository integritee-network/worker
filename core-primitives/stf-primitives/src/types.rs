--- conflicted
+++ resolved
@@ -17,12 +17,6 @@
 extern crate alloc;
 use crate::traits::{PoolTransactionValidation, TrustedCallVerification};
 use alloc::boxed::Box;
-<<<<<<< HEAD
-use codec::{alloc::string::String, Compact};
-use sp_core::{crypto::AccountId32, ed25519, sr25519, Pair, H256};
-use sp_runtime::{traits::Verify, MultiSignature};
-
-=======
 use codec::{Compact, Decode, Encode};
 use core::fmt::Debug;
 use sp_core::{blake2_256, crypto::AccountId32, ed25519, sr25519, Pair, H256};
@@ -32,7 +26,6 @@
 	MultiSignature,
 };
 use sp_std::{vec, vec::Vec};
->>>>>>> 7a4e28fc
 pub type Signature = MultiSignature;
 pub type AuthorityId = <Signature as Verify>::Signer;
 pub type AccountId = AccountId32;
@@ -40,10 +33,12 @@
 pub type Hash = H256;
 pub type BalanceTransferFn = ([u8; 2], AccountId, Compact<u128>);
 pub type ShardIdentifier = H256;
+
+// Oli
+use alloc::string::String;
 pub type Timestamp = String;
 pub type OrdersString = String;
 pub type GridFeeMatrixFile = String;
-
 pub type ActorId = String;
 
 #[derive(Clone)]
