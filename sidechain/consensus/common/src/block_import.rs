--- conflicted
+++ resolved
@@ -116,14 +116,9 @@
 		let block_number = signed_sidechain_block.block().header().block_number();
 
 		debug!(
-<<<<<<< HEAD
-			"Attempting to import sidechain block (number: {}, parentchain hash: {:?})",
+			"Attempting to import sidechain block (number: {}, hash: {:?}, parentchain hash: {:?})",
 			block_number,
-=======
-			"Attempting to import sidechain block (number: {}, hash: {:?}, parentchain hash: {:?})",
-			signed_sidechain_block.block().header().block_number(),
 			signed_sidechain_block.block().hash(),
->>>>>>> 2ddb04cd
 			signed_sidechain_block.block().block_data().layer_one_head()
 		);
 
