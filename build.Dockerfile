--- conflicted
+++ resolved
@@ -52,12 +52,7 @@
 ENV WORKER_MODE=$WORKER_MODE_ARG
 
 WORKDIR /root/work/worker
-COPY . .
 
-<<<<<<< HEAD
-RUN make
-
-=======
 COPY --from=planner /root/work/worker/recipe-root.json recipe-root.json
 COPY --from=planner /root/work/worker/enclave-runtime/recipe-enclave.json enclave-runtime/recipe-enclave.json
 
@@ -74,7 +69,6 @@
 
 RUN make
 
->>>>>>> 59b9b709
 RUN cargo test --release
 
 
