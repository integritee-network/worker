--- conflicted
+++ resolved
@@ -54,11 +54,7 @@
 
 WORKDIR /root/work/worker
 
-<<<<<<< HEAD
-CMD cargo test --all --exclude test-sgx-build
-=======
-CMD cargo test --release
->>>>>>> affe2c98
+CMD cargo test --release --all --exclude test-sgx-build
 
 ### Base Runner Stage
 ##################################################
