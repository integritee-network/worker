//  Copyright (c) 2019 Alain Brenzikofer
//
//  Licensed under the Apache License, Version 2.0 (the "License");
//  you may not use this file except in compliance with the License.
//  You may obtain a copy of the License at
//
//       http://www.apache.org/licenses/LICENSE-2.0
//
//  Unless required by applicable law or agreed to in writing, software
//  distributed under the License is distributed on an "AS IS" BASIS,
//  WITHOUT WARRANTIES OR CONDITIONS OF ANY KIND, either express or implied.
//  See the License for the specific language governing permissions and
//  limitations under the License.

//! an RPC client to substraTEE using websockets
//!
//! examples
//! substratee_client 127.0.0.1:9944 transfer //Alice 5G9RtsTbiYJYQYMHbWfyPoeuuxNaCbC16tZ2JGrZ4gRKwz14 1000
//!
#![feature(rustc_private)]
#[macro_use]
extern crate clap;
extern crate env_logger;
extern crate log;

extern crate chrono;
use chrono::{DateTime, Utc};
use std::time::{Duration, UNIX_EPOCH};

use sc_keystore::Store;
use sp_application_crypto::{ed25519, sr25519};
use sp_keyring::AccountKeyring;
use std::path::PathBuf;

use base58::{FromBase58, ToBase58};

use clap::{Arg, ArgMatches};
use clap_nested::{Command, Commander};
use codec::{Decode, Encode};
use log::*;
use sp_core::{crypto::Ss58Codec, hashing::blake2_256, sr25519 as sr25519_core, Pair, H256};
use sp_runtime::{
    traits::{IdentifyAccount, Verify},
    MultiSignature,
};

use std::sync::mpsc::channel;
use std::thread;
use geojson::GeoJson;
use serde_json;
use std::fs;
use std::convert::TryFrom;
use substrate_api_client::{
    compose_extrinsic, events::EventsDecoder, extrinsic::xt_primitives::UncheckedExtrinsicV4,
    node_metadata::Metadata, utils::hexstr_to_vec, Api, XtStatus,
};
use my_node_runtime::{
    substratee_registry::{Enclave, Request},
    AccountId, Event, Hash, Signature, Moment, ONE_DAY, BalanceType, BalanceEntry, BlockNumber, Header
};
use encointer_ceremonies::{
    Attestation, AttestationIndexType, ClaimOfAttendance,
    CurrencyCeremony, MeetupIndexType, ParticipantIndexType, ProofOfAttendance, Reputation
};
use encointer_scheduler::{CeremonyIndexType, CeremonyPhaseType};
use encointer_currencies::{CurrencyIdentifier, CurrencyPropertiesType, Location, Degree};

use substratee_stf::{
<<<<<<< HEAD
    cli::get_identifiers, ShardIdentifier, TrustedCallSigned, TrustedGetterSigned,
    TrustedOperation, Getter
=======
    cli::get_identifiers, Getter, ShardIdentifier, TrustedCallSigned, TrustedOperation,
>>>>>>> 8d4c2b15
};
use substratee_worker_api::Api as WorkerApi;

type AccountPublic = <Signature as Verify>::Signer;
const KEYSTORE_PATH: &str = "my_keystore";
const PREFUNDING_AMOUNT: u128 = 1_000_000_000;
const VERSION: &str = env!("CARGO_PKG_VERSION");

fn main() {
    env_logger::init();

    let res = Commander::new()
        .options(|app| {
            app.arg(
                Arg::with_name("node-url")
                    .short("u")
                    .long("node-url")
                    .global(true)
                    .takes_value(true)
                    .value_name("STRING")
                    .default_value("ws://127.0.0.1")
                    .help("node url"),
            )
            .arg(
                Arg::with_name("node-port")
                    .short("p")
                    .long("node-port")
                    .global(true)
                    .takes_value(true)
                    .value_name("STRING")
                    .default_value("9944")
                    .help("node port"),
            )
            .arg(
                Arg::with_name("worker-url")
                    .short("U")
                    .long("worker-url")
                    .global(true)
                    .takes_value(true)
                    .value_name("STRING")
                    .default_value("ws://127.0.0.1")
                    .help("worker url"),
            )
            .arg(
                Arg::with_name("worker-port")
                    .short("P")
                    .long("worker-port")
                    .global(true)
                    .takes_value(true)
                    .value_name("STRING")
                    .default_value("2000")
                    .help("worker port"),
            )
            .name("encointer-client-teeproxy")
            .version(VERSION)
            .author("Supercomputing Systems AG <info@scs.ch>")
            .about("interact with encointer-node-teeproxy and workers")
            .after_help("stf subcommands depend on the stf crate this has been built against")
        })
        .args(|_args, matches| matches.value_of("environment").unwrap_or("dev"))
        .add_cmd(
            Command::new("new-account")
                .description("generates a new account for the substraTEE chain")
                .runner(|_args: &str, _matches: &ArgMatches<'_>| {
                    let store = Store::open(PathBuf::from(&KEYSTORE_PATH), None).unwrap();
                    let key: sr25519::AppPair = store.write().generate().unwrap();
                    drop(store);
                    println!("{}", key.public().to_ss58check());
                    Ok(())
                }),
        )
        .add_cmd(
            Command::new("list-accounts")
                .description("lists all accounts in keystore for the substraTEE chain")
                .runner(|_args: &str, _matches: &ArgMatches<'_>| {
                    let store = Store::open(PathBuf::from(&KEYSTORE_PATH), None).unwrap();
                    println!("sr25519 keys:");
                    for pubkey in store
                        .read()
                        .public_keys::<sr25519::AppPublic>()
                        .unwrap()
                        .into_iter()
                    {
                        println!("{}", pubkey.to_ss58check());
                    }
                    println!("ed25519 keys:");
                    for pubkey in store
                        .read()
                        .public_keys::<ed25519::AppPublic>()
                        .unwrap()
                        .into_iter()
                    {
                        println!("{}", pubkey.to_ss58check());
                    }
                    drop(store);
                    Ok(())
                }),
        )
        .add_cmd(
            Command::new("print-metadata")
                .description("query node metadata and print it as json to stdout")
                .runner(|_args: &str, matches: &ArgMatches<'_>| {
                    let meta = get_chain_api(matches).get_metadata();
                    println!("Metadata:\n {}", Metadata::pretty_format(&meta).unwrap());
                    Ok(())
                }),
        )
        .add_cmd(
            Command::new("faucet")
                .description("send some bootstrapping funds to an account")
                .options(|app| {
                    app.arg(
                        Arg::with_name("AccountId")
                            .takes_value(true)
                            .required(true)
                            .value_name("SS58")
                            .help("AccountId to be funded"),
                    )
                })
                .runner(|_args: &str, matches: &ArgMatches<'_>| {
                    let api = get_chain_api(matches);
                    let account = matches.value_of("AccountId").unwrap();
                    let accountid = get_accountid_from_str(account);
                    let _api = api.set_signer(AccountKeyring::Alice.pair());
                    let xt = _api.balance_transfer(accountid.clone(), PREFUNDING_AMOUNT);
                    info!(
                        "[+] Alice is generous and pre funds account {}\n",
                        accountid.to_ss58check()
                    );
                    let tx_hash = _api
                        .send_extrinsic(xt.hex_encode(), XtStatus::InBlock)
                        .unwrap();
                    info!(
                        "[+] Pre-Funding transaction got finalized. Hash: {:?}\n",
                        tx_hash
                    );
                    let result = _api.get_account_data(&accountid).unwrap();
                    println!(
                        "balance for {} is now {}",
                        accountid.to_ss58check(),
                        result.free
                    );
                    Ok(())
                }),
        )
        .add_cmd(
            Command::new("balance")
                .description("query on-chain balance for AccountId")
                .options(|app| {
                    app.arg(
                        Arg::with_name("AccountId")
                            .takes_value(true)
                            .required(true)
                            .value_name("SS58")
                            .help("AccountId in ss58check format"),
                    )
                })
                .runner(|_args: &str, matches: &ArgMatches<'_>| {
                    let api = get_chain_api(matches);
                    let account = matches.value_of("AccountId").unwrap();
                    let accountid = get_accountid_from_str(account);
                    let balance = if let Some(data) = api.get_account_data(&accountid) {
                        data.free
                    } else {
                        0
                    };
                    println!("balance for {} is {}", account, balance);
                    Ok(())
                }),
        )
        .add_cmd(
            Command::new("transfer")
                .description("transfer funds from one on-chain account to another")
                .options(|app| {
                    app.arg(
                        Arg::with_name("from")
                            .takes_value(true)
                            .required(true)
                            .value_name("SS58")
                            .help("sender's AccountId in ss58check format"),
                    )
                    .arg(
                        Arg::with_name("to")
                            .takes_value(true)
                            .required(true)
                            .value_name("SS58")
                            .help("recipient's AccountId in ss58check format"),
                    )
                    .arg(
                        Arg::with_name("amount")
                            .takes_value(true)
                            .required(true)
                            .value_name("U128")
                            .help("amount to be transferred"),
                    )
                })
                .runner(|_args: &str, matches: &ArgMatches<'_>| {
                    let api = get_chain_api(matches);
                    let arg_from = matches.value_of("from").unwrap();
                    let arg_to = matches.value_of("to").unwrap();
                    let amount = u128::from_str_radix(matches.value_of("amount").unwrap(), 10)
                        .expect("amount can be converted to u128");
                    let from = get_pair_from_str(arg_from);
                    let to = get_accountid_from_str(arg_to);
                    info!("from ss58 is {}", from.public().to_ss58check());
                    info!("to ss58 is {}", to.to_ss58check());
                    let _api = api.set_signer(sr25519_core::Pair::from(from));
                    let xt = _api.balance_transfer(to.clone(), amount);
                    let tx_hash = _api
                        .send_extrinsic(xt.hex_encode(), XtStatus::InBlock)
                        .unwrap();
                    println!("[+] Transaction got finalized. Hash: {:?}\n", tx_hash);
                    let result = _api.get_account_data(&to).unwrap();
                    println!("balance for {} is now {}", to, result.free);
                    Ok(())
                }),
        )
        .add_cmd(
            Command::new("list-workers")
                .description("query enclave registry and list all workers")
                .runner(|_args: &str, matches: &ArgMatches<'_>| {
                    let api = get_chain_api(matches);
                    let wcount = get_enclave_count(&api);
                    println!("number of workers registered: {}", wcount);
                    for w in 1..=wcount {
                        let enclave = get_enclave(&api, w);
                        if enclave.is_none() {
                            println!("error reading enclave data");
                            continue;
                        };
                        let enclave = enclave.unwrap();
                        let timestamp = DateTime::<Utc>::from(
                            UNIX_EPOCH + Duration::from_millis(enclave.timestamp as u64),
                        );
                        println!("Enclave {}", w);
                        println!("   AccountId: {}", enclave.pubkey.to_ss58check());
                        println!("   MRENCLAVE: {}", enclave.mr_enclave.to_base58());
                        println!("   RA timestamp: {}", timestamp);
                        println!("   URL: {}", String::from_utf8(enclave.url).unwrap());
                    }
                    Ok(())
                }),
        )
        .add_cmd(
            Command::new("listen")
                .description("listen to on-chain events")
                .options(|app| {
                    app.arg(
                        Arg::with_name("events")
                            .short("e")
                            .long("exit-after")
                            .takes_value(true)
                            .help("exit after given number of SubstraTEE events"),
                    )
                })
                .runner(|_args: &str, matches: &ArgMatches<'_>| {
                    listen(matches);
                    Ok(())
                }),
        )
        // start encointer stuff
        .add_cmd(
            Command::new("new-currency")
                .description("register new currency")
                .options(|app| {
                    app.arg(
                        Arg::with_name("specfile")
                            .takes_value(true)
                            .required(true)
                            .help("enhanced geojson file that specifies a currency"),
                    )
                    .arg(
                        Arg::with_name("signer")
                            .takes_value(true)
                            .required(true)
                            .help("a bootstrapper account to sign the registration extrinsic"),
                    )
                })
                .runner(|_args: &str, matches: &ArgMatches<'_>| {
                    let p_arg = matches.value_of("signer").unwrap();
                    let signer = get_pair_from_str(p_arg);

                    let spec_file = matches.value_of("specfile").unwrap();

                    let spec_str = fs::read_to_string(spec_file).unwrap();
                    let geoloc = spec_str.parse::<GeoJson>().unwrap();

                    let mut loc = Vec::with_capacity(100);
                    match geoloc {
                        GeoJson::FeatureCollection(ref ctn) => {
                            for feature in &ctn.features {
                                let val = &feature.geometry.as_ref().unwrap().value;
                                if let geojson::Value::Point(pt) = val {
                                    let l = Location {
                                        lon: Degree::from_num(pt[0]),
                                        lat: Degree::from_num(pt[1]),
                                    };
                                    loc.push(l);
                                    debug!("lon: {} lat {} => {:?}", pt[0], pt[1], l);
                                }
                            }
                        }
                        _ => (),
                    };
                    let meta: serde_json::Value = serde_json::from_str(&spec_str).unwrap();
                    debug!("meta: {:?}", meta["currency_meta"]);
                    let bootstrappers: Vec<AccountId> = meta["currency_meta"]["bootstrappers"]
                        .as_array()
                        .expect("bootstrappers must be array")
                        .iter()
                        .map(|a| get_accountid_from_str(&a.as_str().unwrap()))
                        .collect();

                    let cid = blake2_256(&(loc.clone(), bootstrappers.clone()).encode());
                    let name = meta["currency_meta"]["name"].as_str().unwrap();
                    info!("bootstrappers: {:?}", bootstrappers);
                    info!("name: {}", name);
                    info!("Currency registered by {}", signer.public().to_ss58check());
                    let api = get_chain_api(matches);
                    let _api = api.clone().set_signer(sr25519_core::Pair::from(signer));
                    let xt: UncheckedExtrinsicV4<_> = compose_extrinsic!(
                        _api.clone(),
                        "EncointerCurrencies",
                        "new_currency",
                        loc,
                        bootstrappers
                    );
                    let tx_hash = _api.send_extrinsic(xt.hex_encode(), XtStatus::InBlock).unwrap();
                    info!("[+] Transaction got included. Hash: {:?}\n", tx_hash);
                    println!("{}", cid.to_base58());
                    Ok(())
                }),
        )
        .add_cmd(
            Command::new("list-currencies")
                .description("list all registered currencies")
                .runner(|_args: &str, matches: &ArgMatches<'_>| {
                    let api = get_chain_api(matches);
                    let cids = get_currency_identifiers(&api).expect("no currency registered");
                    println!("number of currencies:  {}", cids.len());
                    for cid in cids.iter() {
                        println!("currency with cid {}", cid.encode().to_base58());
                    }
                    Ok(())
                }),
        )
        .add_cmd(
            Command::new("get-phase")
                .description("read current ceremony phase from chain")
                .runner(|_args: &str, matches: &ArgMatches<'_>| {
                    let api = get_chain_api(matches);

                    // >>>> add some debug info as well     
                    let bn = get_block_number(&api);
                    info!("block number: {}", bn);
                    let cindex = get_ceremony_index(&api);
                    info!("ceremony index: {}", cindex);
                    let tnext: Moment = api.get_storage_value(
                        "EncointerScheduler",
                        "NextPhaseTimestamp",
                        None
                    ).unwrap();
                    info!("next phase timestamp: {}", tnext);
                    // <<<<

                    let phase = get_current_phase(&api);
                    println!("{:?}", phase);
                    Ok(())
                }),
        )
        .add_cmd(
            Command::new("next-phase")
                .description("Advance ceremony state machine to next phase by ROOT call")
                .runner(|_args: &str, matches: &ArgMatches<'_>| {
                    let api = get_chain_api(matches)
                        .set_signer(AccountKeyring::Alice.pair());

                    let xt: UncheckedExtrinsicV4<_> =
                        compose_extrinsic!(api.clone(), "EncointerScheduler", "next_phase");

                    // send and watch extrinsic until finalized
                    let tx_hash = api.send_extrinsic(xt.hex_encode(), XtStatus::InBlock).unwrap();
                    let phase = get_current_phase(&api);
                    println!(
                        "Transaction got finalized. Phase is now: {:?}. tx hash: {:?}",
                        phase, tx_hash
                    );
                    Ok(())
                }),
        )
        // stop encointer stuff
        .add_cmd(substratee_stf::cli::cmd(&perform_trusted_operation))
        // To handle when no subcommands match
        .no_cmd(|_args, _matches| {
            println!("No subcommand matched");
            Ok(())
        })
        .run();
    if let Err(e) = res {
        println!("{}", e)
    }
}

fn get_chain_api(matches: &ArgMatches<'_>) -> Api<sr25519::Pair> {
    let url = format!(
        "{}:{}",
        matches.value_of("node-url").unwrap(),
        matches.value_of("node-port").unwrap()
    );
    info!("connecting to {}", url);
    Api::<sr25519::Pair>::new(url)
}

fn get_worker_api(matches: &ArgMatches<'_>) -> WorkerApi {
    let url = format!(
        "{}:{}",
        matches.value_of("worker-url").unwrap(),
        matches.value_of("worker-port").unwrap()
    );
    info!("Connecting to substraTEE-worker on '{}'", url);
    WorkerApi::new(url)
}

<<<<<<< HEAD
fn perform_trusted_operation(
    matches: &ArgMatches<'_>,
    top: &TrustedOperation,
) -> Option<Vec<u8>> {
=======
fn perform_trusted_operation(matches: &ArgMatches<'_>, top: &TrustedOperation) -> Option<Vec<u8>> {
>>>>>>> 8d4c2b15
    match top {
        TrustedOperation::call(call) => send_request(matches, call.clone()),
        TrustedOperation::get(getter) => get_state(matches, getter.clone()),
    }
}

fn get_state(matches: &ArgMatches<'_>, getter: Getter) -> Option<Vec<u8>> {
    let worker_api = get_worker_api(matches);
    let (_mrenclave, shard) = get_identifiers(matches);
    debug!("calling workerapi to get state value, {:?}", getter);
    let ret = worker_api
        .get_stf_state(getter, &shard)
        .expect("getting value failed");
    // strip whitespace padding through decoding
    if let Ok(vd) = Decode::decode(&mut ret.as_slice()) {
        debug!("decoded return value: {:?} ", vd);
        vd
    } else {
        debug!("decoding failed");
        None
    }
}

fn send_request(matches: &ArgMatches<'_>, call: TrustedCallSigned) -> Option<Vec<u8>> {
    let chain_api = get_chain_api(matches);
    let worker_api = get_worker_api(matches);
    let shielding_pubkey = worker_api.get_rsa_pubkey().unwrap();

    let call_encoded = call.encode();
    let mut call_encrypted: Vec<u8> = Vec::new();
    shielding_pubkey
        .encrypt_buffer(&call_encoded, &mut call_encrypted)
        .unwrap();

    let arg_signer = matches.value_of("xt-signer").unwrap();
    let signer = get_pair_from_str(arg_signer);
    let _chain_api = chain_api.set_signer(sr25519_core::Pair::from(signer));

    let shard_opt = match matches.value_of("shard") {
        Some(s) => match s.from_base58() {
            Ok(s) => ShardIdentifier::decode(&mut &s[..]),
            _ => panic!("shard argument must be base58 encoded"),
        },
        None => match matches.value_of("mrenclave") {
            Some(m) => match m.from_base58() {
                Ok(s) => ShardIdentifier::decode(&mut &s[..]),
                _ => panic!("mrenclave argument must be base58 encoded"),
            },
            None => panic!("at least one of `mrenclave` or `shard` arguments must be supplied"),
        },
    };
    let shard = match shard_opt {
        Ok(shard) => shard,
        Err(e) => panic!(e),
    };

    let request = Request {
        shard,
        cyphertext: call_encrypted,
    };

    let xt = compose_extrinsic!(_chain_api, "SubstrateeRegistry", "call_worker", request);

    // send and watch extrinsic until finalized
    let tx_hash = _chain_api
        .send_extrinsic(xt.hex_encode(), XtStatus::Ready)
        .unwrap();
    info!("stf call extrinsic sent. Hash: {:?}", tx_hash);
    info!("waiting for confirmation of stf call");
    let (events_in, events_out) = channel();
    _chain_api.subscribe_events(events_in);

    let mut decoder = EventsDecoder::try_from(_chain_api.metadata.clone()).unwrap();
    decoder
        .register_type_size::<Hash>("ShardIdentifier")
        .unwrap();
    decoder.register_type_size::<Hash>("H256").unwrap();

    loop {
        let ret: CallConfirmedArgs = _chain_api
            .wait_for_event(
                "SubstrateeRegistry",
                "CallConfirmed",
                Some(decoder.clone()),
                &events_out,
            )
            .unwrap()
            .unwrap();
        let expected = H256::from(blake2_256(&call_encoded));
        info!("callConfirmed event received");
        debug!("Expected stf call Hash: {:?}", expected);
        debug!("Confirmed stf call Hash: {:?}", ret.payload);
        if ret.payload == expected {
            return Some(ret.payload.encode());
        }
    }
}

#[allow(dead_code)]
#[derive(Decode)]
struct CallConfirmedArgs {
    signer: AccountId,
    payload: H256,
}

fn listen(matches: &ArgMatches<'_>) {
    let api = get_chain_api(matches);
    info!("Subscribing to events");
    let (events_in, events_out) = channel();
    let mut count = 0u32;
    api.subscribe_events(events_in);
    loop {
        if matches.is_present("events")
            && count >= value_t!(matches.value_of("events"), u32).unwrap()
        {
            return;
        };
        let event_str = events_out.recv().unwrap();
        let _unhex = hexstr_to_vec(event_str).unwrap();
        let mut _er_enc = _unhex.as_slice();
        let _events = Vec::<frame_system::EventRecord<Event, Hash>>::decode(&mut _er_enc);
        match _events {
            Ok(evts) => {
                for evr in &evts {
                    println!("decoded: phase {:?} event {:?}", evr.phase, evr.event);
                    match &evr.event {
                        /*                            Event::balances(be) => {
                            println!(">>>>>>>>>> balances event: {:?}", be);
                            match &be {
                                pallet_balances::RawEvent::Transfer(transactor, dest, value, fee) => {
                                    println!("Transactor: {:?}", transactor);
                                    println!("Destination: {:?}", dest);
                                    println!("Value: {:?}", value);
                                    println!("Fee: {:?}", fee);
                                }
                                _ => {
                                    debug!("ignoring unsupported balances event");
                                }
                            }
                        },*/
                        Event::substratee_registry(ee) => {
                            println!(">>>>>>>>>> substraTEE event: {:?}", ee);
                            count += 1;
                            match &ee {
                                my_node_runtime::substratee_registry::RawEvent::AddedEnclave(accountid, url) => {
                                    println!("AddedEnclave: {:?} at url {}", accountid, String::from_utf8(url.to_vec()).unwrap_or_else(|_| "error".to_string()));
                                },
                                my_node_runtime::substratee_registry::RawEvent::RemovedEnclave(accountid) => {
                                    println!("RemovedEnclave: {:?}", accountid);
                                },
                                my_node_runtime::substratee_registry::RawEvent::UpdatedIpfsHash(shard, idx, ipfs_hash) => {
                                    println!("UpdatedIpfsHash for shard {}, worker index {}, ipfs# {:?}", shard.encode().to_base58(), idx, ipfs_hash);
                                },
                                my_node_runtime::substratee_registry::RawEvent::Forwarded(request) => {
                                    let request_hash = hex::encode(request.cyphertext.clone());
                                    println!("Forwarded request for shard {}: {}", request.shard.encode().to_base58(), request_hash);
                                },
                                my_node_runtime::substratee_registry::RawEvent::CallConfirmed(accountid, call_hash) => {
                                    println!("CallConfirmed from {} with hash {:?}", accountid, call_hash);
                                },
                                my_node_runtime::substratee_registry::RawEvent::ShieldFunds(incognito_account) => {
                                    println!("ShieldFunds for {:?}", incognito_account);
                                },
                                my_node_runtime::substratee_registry::RawEvent::UnshieldedFunds(public_account) => {
                                    println!("UnshieldFunds for {:?}", public_account);
                                },
                            }
                        }
                        _ => debug!("ignoring unsupported module event: {:?}", evr.event),
                    }
                }
            }
            Err(_) => error!("couldn't decode event record list"),
        }
    }
}

// subscribes to he substratee_registry events of type CallConfirmed
pub fn subscribe_to_call_confirmed<P: Pair>(api: Api<P>) -> H256
where
    MultiSignature: From<P::Signature>,
{
    let (events_in, events_out) = channel();

    let _eventsubscriber = thread::Builder::new()
        .name("eventsubscriber".to_owned())
        .spawn(move || {
            api.subscribe_events(events_in.clone());
        })
        .unwrap();

    println!("waiting for confirmation event...");
    loop {
        let event_str = events_out.recv().unwrap();

        let _unhex = hexstr_to_vec(event_str).unwrap();
        let mut _er_enc = _unhex.as_slice();
        let _events = Vec::<frame_system::EventRecord<Event, Hash>>::decode(&mut _er_enc);
        if let Ok(evts) = _events {
            for evr in &evts {
                info!("received event {:?}", evr.event);
                if let Event::substratee_registry(pe) = &evr.event {
                    if let my_node_runtime::substratee_registry::RawEvent::CallConfirmed(
                        sender,
                        payload,
                    ) = &pe
                    {
                        println!("[+] Received confirm call from {}", sender);
                        return payload.clone().to_owned();
                    } else {
                        debug!(
                            "received unknown event from SubstraTeeRegistry: {:?}",
                            evr.event
                        )
                    }
                }
            }
        }
    }
}

fn get_accountid_from_str(account: &str) -> AccountId {
    match &account[..2] {
        "//" => AccountPublic::from(sr25519::Pair::from_string(account, None).unwrap().public())
            .into_account(),
        _ => AccountPublic::from(sr25519::Public::from_ss58check(account).unwrap()).into_account(),
    }
}

// get a pair either form keyring (well known keys) or from the store
fn get_pair_from_str(account: &str) -> sr25519::AppPair {
    info!("getting pair for {}", account);
    match &account[..2] {
        "//" => sr25519::AppPair::from_string(account, None).unwrap(),
        _ => {
            info!("fetching from keystore at {}", &KEYSTORE_PATH);
            // open store without password protection
            let store =
                Store::open(PathBuf::from(&KEYSTORE_PATH), None).expect("store should exist");
            info!("store opened");
            let _pair = store
                .read()
                .key_pair::<sr25519::AppPair>(
                    &sr25519::Public::from_ss58check(account).unwrap().into(),
                )
                .unwrap();
            drop(store);
            _pair
        }
    }
}

fn get_enclave_count(api: &Api<sr25519::Pair>) -> u64 {
    if let Some(count) = api.get_storage_value("SubstrateeRegistry", "EnclaveCount", None) {
        count
    } else {
        0
    }
}

fn get_enclave(api: &Api<sr25519::Pair>, eindex: u64) -> Option<Enclave<AccountId, Vec<u8>>> {
    api.get_storage_map("SubstrateeRegistry", "EnclaveRegistry", eindex, None)
}


// encointer stuff

fn get_currency_identifiers(api: &Api<sr25519::Pair>) -> Option<Vec<CurrencyIdentifier>> {
    api.get_storage_value("EncointerCurrencies", "CurrencyIdentifiers", None)
}

fn get_current_phase(api: &Api<sr25519::Pair>) -> CeremonyPhaseType {
    api.get_storage_value("EncointerScheduler", "CurrentPhase", None)
        .or(Some(CeremonyPhaseType::default()))
        .unwrap()
}

fn get_block_number(api: &Api<sr25519::Pair>) -> BlockNumber {
    let hdr: Header = api.get_header(None).unwrap();
    debug!("decoded: {:?}", hdr);
    //let hdr: Header= Decode::decode(&mut .as_bytes()).unwrap();
    hdr.number
}

fn get_ceremony_index(api: &Api<sr25519::Pair>) -> CeremonyIndexType {
    api.get_storage_value("EncointerScheduler", "CurrentCeremonyIndex", None)
        .unwrap()
}<|MERGE_RESOLUTION|>--- conflicted
+++ resolved
@@ -66,12 +66,8 @@
 use encointer_currencies::{CurrencyIdentifier, CurrencyPropertiesType, Location, Degree};
 
 use substratee_stf::{
-<<<<<<< HEAD
     cli::get_identifiers, ShardIdentifier, TrustedCallSigned, TrustedGetterSigned,
     TrustedOperation, Getter
-=======
-    cli::get_identifiers, Getter, ShardIdentifier, TrustedCallSigned, TrustedOperation,
->>>>>>> 8d4c2b15
 };
 use substratee_worker_api::Api as WorkerApi;
 
@@ -495,14 +491,7 @@
     WorkerApi::new(url)
 }
 
-<<<<<<< HEAD
-fn perform_trusted_operation(
-    matches: &ArgMatches<'_>,
-    top: &TrustedOperation,
-) -> Option<Vec<u8>> {
-=======
 fn perform_trusted_operation(matches: &ArgMatches<'_>, top: &TrustedOperation) -> Option<Vec<u8>> {
->>>>>>> 8d4c2b15
     match top {
         TrustedOperation::call(call) => send_request(matches, call.clone()),
         TrustedOperation::get(getter) => get_state(matches, getter.clone()),
