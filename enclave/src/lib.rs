/*
    Copyright 2019 Supercomputing Systems AG

    Licensed under the Apache License, Version 2.0 (the "License");
    you may not use this file except in compliance with the License.
    You may obtain a copy of the License at

        http://www.apache.org/licenses/LICENSE-2.0

    Unless required by applicable law or agreed to in writing, software
    distributed under the License is distributed on an "AS IS" BASIS,
    WITHOUT WARRANTIES OR CONDITIONS OF ANY KIND, either express or implied.
    See the License for the specific language governing permissions and
    limitations under the License.

*/
#![feature(structural_match)]
#![feature(rustc_attrs)]
#![feature(core_intrinsics)]
#![feature(derive_eq)]
#![crate_name = "substratee_worker_enclave"]
#![crate_type = "staticlib"]
#![cfg_attr(not(target_env = "sgx"), no_std)]
#![cfg_attr(target_env = "sgx", feature(rustc_private))]
#![allow(clippy::missing_safety_doc)]

use log::*;

#[cfg(not(target_env = "sgx"))]
#[macro_use]
extern crate sgx_tstd as std;

use base58::ToBase58;

use sgx_tunittest::*;
use sgx_types::{sgx_epid_group_id_t, sgx_status_t, sgx_target_info_t, size_t, SgxResult};

use substrate_api_client::{compose_extrinsic_offline, utils::storage_key};
use substratee_node_primitives::{CallWorkerFn, ShieldFundsFn};
use substratee_stf::{
    ShardIdentifier, Stf, TrustedCallSigned, Getter,
};

use codec::{Decode, Encode};
use sp_core::{crypto::Pair, hashing::blake2_256};
use sp_finality_grandpa::VersionedAuthorityList;

use constants::{CALL_CONFIRMED, RUNTIME_SPEC_VERSION, SUBSRATEE_REGISTRY_MODULE};
use std::slice;
use std::string::String;
use std::vec::Vec;

use ipfs::IpfsContent;
use std::collections::HashMap;
use std::fs::File;
use std::io::Read;
use utils::write_slice_and_whitespace_pad;

use crate::constants::{CALL_WORKER, SHIELD_FUNDS};
use crate::utils::UnwrapOrSgxErrorUnexpected;
use chain_relay::{
    storage_proof::{StorageProof, StorageProofChecker},
    Block, Header, LightValidation,
};
use sp_runtime::OpaqueExtrinsic;
use sp_runtime::{generic::SignedBlock, traits::Header as HeaderT};
use substrate_api_client::extrinsic::xt_primitives::UncheckedExtrinsicV4;
use substratee_stf::sgx::{shards_key_hash, storage_hashes_to_update_per_shard, OpaqueCall};

mod aes;
mod attestation;
mod constants;
mod ed25519;
mod io;
mod ipfs;
mod rsa3072;
mod state;
mod utils;

pub mod cert;
pub mod hex;
pub mod tls_ra;

pub const CERTEXPIRYDAYS: i64 = 90i64;

pub type Hash = sp_core::H256;

#[no_mangle]
pub unsafe extern "C" fn init() -> sgx_status_t {
    // initialize the logging environment in the enclave
    env_logger::init();

    if let Err(status) = ed25519::create_sealed_if_absent() {
        return status;
    }

    let signer = match ed25519::unseal_pair() {
        Ok(pair) => pair,
        Err(status) => return status,
    };
    info!(
        "[Enclave initialized] Ed25519 prim raw : {:?}",
        signer.public().0
    );

    if let Err(status) = rsa3072::create_sealed_if_absent() {
        return status;
    }

    // create the aes key that is used for state encryption such that a key is always present in tests.
    // It will be overwritten anyway if mutual remote attastation is performed with the primary worker
    if let Err(status) = aes::create_sealed_if_absent() {
        return status;
    }

    sgx_status_t::SGX_SUCCESS
}

#[no_mangle]
pub unsafe extern "C" fn get_rsa_encryption_pubkey(
    pubkey: *mut u8,
    pubkey_size: u32,
) -> sgx_status_t {
    let rsa_pubkey = match rsa3072::unseal_pubkey() {
        Ok(key) => key,
        Err(status) => return status,
    };

    let rsa_pubkey_json = match serde_json::to_string(&rsa_pubkey) {
        Ok(k) => k,
        Err(x) => {
            println!(
                "[Enclave] can't serialize rsa_pubkey {:?} {}",
                rsa_pubkey, x
            );
            return sgx_status_t::SGX_ERROR_UNEXPECTED;
        }
    };

    let pubkey_slice = slice::from_raw_parts_mut(pubkey, pubkey_size as usize);
    write_slice_and_whitespace_pad(pubkey_slice, rsa_pubkey_json.as_bytes().to_vec());

    sgx_status_t::SGX_SUCCESS
}

#[no_mangle]
pub unsafe extern "C" fn get_ecc_signing_pubkey(pubkey: *mut u8, pubkey_size: u32) -> sgx_status_t {
    if let Err(status) = ed25519::create_sealed_if_absent() {
        return status;
    }

    let signer = match ed25519::unseal_pair() {
        Ok(pair) => pair,
        Err(status) => return status,
    };
    debug!("Restored ECC pubkey: {:?}", signer.public());

    let pubkey_slice = slice::from_raw_parts_mut(pubkey, pubkey_size as usize);
    pubkey_slice.clone_from_slice(&signer.public());

    sgx_status_t::SGX_SUCCESS
}

fn stf_post_actions(
    mut validator: LightValidation,
    calls_buffer: Vec<OpaqueCall>,
    extrinsics_slice: &mut [u8],
    mut nonce: u32,
) -> SgxResult<()> {
    // get information for composing the extrinsic
    let signer = ed25519::unseal_pair()?;
    debug!("Restored ECC pubkey: {:?}", signer.public());

    let extrinsics_buffer: Vec<Vec<u8>> = calls_buffer
        .into_iter()
        .map(|call| {
            let xt = compose_extrinsic_offline!(
                signer.clone(),
                call,
                nonce,
                Era::Immortal,
                validator.genesis_hash(validator.num_relays).unwrap(),
                validator.genesis_hash(validator.num_relays).unwrap(),
                RUNTIME_SPEC_VERSION
            )
            .encode();
            nonce += 1;
            xt
        })
        .collect();

    for xt in extrinsics_buffer.iter() {
        validator
            .submit_xt_to_be_included(validator.num_relays, OpaqueExtrinsic(xt.to_vec()))
            .unwrap();
    }

    write_slice_and_whitespace_pad(extrinsics_slice, extrinsics_buffer.encode());

    io::light_validation::seal(validator)?;

    Ok(())
}

#[no_mangle]
pub unsafe extern "C" fn get_state(
    trusted_op: *const u8,
    trusted_op_size: u32,
    shard: *const u8,
    shard_size: u32,
    value: *mut u8,
    value_size: u32,
) -> sgx_status_t {
    let shard = ShardIdentifier::from_slice(slice::from_raw_parts(shard, shard_size as usize));
    let mut trusted_op_slice = slice::from_raw_parts(trusted_op, trusted_op_size as usize);
    let value_slice = slice::from_raw_parts_mut(value, value_size as usize);
    let getter = Getter::decode(&mut trusted_op_slice).unwrap();
    
    if let Getter::trusted(trusted_getter_signed) = getter.clone() {
        debug!("verifying signature of TrustedGetterSigned");
        if let false = trusted_getter_signed.verify_signature() {
            error!("bad signature");
            return sgx_status_t::SGX_ERROR_UNEXPECTED;
        }
    }

    if !state::exists(&shard) {
        info!("Initialized new shard that was queried chain: {:?}", shard);
        if let Err(e) = state::init_shard(&shard) {
            return e;
        }
    }

    let mut state = match state::load(&shard) {
        Ok(s) => s,
        Err(status) => return status,
    };

    let validator = match io::light_validation::unseal() {
        Ok(val) => val,
        Err(e) => return e,
    };

    let latest_header = validator.latest_header(validator.num_relays).unwrap();

<<<<<<< HEAD
    // FIXME: not sure we will ever need this as we are querying trusted state, not onchain state
    // i.e. demurrage could be correctly applied with this, but the client could do that too.
    debug!("Update STF storage!");
    let requests: Vec<WorkerRequest> =
        Stf::get_storage_hashes_to_update_for_getter(&getter)
=======
    debug!("Update STF storage!");
    let requests: Vec<WorkerRequest> =
        Stf::get_storage_hashes_to_update_for_getter(&tusted_getter_signed)
>>>>>>> ee2eb132
            .into_iter()
            .map(|key| WorkerRequest::ChainStorage(key, Some(latest_header.hash())))
            .collect();

    if !requests.is_empty() {
        let responses: Vec<WorkerResponse<Vec<u8>>> = match worker_request(requests) {
            Ok(resp) => resp,
            Err(e) => return e,
        };

        let update_map = match verify_worker_responses(responses, latest_header) {
            Ok(map) => map,
            Err(e) => return e,
        };

        Stf::update_storage(&mut state, &update_map);
    }

    debug!("calling into STF to get state");
    let value_opt = Stf::get_state(&mut state, getter);

    debug!("returning getter result");
    write_slice_and_whitespace_pad(value_slice, value_opt.encode());

    sgx_status_t::SGX_SUCCESS
}

#[no_mangle]
pub unsafe extern "C" fn init_chain_relay(
    genesis_header: *const u8,
    genesis_header_size: usize,
    authority_list: *const u8,
    authority_list_size: usize,
    authority_proof: *const u8,
    authority_proof_size: usize,
    latest_header: *mut u8,
    latest_header_size: usize,
) -> sgx_status_t {
    info!("Initializing Chain Relay!");

    let mut header = slice::from_raw_parts(genesis_header, genesis_header_size);
    let latest_header_slice = slice::from_raw_parts_mut(latest_header, latest_header_size);
    let mut auth = slice::from_raw_parts(authority_list, authority_list_size);
    let mut proof = slice::from_raw_parts(authority_proof, authority_proof_size);

    let header = match Header::decode(&mut header) {
        Ok(h) => h,
        Err(e) => {
            error!("Decoding Header failed. Error: {:?}", e);
            return sgx_status_t::SGX_ERROR_UNEXPECTED;
        }
    };

    let auth = match VersionedAuthorityList::decode(&mut auth) {
        Ok(a) => a,
        Err(e) => {
            error!("Decoding VersionedAuthorityList failed. Error: {:?}", e);
            return sgx_status_t::SGX_ERROR_UNEXPECTED;
        }
    };

    let proof = match StorageProof::decode(&mut proof) {
        Ok(h) => h,
        Err(e) => {
            error!("Decoding Header failed. Error: {:?}", e);
            return sgx_status_t::SGX_ERROR_UNEXPECTED;
        }
    };

    match io::light_validation::read_or_init_validator(header, auth, proof) {
        Ok(header) => write_slice_and_whitespace_pad(latest_header_slice, header.encode()),
        Err(e) => return e,
    }
    sgx_status_t::SGX_SUCCESS
}

#[no_mangle]
pub unsafe extern "C" fn sync_chain_relay(
    blocks: *const u8,
    blocks_size: usize,
    nonce: *const u32,
    unchecked_extrinsic: *mut u8,
    unchecked_extrinsic_size: usize,
) -> sgx_status_t {
    info!("Syncing chain relay!");
    let mut blocks_slice = slice::from_raw_parts(blocks, blocks_size);
    let xt_slice = slice::from_raw_parts_mut(unchecked_extrinsic, unchecked_extrinsic_size);

    let blocks: Vec<SignedBlock<Block>> = match Decode::decode(&mut blocks_slice) {
        Ok(b) => b,
        Err(e) => {
            error!("Decoding signed blocks failed. Error: {:?}", e);
            return sgx_status_t::SGX_ERROR_UNEXPECTED;
        }
    };

    let mut validator = match io::light_validation::unseal() {
        Ok(v) => v,
        Err(e) => return e,
    };

    let mut calls = Vec::new();
    for signed_block in blocks.into_iter() {
        validator
            .check_xt_inclusion(validator.num_relays, &signed_block.block)
            .unwrap(); // panic can only happen if relay_id is does not exist
        if let Err(e) = validator.submit_simple_header(
            validator.num_relays,
            signed_block.block.header.clone(),
            signed_block.justification.clone(),
        ) {
            error!("Block verification failed. Error : {:?}", e);
            return sgx_status_t::SGX_ERROR_UNEXPECTED;
        }

        if update_states(signed_block.block.header.clone()).is_err() {
<<<<<<< HEAD
            error!("Error performing state updates upon block import");
            return sgx_status_t::SGX_ERROR_UNEXPECTED;
=======
            error!("Error performing state updates upon block import")
>>>>>>> ee2eb132
        }

        match scan_block_for_relevant_xt(&signed_block.block) {
            Ok(c) => calls.extend(c.into_iter()),
            Err(_) => error!("Error executing relevant extrinsics"),
        };
<<<<<<< HEAD

        if update_states(signed_block.block.header).is_err() {
            error!("Error performing state updates upon block import")
        }
=======
>>>>>>> ee2eb132
    }

    if let Err(_e) = stf_post_actions(validator, calls, xt_slice, *nonce) {
        return sgx_status_t::SGX_ERROR_UNEXPECTED;
    }

    sgx_status_t::SGX_SUCCESS
}

pub fn update_states(header: Header) -> SgxResult<()> {
    debug!("Update STF storage upon block import!");
    let requests: Vec<WorkerRequest> = Stf::storage_hashes_to_update_on_block()
        .into_iter()
        .map(|key| WorkerRequest::ChainStorage(key, Some(header.hash())))
        .collect();

    if requests.is_empty() {
        return Ok(());
    }

<<<<<<< HEAD
=======
    // global requests they are the same for every shard
>>>>>>> ee2eb132
    let responses: Vec<WorkerResponse<Vec<u8>>> = worker_request(requests)?;
    let update_map = verify_worker_responses(responses, header.clone())?;
    // look for new shards an initialize them
    if let Some(maybe_shards) = update_map.get(&shards_key_hash()) {
        match maybe_shards {
            Some(shards) => {
<<<<<<< HEAD
                let shards: Vec<ShardIdentifier> = Decode::decode(&mut shards.as_slice()).sgx_error_with_log("error decoding shards")?;
=======
                let shards: Vec<ShardIdentifier> = Decode::decode(&mut shards.as_slice())
                    .sgx_error_with_log("error decoding shards")?;
>>>>>>> ee2eb132
                for s in shards {
                    if !state::exists(&s) {
                        info!("Initialized new shard that was found on chain: {:?}", s);
                        state::init_shard(&s)?;
                    }
                    // per shard (cid) requests
                    let per_shard_request = storage_hashes_to_update_per_shard(&s)
                        .into_iter()
                        .map(|key| WorkerRequest::ChainStorage(key, Some(header.hash())))
                        .collect();

<<<<<<< HEAD
                    let responses: Vec<WorkerResponse<Vec<u8>>> = worker_request(per_shard_request)?;
=======
                    let responses: Vec<WorkerResponse<Vec<u8>>> =
                        worker_request(per_shard_request)?;
>>>>>>> ee2eb132
                    let per_shard_update_map = verify_worker_responses(responses, header.clone())?;

                    let mut state = state::load(&s)?;
                    Stf::update_storage(&mut state, &per_shard_update_map);
                    Stf::update_storage(&mut state, &update_map);
<<<<<<< HEAD

                    // block number is purged from the substrate state so it can't be read like other storage values
                    Stf::update_block_number(&mut state, header.number);

                    state::write(state, &s)?;
                }
            }
            None => info!("No shards are on the chain yet")
=======
                    state::write(state, &s)?;
                }
            }
            None => info!("No shards are on the chain yet"),
>>>>>>> ee2eb132
        };
    };
    Ok(())
}

/// Scans blocks for extrinsics that ask the enclave to execute some actions.
pub fn scan_block_for_relevant_xt(block: &Block) -> SgxResult<Vec<OpaqueCall>> {
<<<<<<< HEAD
    debug!("Scanning block {} for relevant xt", block.header.number());
=======
    debug!("Scanning blocks for relevant xt");
>>>>>>> ee2eb132
    let mut calls = Vec::<OpaqueCall>::new();
    for xt_opaque in block.extrinsics.iter() {
        if let Ok(xt) =
            UncheckedExtrinsicV4::<ShieldFundsFn>::decode(&mut xt_opaque.0.encode().as_slice())
        {
            // confirm call decodes successfully as well
            if xt.function.0 == [SUBSRATEE_REGISTRY_MODULE, SHIELD_FUNDS] {
                if let Err(e) = handle_shield_funds_xt(&mut calls, xt) {
                    error!("Error performing shieldfunds. Error: {:?}", e);
                }
            }
        };

        if let Ok(xt) =
            UncheckedExtrinsicV4::<CallWorkerFn>::decode(&mut xt_opaque.0.encode().as_slice())
        {
            if xt.function.0 == [SUBSRATEE_REGISTRY_MODULE, CALL_WORKER] {
                if let Err(e) = handle_call_worker_xt(&mut calls, xt, block.header.clone()) {
                    error!("Error performing worker call: Error: {:?}", e);
                }
            }
        }
    }
    Ok(calls)
}

fn handle_shield_funds_xt(
    calls: &mut Vec<OpaqueCall>,
    xt: UncheckedExtrinsicV4<ShieldFundsFn>,
) -> SgxResult<()> {
    let (call, account_encrypted, amount, shard) = xt.function.clone();
    info!("Found ShieldFunds extrinsic in block: \nCall: {:?} \nAccount Encrypted {:?} \nAmount: {} \nShard: {:?}",
        call, account_encrypted, amount, shard
    );

    let mut state = if state::exists(&shard) {
        state::load(&shard)?
    } else {
        state::init_shard(&shard)?;
        Stf::init_state()
    };

    debug!("decrypt the call");
    let rsa_keypair = rsa3072::unseal_pair()?;
    let account_vec = rsa3072::decrypt(&account_encrypted, &rsa_keypair)?;
    let account = AccountId::decode(&mut account_vec.as_slice())
        .sgx_error_with_log("[ShieldFunds] Could not decode account")?;

    if let Err(e) = Stf::execute(
        &mut state,
        TrustedCallSigned::new(
            TrustedCall::balance_shield(account, amount),
            0,
            Default::default(),
        ),
        calls,
    ) {
        error!("Error performing Stf::execute. Error: {:?}", e);
        return Ok(());
    }
    let xt_call = [SUBSRATEE_REGISTRY_MODULE, CALL_CONFIRMED];
    let state_hash = state::write(state, &shard)?;
    calls.push(OpaqueCall(
        (
            xt_call,
            shard,
            blake2_256(&xt.encode()),
            state_hash.encode(),
        )
            .encode(),
    ));
    Ok(())
}

fn handle_call_worker_xt(
    calls: &mut Vec<OpaqueCall>,
    xt: UncheckedExtrinsicV4<CallWorkerFn>,
    header: Header,
) -> SgxResult<()> {
    let (call, request) = xt.function;
    let (shard, cyphertext) = (request.shard, request.cyphertext);
    info!("Found CallWorker extrinsic in block: \nCall: {:?} \nRequest: \nshard: {}\ncyphertext: {:?}",
        call,
        shard.encode().to_base58(),
        cyphertext
    );

    debug!("decrypt the call");
    let rsa_keypair = rsa3072::unseal_pair()?;
    let request_vec = rsa3072::decrypt(&cyphertext, &rsa_keypair)?;
    let stf_call_signed = if let Ok(call) = TrustedCallSigned::decode(&mut request_vec.as_slice()) {
        call
    } else {
        error!("could not decode TrustedCallSigned");
        // do not panic here or users will be able to shoot workers dead by supplying funky calls
        return Ok(());
    };

    debug!("query mrenclave of self");
    let mrenclave = attestation::get_mrenclave_of_self()?;

    debug!("MRENCLAVE of self is {}", mrenclave.m.to_base58());
    if let false = stf_call_signed.verify_signature(&mrenclave.m, &shard) {
        error!("TrustedCallSigned: bad signature");
        // do not panic here or users will be able to shoot workers dead by supplying a bad signature
        return Ok(());
    }

    let mut state = if state::exists(&shard) {
        state::load(&shard)?
    } else {
        state::init_shard(&shard)?;
        Stf::init_state()
    };

    debug!("Update STF storage!");
    let requests = Stf::get_storage_hashes_to_update(&stf_call_signed)
        .into_iter()
        .map(|key| WorkerRequest::ChainStorage(key, Some(header.hash())))
        .collect();

    let responses: Vec<WorkerResponse<Vec<u8>>> = worker_request(requests)?;

    let update_map = verify_worker_responses(responses, header)?;

    Stf::update_storage(&mut state, &update_map);

    debug!("execute STF");
    if let Err(e) = Stf::execute(&mut state, stf_call_signed, calls) {
        error!("Error performing Stf::execute. Error: {:?}", e);
        return Ok(());
    }

    let state_hash = state::write(state, &shard)?;

    let xt_call = [SUBSRATEE_REGISTRY_MODULE, CALL_CONFIRMED];
    let call_hash = blake2_256(&request_vec);
    debug!("Call hash 0x{}", hex::encode_hex(&call_hash));
<<<<<<< HEAD

    calls.push(OpaqueCall(
        (xt_call, shard, call_hash, state_hash.encode()).encode(),
    ));

    Ok(())
}

fn verify_worker_responses(
    responses: Vec<WorkerResponse<Vec<u8>>>,
    header: Header,
) -> SgxResult<HashMap<Vec<u8>, Vec<u8>>> {
=======

    calls.push(OpaqueCall(
        (xt_call, shard, call_hash, state_hash.encode()).encode(),
    ));

    Ok(())
}

fn verify_worker_responses(
    responses: Vec<WorkerResponse<Vec<u8>>>,
    header: Header,
) -> SgxResult<HashMap<Vec<u8>, Option<Vec<u8>>>> {
>>>>>>> ee2eb132
    let mut update_map = HashMap::new();
    for response in responses.iter() {
        match response {
            WorkerResponse::ChainStorage(key, value, proof) => {
                let proof = proof
                    .as_ref()
                    .sgx_error_with_log("No Storage Proof Supplied")?;

                let actual = StorageProofChecker::<<Header as HeaderT>::Hashing>::check_proof(
                    header.state_root,
                    key,
                    proof.to_vec(),
                )
                .sgx_error_with_log("Erroneous StorageProof")?;

                // Todo: Why do they do it like that, we could supply the proof only and get the value from the proof directly??
                if &actual != value {
                    error!("Wrong storage value supplied");
                    return Err(sgx_status_t::SGX_ERROR_UNEXPECTED);
                }
                update_map.insert(key.clone(), value.clone());
            }
        }
    }
    Ok(update_map)
}

extern "C" {
    pub fn ocall_read_ipfs(
        ret_val: *mut sgx_status_t,
        cid: *const u8,
        cid_size: u32,
    ) -> sgx_status_t;

    pub fn ocall_write_ipfs(
        ret_val: *mut sgx_status_t,
        enc_state: *const u8,
        enc_state_size: u32,
        cid: *mut u8,
        cid_size: u32,
    ) -> sgx_status_t;

    pub fn ocall_worker_request(
        ret_val: *mut sgx_status_t,
        request: *const u8,
        req_size: u32,
        response: *mut u8,
        resp_size: u32,
    ) -> sgx_status_t;

    pub fn ocall_sgx_init_quote(
        ret_val: *mut sgx_status_t,
        ret_ti: *mut sgx_target_info_t,
        ret_gid: *mut sgx_epid_group_id_t,
    ) -> sgx_status_t;
}

#[no_mangle]
pub extern "C" fn test_main_entrance() -> size_t {
    rsgx_unit_tests!(
        state::test_encrypted_state_io_works,
        ipfs::test_creates_ipfs_content_struct_works,
        ipfs::test_verification_ok_for_correct_content,
        ipfs::test_verification_fails_for_incorrect_content,
        test_ocall_read_write_ipfs,
        test_ocall_worker_request
    )
}

fn test_ocall_read_write_ipfs() {
    info!("testing IPFS read/write. Hopefully ipfs daemon is running...");
    let mut rt: sgx_status_t = sgx_status_t::SGX_ERROR_UNEXPECTED;
    let mut cid_buf: Vec<u8> = vec![0; 46];
    let enc_state: Vec<u8> = vec![20; 4 * 512 * 1024];

    let _res = unsafe {
        ocall_write_ipfs(
            &mut rt as *mut sgx_status_t,
            enc_state.as_ptr(),
            enc_state.len() as u32,
            cid_buf.as_mut_ptr(),
            cid_buf.len() as u32,
        )
    };

    let res = unsafe {
        ocall_read_ipfs(
            &mut rt as *mut sgx_status_t,
            cid_buf.as_ptr(),
            cid_buf.len() as u32,
        )
    };

    if res == sgx_status_t::SGX_SUCCESS {
        let cid = std::str::from_utf8(&cid_buf).unwrap();
        let mut f = File::open(&cid).unwrap();
        let mut content_buf = Vec::new();
        f.read_to_end(&mut content_buf).unwrap();
        info!("reading file {:?} of size {} bytes", f, &content_buf.len());

        let mut ipfs_content = IpfsContent::new(cid, content_buf);
        let verification = ipfs_content.verify();
        assert_eq!(verification.is_ok(), true);
    } else {
        error!("was not able to write to file");
        assert!(false);
    }
}

// TODO: this is redundantly defined in worker/src/main.rs
#[derive(Encode, Decode, Clone, Debug, PartialEq)]
pub enum WorkerRequest {
    ChainStorage(Vec<u8>, Option<Hash>), // (storage_key, at_block)
}

#[derive(Encode, Decode, Clone, Debug, PartialEq)]
pub enum WorkerResponse<V: Encode + Decode> {
    ChainStorage(Vec<u8>, Option<V>, Option<Vec<Vec<u8>>>), // (storage_key, storage_value, storage_proof)
}

fn worker_request<V: Encode + Decode>(
    req: Vec<WorkerRequest>,
) -> SgxResult<Vec<WorkerResponse<V>>> {
    let mut rt: sgx_status_t = sgx_status_t::SGX_ERROR_UNEXPECTED;
    let mut resp: Vec<u8> = vec![0; 4196 * 4];

    let res = unsafe {
        ocall_worker_request(
            &mut rt as *mut sgx_status_t,
            req.encode().as_ptr(),
            req.encode().len() as u32,
            resp.as_mut_ptr(),
            resp.len() as u32,
        )
    };

    if rt != sgx_status_t::SGX_SUCCESS {
        return Err(rt);
    }

    if res != sgx_status_t::SGX_SUCCESS {
        return Err(res);
    }
    Ok(Decode::decode(&mut resp.as_slice()).unwrap())
}

fn test_ocall_worker_request() {
    info!("testing ocall_worker_request. Hopefully substraTEE-node is running...");
    let mut requests = Vec::new();

    requests.push(WorkerRequest::ChainStorage(
        storage_key("Balances", "TotalIssuance").0,
        None,
    ));

    let mut resp: Vec<WorkerResponse<Vec<u8>>> = match worker_request(requests) {
        Ok(response) => response,
        Err(e) => panic!("Worker response decode failed. Error: {:?}", e),
    };

    let first = resp.pop().unwrap();
    info!("Worker response: {:?}", first);

    let (total_issuance, proof) = match first {
        WorkerResponse::ChainStorage(_storage_key, value, proof) => (value, proof),
    };

    info!("Total Issuance is: {:?}", total_issuance);
    info!("Proof: {:?}", proof)
}<|MERGE_RESOLUTION|>--- conflicted
+++ resolved
@@ -243,17 +243,11 @@
 
     let latest_header = validator.latest_header(validator.num_relays).unwrap();
 
-<<<<<<< HEAD
     // FIXME: not sure we will ever need this as we are querying trusted state, not onchain state
     // i.e. demurrage could be correctly applied with this, but the client could do that too.
     debug!("Update STF storage!");
     let requests: Vec<WorkerRequest> =
         Stf::get_storage_hashes_to_update_for_getter(&getter)
-=======
-    debug!("Update STF storage!");
-    let requests: Vec<WorkerRequest> =
-        Stf::get_storage_hashes_to_update_for_getter(&tusted_getter_signed)
->>>>>>> ee2eb132
             .into_iter()
             .map(|key| WorkerRequest::ChainStorage(key, Some(latest_header.hash())))
             .collect();
@@ -370,25 +364,18 @@
         }
 
         if update_states(signed_block.block.header.clone()).is_err() {
-<<<<<<< HEAD
             error!("Error performing state updates upon block import");
             return sgx_status_t::SGX_ERROR_UNEXPECTED;
-=======
-            error!("Error performing state updates upon block import")
->>>>>>> ee2eb132
         }
 
         match scan_block_for_relevant_xt(&signed_block.block) {
             Ok(c) => calls.extend(c.into_iter()),
             Err(_) => error!("Error executing relevant extrinsics"),
         };
-<<<<<<< HEAD
 
         if update_states(signed_block.block.header).is_err() {
             error!("Error performing state updates upon block import")
         }
-=======
->>>>>>> ee2eb132
     }
 
     if let Err(_e) = stf_post_actions(validator, calls, xt_slice, *nonce) {
@@ -409,22 +396,14 @@
         return Ok(());
     }
 
-<<<<<<< HEAD
-=======
-    // global requests they are the same for every shard
->>>>>>> ee2eb132
     let responses: Vec<WorkerResponse<Vec<u8>>> = worker_request(requests)?;
     let update_map = verify_worker_responses(responses, header.clone())?;
     // look for new shards an initialize them
     if let Some(maybe_shards) = update_map.get(&shards_key_hash()) {
         match maybe_shards {
             Some(shards) => {
-<<<<<<< HEAD
                 let shards: Vec<ShardIdentifier> = Decode::decode(&mut shards.as_slice()).sgx_error_with_log("error decoding shards")?;
-=======
-                let shards: Vec<ShardIdentifier> = Decode::decode(&mut shards.as_slice())
-                    .sgx_error_with_log("error decoding shards")?;
->>>>>>> ee2eb132
+
                 for s in shards {
                     if !state::exists(&s) {
                         info!("Initialized new shard that was found on chain: {:?}", s);
@@ -436,18 +415,12 @@
                         .map(|key| WorkerRequest::ChainStorage(key, Some(header.hash())))
                         .collect();
 
-<<<<<<< HEAD
                     let responses: Vec<WorkerResponse<Vec<u8>>> = worker_request(per_shard_request)?;
-=======
-                    let responses: Vec<WorkerResponse<Vec<u8>>> =
-                        worker_request(per_shard_request)?;
->>>>>>> ee2eb132
                     let per_shard_update_map = verify_worker_responses(responses, header.clone())?;
 
                     let mut state = state::load(&s)?;
                     Stf::update_storage(&mut state, &per_shard_update_map);
                     Stf::update_storage(&mut state, &update_map);
-<<<<<<< HEAD
 
                     // block number is purged from the substrate state so it can't be read like other storage values
                     Stf::update_block_number(&mut state, header.number);
@@ -456,12 +429,6 @@
                 }
             }
             None => info!("No shards are on the chain yet")
-=======
-                    state::write(state, &s)?;
-                }
-            }
-            None => info!("No shards are on the chain yet"),
->>>>>>> ee2eb132
         };
     };
     Ok(())
@@ -469,11 +436,7 @@
 
 /// Scans blocks for extrinsics that ask the enclave to execute some actions.
 pub fn scan_block_for_relevant_xt(block: &Block) -> SgxResult<Vec<OpaqueCall>> {
-<<<<<<< HEAD
     debug!("Scanning block {} for relevant xt", block.header.number());
-=======
-    debug!("Scanning blocks for relevant xt");
->>>>>>> ee2eb132
     let mut calls = Vec::<OpaqueCall>::new();
     for xt_opaque in block.extrinsics.iter() {
         if let Ok(xt) =
@@ -612,7 +575,6 @@
     let xt_call = [SUBSRATEE_REGISTRY_MODULE, CALL_CONFIRMED];
     let call_hash = blake2_256(&request_vec);
     debug!("Call hash 0x{}", hex::encode_hex(&call_hash));
-<<<<<<< HEAD
 
     calls.push(OpaqueCall(
         (xt_call, shard, call_hash, state_hash.encode()).encode(),
@@ -625,20 +587,6 @@
     responses: Vec<WorkerResponse<Vec<u8>>>,
     header: Header,
 ) -> SgxResult<HashMap<Vec<u8>, Vec<u8>>> {
-=======
-
-    calls.push(OpaqueCall(
-        (xt_call, shard, call_hash, state_hash.encode()).encode(),
-    ));
-
-    Ok(())
-}
-
-fn verify_worker_responses(
-    responses: Vec<WorkerResponse<Vec<u8>>>,
-    header: Header,
-) -> SgxResult<HashMap<Vec<u8>, Option<Vec<u8>>>> {
->>>>>>> ee2eb132
     let mut update_map = HashMap::new();
     for response in responses.iter() {
         match response {
