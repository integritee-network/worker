/*
	Copyright 2019 Supercomputing Systems AG

	Licensed under the Apache License, Version 2.0 (the "License");
	you may not use this file except in compliance with the License.
	You may obtain a copy of the License at

		http://www.apache.org/licenses/LICENSE-2.0

	Unless required by applicable law or agreed to in writing, software
	distributed under the License is distributed on an "AS IS" BASIS,
	WITHOUT WARRANTIES OR CONDITIONS OF ANY KIND, either express or implied.
	See the License for the specific language governing permissions and
	limitations under the License.

*/

#![crate_name = "substratee_worker_enclave"]
#![crate_type = "staticlib"]

#![cfg_attr(not(target_env = "sgx"), no_std)]
#![cfg_attr(target_env = "sgx", feature(rustc_private))]

<<<<<<< HEAD
extern crate sgx_types;
extern crate sgx_tseal;
extern crate sgx_tcrypto;
extern crate sgx_trts;
extern crate sgx_tse;


#[cfg(not(target_env = "sgx"))]
#[macro_use]
extern crate sgx_tstd as std;
extern crate sgx_rand;

=======
>>>>>>> 52397746
extern crate crypto;
#[macro_use]
extern crate lazy_static;
#[macro_use]
extern crate log;
<<<<<<< HEAD
extern crate env_logger;

extern crate untrusted;
extern crate rustls;
extern crate webpki;
extern crate itertools;
extern crate base64;
extern crate httparse;
extern crate yasna;
extern crate bit_vec;
extern crate num_bigint;
extern crate chrono;
extern crate webpki_roots;
extern crate blake2_no_std;

extern crate primitives;
use primitives::{ed25519};

extern crate wasmi;
use wasmi::{ModuleInstance, ImportsBuilder, RuntimeValue, Module, NopExternals};

extern crate my_node_runtime;
use my_node_runtime::{
	UncheckedExtrinsic,
	Call,
	Hash,
	SubstraTEEProxyCall
};

extern crate runtime_primitives;
use runtime_primitives::generic::Era;

=======
extern crate my_node_runtime;
>>>>>>> 52397746
extern crate parity_codec;
extern crate primitive_types;
<<<<<<< HEAD
use primitive_types::U256;

use sgx_types::{sgx_status_t, sgx_sha256_hash_t};
use sgx_rand::{Rng, StdRng};
use sgx_serialize::{SerializeHelper, DeSerializeHelper};

=======
extern crate primitives;
extern crate runtime_primitives;
extern crate rust_base58;
#[macro_use]
extern crate serde_derive;
extern crate serde_json;
extern crate sgx_crypto_helper;
extern crate sgx_rand;
extern crate sgx_serialize;
>>>>>>> 52397746
#[macro_use]
extern crate sgx_serialize_derive;
extern crate sgx_tseal;
#[cfg(not(target_env = "sgx"))]
#[macro_use]
extern crate sgx_tstd as std;
extern crate sgx_types;
extern crate sgxwasm;
extern crate wasmi;

<<<<<<< HEAD
=======
use crypto::ed25519::{keypair, signature};
use my_node_runtime::{Call, Hash, SubstraTEEProxyCall, UncheckedExtrinsic};
use parity_codec::{Compact, Decode, Encode};
use primitive_types::U256;
use primitives::ed25519;
use runtime_primitives::generic::Era;
use rust_base58::ToBase58;
use sgx_crypto_helper::rsa3072::Rsa3072KeyPair;
use sgx_crypto_helper::RsaKeyPair;
use sgx_serialize::{DeSerializeHelper, SerializeHelper};
use sgx_tseal::SgxSealedData;
use sgx_types::{sgx_sealed_data_t, sgx_sha256_hash_t, sgx_status_t};
use sgx_types::marker::ContiguousMemory;

use constants::{COUNTERSTATE, ED25519_SEALED_KEY_FILE, RSA3072_SEALED_KEY_FILE};
use std::collections::HashMap;
>>>>>>> 52397746
use std::sgxfs::SgxFile;
use std::slice;
use std::string::String;
use std::string::ToString;
use std::vec::Vec;

mod constants;
mod utils;
mod wasm;
mod attestation;

pub mod cert;
pub mod hex;

pub const CERTEXPIRYDAYS: i64 = 90i64;

#[no_mangle]
pub unsafe extern "C" fn get_rsa_encryption_pubkey(pubkey: *mut u8, pubkey_size: u32) -> sgx_status_t {

	// initialize the logging environment in the enclave
	env_logger::init();

	if let Err(x) = SgxFile::open(RSA3072_SEALED_KEY_FILE) {
		info!("[Enclave] Keyfile not found, creating new! {}", x);
		if let Err(status) = create_sealed_rsa3072_keypair() {
			return status
		}
	}

	let rsa_pubkey = match  utils::read_rsa_pubkey() {
		Ok(key) => key,
		Err(status) => return status,
	};

	let rsa_pubkey_json = match serde_json::to_string(&rsa_pubkey) {
		Ok(k) => k,
		Err(x) => {
			println!("[Enclave] can't serialize rsa_pubkey {:?} {}", rsa_pubkey, x);
			return sgx_status_t::SGX_ERROR_UNEXPECTED;
		}
	};

	let pubkey_slice = slice::from_raw_parts_mut(pubkey, pubkey_size as usize);

	// split the pubkey_slice at the length of the rsa_pubkey_json
	// and fill the right side with whitespace so that the json can be decoded later on
	let (left, right) = pubkey_slice.split_at_mut(rsa_pubkey_json.len());
	left.clone_from_slice(rsa_pubkey_json.as_bytes());
	right.iter_mut().for_each(|x| *x = 0x20);

	sgx_status_t::SGX_SUCCESS
}

fn create_sealed_rsa3072_keypair() -> Result<sgx_status_t, sgx_status_t> {
	let rsa_keypair = Rsa3072KeyPair::new().unwrap();
	let rsa_key_json = serde_json::to_string(&rsa_keypair).unwrap();
	// println!("[Enclave] generated RSA3072 key pair. Cleartext: {}", rsa_key_json);
	utils::write_file(rsa_key_json.as_bytes(), RSA3072_SEALED_KEY_FILE)
}

#[no_mangle]
<<<<<<< HEAD
pub unsafe extern "C" fn get_ecc_signing_pubkey(pubkey: * mut u8, pubkey_size: u32) -> sgx_status_t {

	// initialize the logging environment in the enclave
	env_logger::init();

	let mut retval = sgx_status_t::SGX_SUCCESS;

=======
pub extern "C" fn get_ecc_signing_pubkey(pubkey: *mut u8, pubkey_size: u32) -> sgx_status_t {
>>>>>>> 52397746
	match SgxFile::open(ED25519_SEALED_KEY_FILE) {
		Ok(_k) => (),
		Err(x) => {
			info!("[Enclave] Keyfile not found, creating new! {}", x);
			if let Err(status) = utils::create_sealed_ed25519_seed() {
				return status;
			}
		},
	}

	let _seed = match utils::get_ecc_seed() {
		Ok(seed) => seed,
		Err(status) => return status,
	};

	let (_privkey, _pubkey) = keypair(&_seed);
	info!("[Enclave] Restored ECC pubkey: {:?}", _pubkey.to_base58());

	let pubkey_slice = slice::from_raw_parts_mut(pubkey, pubkey_size as usize);
	pubkey_slice.clone_from_slice(&_pubkey);

	sgx_status_t::SGX_SUCCESS
}

<<<<<<< HEAD
pub fn _get_ecc_seed_file(status: &mut sgx_status_t) -> (Vec<u8>) {
	let mut seed_vec: Vec<u8> = Vec::new();
	*status = utils::read_file(&mut seed_vec, ED25519_SEALED_KEY_FILE);
	seed_vec
}

fn create_sealed_ed25519_seed() -> sgx_status_t {
	let mut seed = [0u8; 32];
	let mut rand = match StdRng::new() {
		Ok(rng) => rng,
		Err(_) => { return sgx_status_t::SGX_ERROR_UNEXPECTED; },
	};
	rand.fill_bytes(&mut seed);

	utils::write_file(&seed, ED25519_SEALED_KEY_FILE)
}

#[no_mangle]
pub unsafe extern "C" fn call_counter_wasm(
						req_bin : *const u8,
						req_length: usize,
						ciphertext: * mut u8,
						ciphertext_size: u32,
						hash: * const u8,
						hash_size: u32,
						nonce: * const u8,
						nonce_size: u32,
						wasm_hash: *const u8,
						wasm_hash_size: u32,
						unchecked_extrinsic: * mut u8,
						unchecked_extrinsic_size: u32
					) -> sgx_status_t {

	#[derive(Debug, Serialize, Deserialize)]
	struct Message {
		account: String,
		amount: u32,
		sha256: sgx_sha256_hash_t
	}

	let ciphertext_slice = slice::from_raw_parts(ciphertext, ciphertext_size as usize);
	let hash_slice       = slice::from_raw_parts(hash, hash_size as usize);
	let mut nonce_slice  = slice::from_raw_parts(nonce, nonce_size as usize);
	let extrinsic_slice  = slice::from_raw_parts_mut(unchecked_extrinsic, unchecked_extrinsic_size as usize);
=======
#[no_mangle]
pub extern "C" fn call_counter_wasm(req_bin: *const u8,
									req_length: usize,
									ciphertext: *mut u8,
									ciphertext_size: u32,
									hash: *const u8,
									hash_size: u32,
									nonce: *const u8,
									nonce_size: u32,
									wasm_hash: *const u8,
									wasm_hash_size: u32,
									unchecked_extrinsic: *mut u8,
									unchecked_extrinsic_size: u32
) -> sgx_status_t {

>>>>>>> 52397746

	let ciphertext_slice = unsafe { slice::from_raw_parts(ciphertext, ciphertext_size as usize) };
	let hash_slice = unsafe { slice::from_raw_parts(hash, hash_size as usize) };
	let mut nonce_slice = unsafe { slice::from_raw_parts(nonce, nonce_size as usize) };
	let extrinsic_slice = unsafe { slice::from_raw_parts_mut(unchecked_extrinsic, unchecked_extrinsic_size as usize) };

	debug!("[Enclave] Read RSA keypair");
	let rsa_keypair = match utils::read_rsa_keypair() {
		Ok(pair) => pair,
		Err(status) => return status,
	};

	debug!("[Enclave] Read RSA keypair done");

	// decode the payload
	println!("    [Enclave] Decode the payload");
	let plaintext_vec = utils::decode_payload(&ciphertext_slice, &rsa_keypair);
	let plaintext_string = String::from_utf8(plaintext_vec.clone()).unwrap();
	let msg: Message = serde_json::from_str(&plaintext_string).unwrap();

	println!("    [Enclave] Message decoded:");
	println!("    [Enclave]   account   = {}", msg.account);
	println!("    [Enclave]   increment = {}", msg.amount);
	println!("    [Enclave]   sha256    = {:?}", msg.sha256);

	// get the calculated SHA256 hash
	let wasm_hash_slice = slice::from_raw_parts(wasm_hash, wasm_hash_size as usize);
	let wasm_hash_calculated: sgx_sha256_hash_t = serde_json::from_slice(wasm_hash_slice).unwrap();

	if let Err(status) = wasm::compare_hashes(wasm_hash_calculated, msg.sha256) {
		return status;
	}

	let state = match utils::read_counterstate(COUNTERSTATE) {
		Ok(state) => state,
		Err(status) => return status,
	};

	let helper = DeSerializeHelper::<AllCounts>::new(state);
	let mut counter = helper.decode().unwrap();

	// get the current counter value of the account or initialize with 0
	let counter_value_old: u32 = *counter.entries.entry(msg.account.to_string()).or_insert(0);
	info!("    [Enclave] Current counter state of '{}' = {}", msg.account, counter_value_old);

	println!("    [Enclave] Executing WASM code");
	let req_slice = slice::from_raw_parts(req_bin, req_length);
	let action_req: sgxwasm::SgxWasmAction = serde_json::from_slice(req_slice).unwrap();

<<<<<<< HEAD
	match action_req {
		sgxwasm::SgxWasmAction::Call { module, function } => {
			let _module = Module::from_buffer(module.unwrap()).unwrap();
			let instance =
				ModuleInstance::new(
					&_module,
					&ImportsBuilder::default()
				)
				.expect("failed to instantiate wasm module")
				.assert_no_start();

			let args = vec![RuntimeValue::I32(counter_value_old as i32),
							RuntimeValue::I32(increment as i32)
						   ];
			debug!("    [Enclave] Calling WASM with arguments = {:?}", args);

			let r = instance.invoke_export(&function, &args, &mut NopExternals);
			debug!("    [Enclave] invoke_export successful. r = {:?}", r);

			match r {
				Ok(Some(RuntimeValue::I32(v))) => {
					info!("    [Enclave] New value of '{}': {}", account, v);
					counter.entries.insert(account.to_string(), v as u32);
					println!("    [Enclave] WASM executed and counter updated");
				},
				_ => {
					error!("    [Enclave] Could not decode result");
				}
			};
		},
		// _ => {
		// 	error!("    [Enclave] Unsupported action");
		// },
	}

=======
	if let Err(status) = wasm::invoke_wasm_action(action_req, msg, &mut counter) {
		return status;
	}

	if let Err(status) = write_counter_state(counter) {
		return status;
	}

>>>>>>> 52397746
	// get information for composing the extrinsic
	let _seed = match utils::get_ecc_seed() {
		Ok(seed) => seed,
		Err(status) => return status,
	};
	let nonce = U256::decode(&mut nonce_slice).unwrap();
	let genesis_hash = utils::hash_from_slice(hash_slice);
	let call_hash = utils::blake2s(&plaintext_vec);
	debug!("[Enclave]: Call hash {:?}", call_hash);

	let ex = compose_extrinsic(_seed, &call_hash, nonce, genesis_hash);

	let encoded = ex.encode();
	extrinsic_slice.clone_from_slice(&encoded);
<<<<<<< HEAD

	// write the counter state
	retval = write_counter_state(counter);

	retval
}

#[no_mangle]
pub unsafe extern "C" fn get_counter(account: *const u8, account_size: u32, value: *mut u32) -> sgx_status_t {
	let mut state_vec: Vec<u8> = Vec::new();

	let account_slice = slice::from_raw_parts(account, account_size as usize);
=======
	sgx_status_t::SGX_SUCCESS
}

#[no_mangle]
pub extern "C" fn get_counter(account: *const u8, account_size: u32, value: *mut u32) -> sgx_status_t {
	let account_slice = unsafe { slice::from_raw_parts(account, account_size as usize) };
>>>>>>> 52397746
	let acc_str = std::str::from_utf8(account_slice).unwrap();

	let state_vec = match utils::read_counterstate(COUNTERSTATE) {
		Ok(state) => state,
		Err(status) => return status,
	};

	let helper = DeSerializeHelper::<AllCounts>::new(state_vec);
	let mut counter = helper.decode().unwrap();
<<<<<<< HEAD
	let ref_mut = &mut *value;
	*ref_mut = *counter.entries.entry(acc_str.to_string()).or_insert(0);

	retval
=======
	unsafe {
		let ref_mut = &mut *value;
		*ref_mut = *counter.entries.entry(acc_str.to_string()).or_insert(0);
	}
	sgx_status_t::SGX_SUCCESS
>>>>>>> 52397746
}

fn write_counter_state(value: AllCounts) -> Result<sgx_status_t, sgx_status_t> {
	let helper = SerializeHelper::new();
	let c = helper.encode(value).unwrap();
	utils::write_file(&c, COUNTERSTATE)
}

<<<<<<< HEAD
=======
#[no_mangle]
pub extern "C" fn sign(sealed_seed: *mut u8, sealed_seed_size: u32,
					   msg: *mut u8, msg_size: u32,
					   sig: *mut u8, sig_size: u32) -> sgx_status_t {

	// runseal seed
	let opt = from_sealed_log::<[u8; 32]>(sealed_seed, sealed_seed_size);
	let sealed_data = match opt {
		Some(x) => x,
		None => {
			return sgx_status_t::SGX_ERROR_INVALID_PARAMETER;
		},
	};

	let result = sealed_data.unseal_data();
	let unsealed_data = match result {
		Ok(x) => x,
		Err(ret) => {
			return ret;
		},
	};

	let seed = unsealed_data.get_decrypt_txt();

	//restore ed25519 keypair from seed
	let (_privkey, _pubkey) = keypair(seed);

	info!("[Enclave]: Restored sealed key pair with pubkey: {:?}", _pubkey.to_base58());

	// sign message
	let msg_slice = unsafe { slice::from_raw_parts_mut(msg, msg_size as usize) };
	let sig_slice = unsafe { slice::from_raw_parts_mut(sig, sig_size as usize) };
	let _sig = signature(&msg_slice, &_privkey);
	sig_slice.clone_from_slice(&_sig);

	sgx_status_t::SGX_SUCCESS
}

>>>>>>> 52397746
#[derive(Serializable, DeSerializable, Debug)]
pub struct AllCounts {
	entries: HashMap<String, u32>
}

<<<<<<< HEAD
=======
#[derive(Debug, Serialize, Deserialize)]
pub struct Message {
	account: String,
	amount: u32,
	sha256: sgx_sha256_hash_t
}

fn from_sealed_log<'a, T: Copy + ContiguousMemory>(sealed_log: *mut u8, sealed_log_size: u32) -> Option<SgxSealedData<'a, T>> {
	unsafe {
		SgxSealedData::<T>::from_raw_sealed_data_t(sealed_log as *mut sgx_sealed_data_t, sealed_log_size)
	}
}

>>>>>>> 52397746
pub fn compose_extrinsic(seed: Vec<u8>, call_hash: &[u8], nonce: U256, genesis_hash: Hash) -> UncheckedExtrinsic {
	let (_privkey, _pubkey) = keypair(&seed);

	let era = Era::immortal();
	let function = Call::SubstraTEEProxy(SubstraTEEProxyCall::confirm_call(call_hash.to_vec()));

	let index = nonce.low_u64();
	let raw_payload = (Compact(index), function, era, genesis_hash);

	let sign = raw_payload.using_encoded(|payload| if payload.len() > 256 {
		// should not be thrown as we calculate a 32 byte hash ourselves
		error!("unsupported payload size");
		signature(&[0u8; 64], &_privkey)
	} else {
		//println!("signing {}", HexDisplay::from(&payload));
		signature(payload, &_privkey)
	});

	let signerpub = ed25519::Public::from_raw(_pubkey);
	let signature = ed25519::Signature::from_raw(sign);

	UncheckedExtrinsic::new_signed(
		index,
		raw_payload.1,
		signerpub.into(),
		signature,
		era,
	)
}<|MERGE_RESOLUTION|>--- conflicted
+++ resolved
@@ -21,94 +21,49 @@
 #![cfg_attr(not(target_env = "sgx"), no_std)]
 #![cfg_attr(target_env = "sgx", feature(rustc_private))]
 
-<<<<<<< HEAD
-extern crate sgx_types;
-extern crate sgx_tseal;
-extern crate sgx_tcrypto;
-extern crate sgx_trts;
-extern crate sgx_tse;
-
-
-#[cfg(not(target_env = "sgx"))]
-#[macro_use]
-extern crate sgx_tstd as std;
-extern crate sgx_rand;
-
-=======
->>>>>>> 52397746
+extern crate base64;
+extern crate bit_vec;
+extern crate blake2_no_std;
+extern crate chrono;
 extern crate crypto;
-#[macro_use]
+extern crate env_logger;
+extern crate httparse;
+extern crate itertools;
 extern crate lazy_static;
 #[macro_use]
 extern crate log;
-<<<<<<< HEAD
-extern crate env_logger;
-
-extern crate untrusted;
-extern crate rustls;
-extern crate webpki;
-extern crate itertools;
-extern crate base64;
-extern crate httparse;
-extern crate yasna;
-extern crate bit_vec;
+extern crate my_node_runtime;
 extern crate num_bigint;
-extern crate chrono;
-extern crate webpki_roots;
-extern crate blake2_no_std;
-
-extern crate primitives;
-use primitives::{ed25519};
-
-extern crate wasmi;
-use wasmi::{ModuleInstance, ImportsBuilder, RuntimeValue, Module, NopExternals};
-
-extern crate my_node_runtime;
-use my_node_runtime::{
-	UncheckedExtrinsic,
-	Call,
-	Hash,
-	SubstraTEEProxyCall
-};
-
-extern crate runtime_primitives;
-use runtime_primitives::generic::Era;
-
-=======
-extern crate my_node_runtime;
->>>>>>> 52397746
 extern crate parity_codec;
 extern crate primitive_types;
-<<<<<<< HEAD
-use primitive_types::U256;
-
-use sgx_types::{sgx_status_t, sgx_sha256_hash_t};
-use sgx_rand::{Rng, StdRng};
-use sgx_serialize::{SerializeHelper, DeSerializeHelper};
-
-=======
 extern crate primitives;
 extern crate runtime_primitives;
 extern crate rust_base58;
+extern crate rustls;
 #[macro_use]
 extern crate serde_derive;
 extern crate serde_json;
 extern crate sgx_crypto_helper;
 extern crate sgx_rand;
 extern crate sgx_serialize;
->>>>>>> 52397746
 #[macro_use]
 extern crate sgx_serialize_derive;
+extern crate sgx_tcrypto;
+extern crate sgx_trts;
+extern crate sgx_tse;
 extern crate sgx_tseal;
 #[cfg(not(target_env = "sgx"))]
 #[macro_use]
 extern crate sgx_tstd as std;
 extern crate sgx_types;
 extern crate sgxwasm;
+extern crate untrusted;
 extern crate wasmi;
-
-<<<<<<< HEAD
-=======
+extern crate webpki;
+extern crate webpki_roots;
+extern crate yasna;
+
+
 use crypto::ed25519::{keypair, signature};
 use my_node_runtime::{Call, Hash, SubstraTEEProxyCall, UncheckedExtrinsic};
 use parity_codec::{Compact, Decode, Encode};
@@ -119,13 +74,10 @@
 use sgx_crypto_helper::rsa3072::Rsa3072KeyPair;
 use sgx_crypto_helper::RsaKeyPair;
 use sgx_serialize::{DeSerializeHelper, SerializeHelper};
-use sgx_tseal::SgxSealedData;
-use sgx_types::{sgx_sealed_data_t, sgx_sha256_hash_t, sgx_status_t};
-use sgx_types::marker::ContiguousMemory;
+use sgx_types::{sgx_sha256_hash_t, sgx_status_t};
 
 use constants::{COUNTERSTATE, ED25519_SEALED_KEY_FILE, RSA3072_SEALED_KEY_FILE};
 use std::collections::HashMap;
->>>>>>> 52397746
 use std::sgxfs::SgxFile;
 use std::slice;
 use std::string::String;
@@ -155,7 +107,7 @@
 		}
 	}
 
-	let rsa_pubkey = match  utils::read_rsa_pubkey() {
+	let rsa_pubkey = match utils::read_rsa_pubkey() {
 		Ok(key) => key,
 		Err(status) => return status,
 	};
@@ -187,17 +139,11 @@
 }
 
 #[no_mangle]
-<<<<<<< HEAD
 pub unsafe extern "C" fn get_ecc_signing_pubkey(pubkey: * mut u8, pubkey_size: u32) -> sgx_status_t {
 
 	// initialize the logging environment in the enclave
 	env_logger::init();
 
-	let mut retval = sgx_status_t::SGX_SUCCESS;
-
-=======
-pub extern "C" fn get_ecc_signing_pubkey(pubkey: *mut u8, pubkey_size: u32) -> sgx_status_t {
->>>>>>> 52397746
 	match SgxFile::open(ED25519_SEALED_KEY_FILE) {
 		Ok(_k) => (),
 		Err(x) => {
@@ -222,73 +168,27 @@
 	sgx_status_t::SGX_SUCCESS
 }
 
-<<<<<<< HEAD
-pub fn _get_ecc_seed_file(status: &mut sgx_status_t) -> (Vec<u8>) {
-	let mut seed_vec: Vec<u8> = Vec::new();
-	*status = utils::read_file(&mut seed_vec, ED25519_SEALED_KEY_FILE);
-	seed_vec
-}
-
-fn create_sealed_ed25519_seed() -> sgx_status_t {
-	let mut seed = [0u8; 32];
-	let mut rand = match StdRng::new() {
-		Ok(rng) => rng,
-		Err(_) => { return sgx_status_t::SGX_ERROR_UNEXPECTED; },
-	};
-	rand.fill_bytes(&mut seed);
-
-	utils::write_file(&seed, ED25519_SEALED_KEY_FILE)
-}
-
 #[no_mangle]
 pub unsafe extern "C" fn call_counter_wasm(
-						req_bin : *const u8,
-						req_length: usize,
-						ciphertext: * mut u8,
-						ciphertext_size: u32,
-						hash: * const u8,
-						hash_size: u32,
-						nonce: * const u8,
-						nonce_size: u32,
-						wasm_hash: *const u8,
-						wasm_hash_size: u32,
-						unchecked_extrinsic: * mut u8,
-						unchecked_extrinsic_size: u32
-					) -> sgx_status_t {
-
-	#[derive(Debug, Serialize, Deserialize)]
-	struct Message {
-		account: String,
-		amount: u32,
-		sha256: sgx_sha256_hash_t
-	}
+	req_bin: *const u8,
+	req_length: usize,
+	ciphertext: *mut u8,
+	ciphertext_size: u32,
+	hash: *const u8,
+	hash_size: u32,
+	nonce: *const u8,
+	nonce_size: u32,
+	wasm_hash: *const u8,
+	wasm_hash_size: u32,
+	unchecked_extrinsic: *mut u8,
+	unchecked_extrinsic_size: u32
+) -> sgx_status_t {
+
 
 	let ciphertext_slice = slice::from_raw_parts(ciphertext, ciphertext_size as usize);
 	let hash_slice       = slice::from_raw_parts(hash, hash_size as usize);
 	let mut nonce_slice  = slice::from_raw_parts(nonce, nonce_size as usize);
 	let extrinsic_slice  = slice::from_raw_parts_mut(unchecked_extrinsic, unchecked_extrinsic_size as usize);
-=======
-#[no_mangle]
-pub extern "C" fn call_counter_wasm(req_bin: *const u8,
-									req_length: usize,
-									ciphertext: *mut u8,
-									ciphertext_size: u32,
-									hash: *const u8,
-									hash_size: u32,
-									nonce: *const u8,
-									nonce_size: u32,
-									wasm_hash: *const u8,
-									wasm_hash_size: u32,
-									unchecked_extrinsic: *mut u8,
-									unchecked_extrinsic_size: u32
-) -> sgx_status_t {
-
->>>>>>> 52397746
-
-	let ciphertext_slice = unsafe { slice::from_raw_parts(ciphertext, ciphertext_size as usize) };
-	let hash_slice = unsafe { slice::from_raw_parts(hash, hash_size as usize) };
-	let mut nonce_slice = unsafe { slice::from_raw_parts(nonce, nonce_size as usize) };
-	let extrinsic_slice = unsafe { slice::from_raw_parts_mut(unchecked_extrinsic, unchecked_extrinsic_size as usize) };
 
 	debug!("[Enclave] Read RSA keypair");
 	let rsa_keypair = match utils::read_rsa_keypair() {
@@ -333,52 +233,11 @@
 	let req_slice = slice::from_raw_parts(req_bin, req_length);
 	let action_req: sgxwasm::SgxWasmAction = serde_json::from_slice(req_slice).unwrap();
 
-<<<<<<< HEAD
-	match action_req {
-		sgxwasm::SgxWasmAction::Call { module, function } => {
-			let _module = Module::from_buffer(module.unwrap()).unwrap();
-			let instance =
-				ModuleInstance::new(
-					&_module,
-					&ImportsBuilder::default()
-				)
-				.expect("failed to instantiate wasm module")
-				.assert_no_start();
-
-			let args = vec![RuntimeValue::I32(counter_value_old as i32),
-							RuntimeValue::I32(increment as i32)
-						   ];
-			debug!("    [Enclave] Calling WASM with arguments = {:?}", args);
-
-			let r = instance.invoke_export(&function, &args, &mut NopExternals);
-			debug!("    [Enclave] invoke_export successful. r = {:?}", r);
-
-			match r {
-				Ok(Some(RuntimeValue::I32(v))) => {
-					info!("    [Enclave] New value of '{}': {}", account, v);
-					counter.entries.insert(account.to_string(), v as u32);
-					println!("    [Enclave] WASM executed and counter updated");
-				},
-				_ => {
-					error!("    [Enclave] Could not decode result");
-				}
-			};
-		},
-		// _ => {
-		// 	error!("    [Enclave] Unsupported action");
-		// },
-	}
-
-=======
 	if let Err(status) = wasm::invoke_wasm_action(action_req, msg, &mut counter) {
 		return status;
 	}
 
-	if let Err(status) = write_counter_state(counter) {
-		return status;
-	}
-
->>>>>>> 52397746
+
 	// get information for composing the extrinsic
 	let _seed = match utils::get_ecc_seed() {
 		Ok(seed) => seed,
@@ -393,27 +252,18 @@
 
 	let encoded = ex.encode();
 	extrinsic_slice.clone_from_slice(&encoded);
-<<<<<<< HEAD
 
 	// write the counter state
-	retval = write_counter_state(counter);
-
-	retval
+	if let Err(status) = write_counter_state(counter) {
+		return status;
+	}
+
+	sgx_status_t::SGX_SUCCESS
 }
 
 #[no_mangle]
 pub unsafe extern "C" fn get_counter(account: *const u8, account_size: u32, value: *mut u32) -> sgx_status_t {
-	let mut state_vec: Vec<u8> = Vec::new();
-
 	let account_slice = slice::from_raw_parts(account, account_size as usize);
-=======
-	sgx_status_t::SGX_SUCCESS
-}
-
-#[no_mangle]
-pub extern "C" fn get_counter(account: *const u8, account_size: u32, value: *mut u32) -> sgx_status_t {
-	let account_slice = unsafe { slice::from_raw_parts(account, account_size as usize) };
->>>>>>> 52397746
 	let acc_str = std::str::from_utf8(account_slice).unwrap();
 
 	let state_vec = match utils::read_counterstate(COUNTERSTATE) {
@@ -423,18 +273,9 @@
 
 	let helper = DeSerializeHelper::<AllCounts>::new(state_vec);
 	let mut counter = helper.decode().unwrap();
-<<<<<<< HEAD
 	let ref_mut = &mut *value;
 	*ref_mut = *counter.entries.entry(acc_str.to_string()).or_insert(0);
-
-	retval
-=======
-	unsafe {
-		let ref_mut = &mut *value;
-		*ref_mut = *counter.entries.entry(acc_str.to_string()).or_insert(0);
-	}
 	sgx_status_t::SGX_SUCCESS
->>>>>>> 52397746
 }
 
 fn write_counter_state(value: AllCounts) -> Result<sgx_status_t, sgx_status_t> {
@@ -443,54 +284,11 @@
 	utils::write_file(&c, COUNTERSTATE)
 }
 
-<<<<<<< HEAD
-=======
-#[no_mangle]
-pub extern "C" fn sign(sealed_seed: *mut u8, sealed_seed_size: u32,
-					   msg: *mut u8, msg_size: u32,
-					   sig: *mut u8, sig_size: u32) -> sgx_status_t {
-
-	// runseal seed
-	let opt = from_sealed_log::<[u8; 32]>(sealed_seed, sealed_seed_size);
-	let sealed_data = match opt {
-		Some(x) => x,
-		None => {
-			return sgx_status_t::SGX_ERROR_INVALID_PARAMETER;
-		},
-	};
-
-	let result = sealed_data.unseal_data();
-	let unsealed_data = match result {
-		Ok(x) => x,
-		Err(ret) => {
-			return ret;
-		},
-	};
-
-	let seed = unsealed_data.get_decrypt_txt();
-
-	//restore ed25519 keypair from seed
-	let (_privkey, _pubkey) = keypair(seed);
-
-	info!("[Enclave]: Restored sealed key pair with pubkey: {:?}", _pubkey.to_base58());
-
-	// sign message
-	let msg_slice = unsafe { slice::from_raw_parts_mut(msg, msg_size as usize) };
-	let sig_slice = unsafe { slice::from_raw_parts_mut(sig, sig_size as usize) };
-	let _sig = signature(&msg_slice, &_privkey);
-	sig_slice.clone_from_slice(&_sig);
-
-	sgx_status_t::SGX_SUCCESS
-}
-
->>>>>>> 52397746
 #[derive(Serializable, DeSerializable, Debug)]
 pub struct AllCounts {
 	entries: HashMap<String, u32>
 }
 
-<<<<<<< HEAD
-=======
 #[derive(Debug, Serialize, Deserialize)]
 pub struct Message {
 	account: String,
@@ -498,13 +296,6 @@
 	sha256: sgx_sha256_hash_t
 }
 
-fn from_sealed_log<'a, T: Copy + ContiguousMemory>(sealed_log: *mut u8, sealed_log_size: u32) -> Option<SgxSealedData<'a, T>> {
-	unsafe {
-		SgxSealedData::<T>::from_raw_sealed_data_t(sealed_log as *mut sgx_sealed_data_t, sealed_log_size)
-	}
-}
-
->>>>>>> 52397746
 pub fn compose_extrinsic(seed: Vec<u8>, call_hash: &[u8], nonce: U256, genesis_hash: Hash) -> UncheckedExtrinsic {
 	let (_privkey, _pubkey) = keypair(&seed);
 
@@ -533,4 +324,4 @@
 		signature,
 		era,
 	)
-}+}
