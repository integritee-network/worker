/*
    Copyright 2019 Supercomputing Systems AG

    Licensed under the Apache License, Version 2.0 (the "License");
    you may not use this file except in compliance with the License.
    You may obtain a copy of the License at

        http://www.apache.org/licenses/LICENSE-2.0

    Unless required by applicable law or agreed to in writing, software
    distributed under the License is distributed on an "AS IS" BASIS,
    WITHOUT WARRANTIES OR CONDITIONS OF ANY KIND, either express or implied.
    See the License for the specific language governing permissions and
    limitations under the License.

*/
#![feature(structural_match)]
#![feature(rustc_attrs)]
#![feature(core_intrinsics)]
#![feature(derive_eq)]
#![crate_name = "substratee_worker_enclave"]
#![crate_type = "staticlib"]
#![cfg_attr(not(target_env = "sgx"), no_std)]
#![cfg_attr(target_env = "sgx", feature(rustc_private))]
#![allow(clippy::missing_safety_doc)]

use log::*;

#[cfg(not(target_env = "sgx"))]
#[macro_use]
extern crate sgx_tstd as std;

use base58::ToBase58;

use sgx_tunittest::*;
use sgx_types::{sgx_epid_group_id_t, sgx_status_t, sgx_target_info_t, size_t, SgxResult};

use substrate_api_client::{compose_extrinsic_offline, utils::storage_key};
<<<<<<< HEAD
use substratee_node_primitives::CallWorkerFn;
use substratee_stf::{
    ShardIdentifier, Stf, TrustedCallSigned, Getter,
};
=======
use substratee_node_primitives::{CallWorkerFn, ShieldFundsFn};
>>>>>>> 8d4c2b15

use codec::{Decode, Encode};
use sp_core::{crypto::Pair, hashing::blake2_256};
use sp_finality_grandpa::VersionedAuthorityList;

use constants::{CALL_CONFIRMED, RUNTIME_SPEC_VERSION, RUNTIME_TRANSACTION_VERSION, SUBSRATEE_REGISTRY_MODULE};
use std::slice;
use std::string::String;
use std::vec::Vec;

use ipfs::IpfsContent;
use std::collections::HashMap;
use std::fs::File;
use std::io::Read;
use utils::write_slice_and_whitespace_pad;

use crate::constants::CALL_WORKER;
use crate::utils::UnwrapOrSgxErrorUnexpected;
use chain_relay::{
    storage_proof::{StorageProof, StorageProofChecker},
    Block, Header, LightValidation,
};
use sp_runtime::OpaqueExtrinsic;
use sp_runtime::{generic::SignedBlock, traits::Header as HeaderT};
use substrate_api_client::extrinsic::xt_primitives::UncheckedExtrinsicV4;
<<<<<<< HEAD
use substratee_stf::sgx::{OpaqueCall, shards_key_hash, storage_hashes_to_update_per_shard};
=======
use substratee_stf::sgx::{shards_key_hash, storage_hashes_to_update_per_shard, OpaqueCall};
use substratee_stf::{AccountId, Getter, ShardIdentifier, Stf, TrustedCall, TrustedCallSigned};
>>>>>>> 8d4c2b15

mod aes;
mod attestation;
mod constants;
mod ed25519;
mod io;
mod ipfs;
mod rsa3072;
mod state;
mod utils;

pub mod cert;
pub mod hex;
pub mod tls_ra;

pub const CERTEXPIRYDAYS: i64 = 90i64;

pub type Hash = sp_core::H256;

#[no_mangle]
pub unsafe extern "C" fn init() -> sgx_status_t {
    // initialize the logging environment in the enclave
    env_logger::init();

    if let Err(status) = ed25519::create_sealed_if_absent() {
        return status;
    }

    let signer = match ed25519::unseal_pair() {
        Ok(pair) => pair,
        Err(status) => return status,
    };
    info!(
        "[Enclave initialized] Ed25519 prim raw : {:?}",
        signer.public().0
    );

    if let Err(status) = rsa3072::create_sealed_if_absent() {
        return status;
    }

    // create the aes key that is used for state encryption such that a key is always present in tests.
    // It will be overwritten anyway if mutual remote attastation is performed with the primary worker
    if let Err(status) = aes::create_sealed_if_absent() {
        return status;
    }

    // for debug purposes, list shards. no problem to panic if fails
    let shards = state::list_shards().unwrap();
    debug!("found the following {} shards on disk:", shards.len());
    for s in shards {
        debug!("{}", s.encode().to_base58())
    }
    //shards.into_iter().map(|s| debug!("{}", s.encode().to_base58()));

    sgx_status_t::SGX_SUCCESS
}

#[no_mangle]
pub unsafe extern "C" fn get_rsa_encryption_pubkey(
    pubkey: *mut u8,
    pubkey_size: u32,
) -> sgx_status_t {
    let rsa_pubkey = match rsa3072::unseal_pubkey() {
        Ok(key) => key,
        Err(status) => return status,
    };

    let rsa_pubkey_json = match serde_json::to_string(&rsa_pubkey) {
        Ok(k) => k,
        Err(x) => {
            println!(
                "[Enclave] can't serialize rsa_pubkey {:?} {}",
                rsa_pubkey, x
            );
            return sgx_status_t::SGX_ERROR_UNEXPECTED;
        }
    };

    let pubkey_slice = slice::from_raw_parts_mut(pubkey, pubkey_size as usize);
    write_slice_and_whitespace_pad(pubkey_slice, rsa_pubkey_json.as_bytes().to_vec());

    sgx_status_t::SGX_SUCCESS
}

#[no_mangle]
pub unsafe extern "C" fn get_ecc_signing_pubkey(pubkey: *mut u8, pubkey_size: u32) -> sgx_status_t {
    if let Err(status) = ed25519::create_sealed_if_absent() {
        return status;
    }

    let signer = match ed25519::unseal_pair() {
        Ok(pair) => pair,
        Err(status) => return status,
    };
    debug!("Restored ECC pubkey: {:?}", signer.public());

    let pubkey_slice = slice::from_raw_parts_mut(pubkey, pubkey_size as usize);
    pubkey_slice.clone_from_slice(&signer.public());

    sgx_status_t::SGX_SUCCESS
}

fn stf_post_actions(
    mut validator: LightValidation,
    calls_buffer: Vec<OpaqueCall>,
    extrinsics_slice: &mut [u8],
    mut nonce: u32,
) -> SgxResult<()> {
    // get information for composing the extrinsic
    let signer = ed25519::unseal_pair()?;
    debug!("Restored ECC pubkey: {:?}", signer.public());

    let extrinsics_buffer: Vec<Vec<u8>> = calls_buffer
        .into_iter()
        .map(|call| {
            let xt = compose_extrinsic_offline!(
                signer.clone(),
                call,
                nonce,
                Era::Immortal,
                validator.genesis_hash(validator.num_relays).unwrap(),
                validator.genesis_hash(validator.num_relays).unwrap(),
                RUNTIME_SPEC_VERSION,
                RUNTIME_TRANSACTION_VERSION
            )
            .encode();
            nonce += 1;
            xt
        })
        .collect();

    for xt in extrinsics_buffer.iter() {
        validator
            .submit_xt_to_be_included(validator.num_relays, OpaqueExtrinsic::from_bytes(xt.as_slice()).unwrap())
            .unwrap();
    }

    write_slice_and_whitespace_pad(extrinsics_slice, extrinsics_buffer.encode());

    io::light_validation::seal(validator)?;

    Ok(())
}

#[no_mangle]
pub unsafe extern "C" fn get_state(
    trusted_op: *const u8,
    trusted_op_size: u32,
    shard: *const u8,
    shard_size: u32,
    value: *mut u8,
    value_size: u32,
) -> sgx_status_t {
    let shard = ShardIdentifier::from_slice(slice::from_raw_parts(shard, shard_size as usize));
    let mut trusted_op_slice = slice::from_raw_parts(trusted_op, trusted_op_size as usize);
    let value_slice = slice::from_raw_parts_mut(value, value_size as usize);
    let getter = Getter::decode(&mut trusted_op_slice).unwrap();
<<<<<<< HEAD
    
    if let Getter::trusted(trusted_getter_signed) = getter.clone() {
        debug!("verifying signature of TrustedGetterSigned");
        if let false = trusted_getter_signed.verify_signature() {
            error!("bad signature");
            return sgx_status_t::SGX_ERROR_UNEXPECTED;
        }
    }

=======

    if let Getter::trusted(trusted_getter_signed) = getter.clone() {
        debug!("verifying signature of TrustedGetterSigned");
        if let false = trusted_getter_signed.verify_signature() {
            error!("bad signature");
            return sgx_status_t::SGX_ERROR_UNEXPECTED;
        }
    }

>>>>>>> 8d4c2b15
    if !state::exists(&shard) {
        info!("Initialized new shard that was queried chain: {:?}", shard);
        if let Err(e) = state::init_shard(&shard) {
            return e;
        }
    }

    let mut state = match state::load(&shard) {
        Ok(s) => s,
        Err(status) => return status
    };

    let validator = match io::light_validation::unseal() {
        Ok(val) => val,
        Err(e) => return e,
    };

    let latest_header = validator.latest_header(validator.num_relays).unwrap();

    // FIXME: not sure we will ever need this as we are querying trusted state, not onchain state
    // i.e. demurrage could be correctly applied with this, but the client could do that too.
    debug!("Update STF storage!");
<<<<<<< HEAD
    let requests: Vec<WorkerRequest> =
        Stf::get_storage_hashes_to_update_for_getter(&getter)
            .into_iter()
            .map(|key| WorkerRequest::ChainStorage(key, Some(latest_header.hash())))
            .collect();
=======
    let requests: Vec<WorkerRequest> = Stf::get_storage_hashes_to_update_for_getter(&getter)
        .into_iter()
        .map(|key| WorkerRequest::ChainStorage(key, Some(latest_header.hash())))
        .collect();
>>>>>>> 8d4c2b15

    if !requests.is_empty() {
        let responses: Vec<WorkerResponse<Vec<u8>>> = match worker_request(requests) {
            Ok(resp) => resp,
            Err(e) => return e,
        };

        let update_map = match verify_worker_responses(responses, latest_header) {
            Ok(map) => map,
            Err(e) => return e,
        };

        Stf::update_storage(&mut state, &update_map);
    }

    debug!("calling into STF to get state");
    let value_opt = Stf::get_state(&mut state, getter);

    debug!("returning getter result");
    write_slice_and_whitespace_pad(value_slice, value_opt.encode());

    sgx_status_t::SGX_SUCCESS
}

#[no_mangle]
pub unsafe extern "C" fn init_chain_relay(
    genesis_header: *const u8,
    genesis_header_size: usize,
    authority_list: *const u8,
    authority_list_size: usize,
    authority_proof: *const u8,
    authority_proof_size: usize,
    latest_header: *mut u8,
    latest_header_size: usize,
) -> sgx_status_t {
    info!("Initializing Chain Relay!");

    let mut header = slice::from_raw_parts(genesis_header, genesis_header_size);
    let latest_header_slice = slice::from_raw_parts_mut(latest_header, latest_header_size);
    let mut auth = slice::from_raw_parts(authority_list, authority_list_size);
    let mut proof = slice::from_raw_parts(authority_proof, authority_proof_size);

    let header = match Header::decode(&mut header) {
        Ok(h) => h,
        Err(e) => {
            error!("Decoding Header failed. Error: {:?}", e);
            return sgx_status_t::SGX_ERROR_UNEXPECTED;
        }
    };

    let auth = match VersionedAuthorityList::decode(&mut auth) {
        Ok(a) => a,
        Err(e) => {
            error!("Decoding VersionedAuthorityList failed. Error: {:?}", e);
            return sgx_status_t::SGX_ERROR_UNEXPECTED;
        }
    };

    let proof = match StorageProof::decode(&mut proof) {
        Ok(h) => h,
        Err(e) => {
            error!("Decoding Header failed. Error: {:?}", e);
            return sgx_status_t::SGX_ERROR_UNEXPECTED;
        }
    };

    match io::light_validation::read_or_init_validator(header, auth, proof) {
        Ok(header) => write_slice_and_whitespace_pad(latest_header_slice, header.encode()),
        Err(e) => return e,
    }
    sgx_status_t::SGX_SUCCESS
}

#[no_mangle]
pub unsafe extern "C" fn sync_chain_relay(
    blocks: *const u8,
    blocks_size: usize,
    nonce: *const u32,
    unchecked_extrinsic: *mut u8,
    unchecked_extrinsic_size: usize,
) -> sgx_status_t {
    info!("Syncing chain relay!");
    let mut blocks_slice = slice::from_raw_parts(blocks, blocks_size);
    let xt_slice = slice::from_raw_parts_mut(unchecked_extrinsic, unchecked_extrinsic_size);

    let blocks: Vec<SignedBlock<Block>> = match Decode::decode(&mut blocks_slice) {
        Ok(b) => b,
        Err(e) => {
            error!("Decoding signed blocks failed. Error: {:?}", e);
            return sgx_status_t::SGX_ERROR_UNEXPECTED;
        }
    };

    let mut validator = match io::light_validation::unseal() {
        Ok(v) => v,
        Err(e) => return e,
    };

    let mut calls = Vec::new();
    for signed_block in blocks.into_iter() {
        validator
            .check_xt_inclusion(validator.num_relays, &signed_block.block)
            .unwrap(); // panic can only happen if relay_id is does not exist
        if let Err(e) = validator.submit_simple_header(
            validator.num_relays,
            signed_block.block.header.clone(),
            signed_block.justification.clone(),
        ) {
            error!("Block verification failed. Error : {:?}", e);
            return sgx_status_t::SGX_ERROR_UNEXPECTED;
        }

        if update_states(signed_block.block.header.clone()).is_err() {
            error!("Error performing state updates upon block import");
            return sgx_status_t::SGX_ERROR_UNEXPECTED;
        }

        match scan_block_for_relevant_xt(&signed_block.block) {
            Ok(c) => calls.extend(c.into_iter()),
            Err(_) => error!("Error executing relevant extrinsics"),
        };
<<<<<<< HEAD

=======
>>>>>>> 8d4c2b15
    }

    if let Err(_e) = stf_post_actions(validator, calls, xt_slice, *nonce) {
        return sgx_status_t::SGX_ERROR_UNEXPECTED;
    }

    sgx_status_t::SGX_SUCCESS
}

pub fn update_states(header: Header) -> SgxResult<()> {
    debug!("Update STF storage upon block import!");
    let requests: Vec<WorkerRequest> = Stf::storage_hashes_to_update_on_block()
        .into_iter()
        .map(|key| WorkerRequest::ChainStorage(key, Some(header.hash())))
        .collect();

    if requests.is_empty() {
        return Ok(());
    }

    // global requests they are the same for every shard
    let responses: Vec<WorkerResponse<Vec<u8>>> = worker_request(requests)?;
    let update_map = verify_worker_responses(responses, header.clone())?;
    // look for new shards an initialize them
    if let Some(maybe_shards) = update_map.get(&shards_key_hash()) {
        match maybe_shards {
            Some(shards) => {
<<<<<<< HEAD
                let shards: Vec<ShardIdentifier> = Decode::decode(&mut shards.as_slice()).sgx_error_with_log("error decoding shards")?;
=======
                let shards: Vec<ShardIdentifier> = Decode::decode(&mut shards.as_slice())
                    .sgx_error_with_log("error decoding shards")?;

>>>>>>> 8d4c2b15
                for s in shards {
                    if !state::exists(&s) {
                        info!("Initialized new shard that was found on chain: {:?}", s);
                        state::init_shard(&s)?;
                    }
                    // per shard (cid) requests
                    let per_shard_request = storage_hashes_to_update_per_shard(&s)
                        .into_iter()
                        .map(|key| WorkerRequest::ChainStorage(key, Some(header.hash())))
                        .collect();

<<<<<<< HEAD
                    let responses: Vec<WorkerResponse<Vec<u8>>> = worker_request(per_shard_request)?;
=======
                    let responses: Vec<WorkerResponse<Vec<u8>>> =
                        worker_request(per_shard_request)?;
>>>>>>> 8d4c2b15
                    let per_shard_update_map = verify_worker_responses(responses, header.clone())?;

                    let mut state = state::load(&s)?;
                    Stf::update_storage(&mut state, &per_shard_update_map);
                    Stf::update_storage(&mut state, &update_map);

                    // block number is purged from the substrate state so it can't be read like other storage values
                    Stf::update_block_number(&mut state, header.number);

                    state::write(state, &s)?;
                }
            }
<<<<<<< HEAD
            None => info!("No shards are on the chain yet")
=======
            None => info!("No shards are on the chain yet"),
>>>>>>> 8d4c2b15
        };
    };
    Ok(())
}

/// Scans blocks for extrinsics that ask the enclave to execute some actions.
pub fn scan_block_for_relevant_xt(block: &Block) -> SgxResult<Vec<OpaqueCall>> {
    debug!("Scanning block {} for relevant xt", block.header.number());
    let mut calls = Vec::<OpaqueCall>::new();
    for xt_opaque in block.extrinsics.iter() {
        if let Ok(xt) =
<<<<<<< HEAD
            UncheckedExtrinsicV4::<CallWorkerFn>::decode(&mut xt_opaque.0.encode().as_slice())
=======
            UncheckedExtrinsicV4::<ShieldFundsFn>::decode(&mut xt_opaque.encode().as_slice())
        {
            // confirm call decodes successfully as well
            if xt.function.0 == [SUBSRATEE_REGISTRY_MODULE, SHIELD_FUNDS] {
                if let Err(e) = handle_shield_funds_xt(&mut calls, xt) {
                    error!("Error performing shieldfunds. Error: {:?}", e);
                }
            }
        };

        if let Ok(xt) =
            UncheckedExtrinsicV4::<CallWorkerFn>::decode(&mut xt_opaque.encode().as_slice())
>>>>>>> 8d4c2b15
        {
            if xt.function.0 == [SUBSRATEE_REGISTRY_MODULE, CALL_WORKER] {
                if let Err(e) = handle_call_worker_xt(&mut calls, xt, block.header.clone()) {
                    error!("Error performing worker call: Error: {:?}", e);
                }
            }
        }
    }
    Ok(calls)
}

<<<<<<< HEAD
=======
fn handle_shield_funds_xt(
    calls: &mut Vec<OpaqueCall>,
    xt: UncheckedExtrinsicV4<ShieldFundsFn>,
) -> SgxResult<()> {
    let (call, account_encrypted, amount, shard) = xt.function.clone();
    info!("Found ShieldFunds extrinsic in block: \nCall: {:?} \nAccount Encrypted {:?} \nAmount: {} \nShard: {}",
        call, account_encrypted, amount, shard.encode().to_base58(),
    );

    let mut state = if state::exists(&shard) {
        state::load(&shard)?
    } else {
        state::init_shard(&shard)?;
        Stf::init_state()
    };

    debug!("decrypt the call");
    let rsa_keypair = rsa3072::unseal_pair()?;
    let account_vec = rsa3072::decrypt(&account_encrypted, &rsa_keypair)?;
    let account = AccountId::decode(&mut account_vec.as_slice())
        .sgx_error_with_log("[ShieldFunds] Could not decode account")?;

    if let Err(e) = Stf::execute(
        &mut state,
        TrustedCallSigned::new(
            TrustedCall::balance_shield(account, amount),
            0,                  //nonce
            Default::default(), //don't care about signature here
        ),
        calls,
    ) {
        error!("Error performing Stf::execute. Error: {:?}", e);
        return Ok(());
    }

    let state_hash = state::write(state, &shard)?;

    let xt_call = [SUBSRATEE_REGISTRY_MODULE, CALL_CONFIRMED];
    let call_hash = blake2_256(&xt.encode());
    debug!("Call hash 0x{}", hex::encode_hex(&call_hash));

    calls.push(OpaqueCall(
        (xt_call, shard, call_hash, state_hash.encode()).encode(),
    ));

    Ok(())
}

>>>>>>> 8d4c2b15
fn handle_call_worker_xt(
    calls: &mut Vec<OpaqueCall>,
    xt: UncheckedExtrinsicV4<CallWorkerFn>,
    header: Header,
) -> SgxResult<()> {
    let (call, request) = xt.function;
    let (shard, cyphertext) = (request.shard, request.cyphertext);
    info!("Found CallWorker extrinsic in block: \nCall: {:?} \nRequest: \nshard: {}\ncyphertext: {:?}",
        call,
        shard.encode().to_base58(),
        cyphertext
    );

    debug!("decrypt the call");
    let rsa_keypair = rsa3072::unseal_pair()?;
    let request_vec = rsa3072::decrypt(&cyphertext, &rsa_keypair)?;
    let stf_call_signed = if let Ok(call) = TrustedCallSigned::decode(&mut request_vec.as_slice()) {
        call
    } else {
        error!("could not decode TrustedCallSigned");
        // do not panic here or users will be able to shoot workers dead by supplying funky calls
        return Ok(());
    };

    debug!("query mrenclave of self");
    let mrenclave = attestation::get_mrenclave_of_self()?;

    debug!("MRENCLAVE of self is {}", mrenclave.m.to_base58());
    if let false = stf_call_signed.verify_signature(&mrenclave.m, &shard) {
        error!("TrustedCallSigned: bad signature");
        // do not panic here or users will be able to shoot workers dead by supplying a bad signature
        return Ok(());
    }

    let mut state = state::load(&shard)?;

    debug!("Update STF storage!");
    let requests = Stf::get_storage_hashes_to_update(&stf_call_signed)
        .into_iter()
        .map(|key| WorkerRequest::ChainStorage(key, Some(header.hash())))
        .collect();

    let responses: Vec<WorkerResponse<Vec<u8>>> = worker_request(requests)?;

    let update_map = verify_worker_responses(responses, header)?;

    Stf::update_storage(&mut state, &update_map);

    debug!("execute STF");
    if let Err(e) = Stf::execute(&mut state, stf_call_signed, calls) {
        error!("Error performing Stf::execute. Error: {:?}", e);
        return Ok(());
    }

    let state_hash = state::write(state, &shard)?;

    let xt_call = [SUBSRATEE_REGISTRY_MODULE, CALL_CONFIRMED];
    let call_hash = blake2_256(&request_vec);
    debug!("Call hash 0x{}", hex::encode_hex(&call_hash));

    calls.push(OpaqueCall(
        (xt_call, shard, call_hash, state_hash.encode()).encode(),
    ));

    Ok(())
}

fn verify_worker_responses(
    responses: Vec<WorkerResponse<Vec<u8>>>,
    header: Header,
) -> SgxResult<HashMap<Vec<u8>, Option<Vec<u8>>>> {
    let mut update_map = HashMap::new();
    for response in responses.iter() {
        match response {
            WorkerResponse::ChainStorage(key, value, proof) => {
                let proof = proof
                    .as_ref()
                    .sgx_error_with_log("No Storage Proof Supplied")?;

                let actual = StorageProofChecker::<<Header as HeaderT>::Hashing>::check_proof(
                    header.state_root,
                    key,
                    proof.to_vec(),
                )
                .sgx_error_with_log("Erroneous StorageProof")?;

                // Todo: Why do they do it like that, we could supply the proof only and get the value from the proof directly??
                if &actual != value {
                    error!("Wrong storage value supplied");
                    return Err(sgx_status_t::SGX_ERROR_UNEXPECTED);
                }
                update_map.insert(key.clone(), value.clone());
            }
        }
    }
    Ok(update_map)
}

extern "C" {
    pub fn ocall_read_ipfs(
        ret_val: *mut sgx_status_t,
        cid: *const u8,
        cid_size: u32,
    ) -> sgx_status_t;

    pub fn ocall_write_ipfs(
        ret_val: *mut sgx_status_t,
        enc_state: *const u8,
        enc_state_size: u32,
        cid: *mut u8,
        cid_size: u32,
    ) -> sgx_status_t;

    pub fn ocall_worker_request(
        ret_val: *mut sgx_status_t,
        request: *const u8,
        req_size: u32,
        response: *mut u8,
        resp_size: u32,
    ) -> sgx_status_t;

    pub fn ocall_sgx_init_quote(
        ret_val: *mut sgx_status_t,
        ret_ti: *mut sgx_target_info_t,
        ret_gid: *mut sgx_epid_group_id_t,
    ) -> sgx_status_t;
}

#[no_mangle]
pub extern "C" fn test_main_entrance() -> size_t {
    rsgx_unit_tests!(
        state::test_encrypted_state_io_works,
        ipfs::test_creates_ipfs_content_struct_works,
        ipfs::test_verification_ok_for_correct_content,
        ipfs::test_verification_fails_for_incorrect_content,
        test_ocall_read_write_ipfs,
        test_ocall_worker_request
    )
}

fn test_ocall_read_write_ipfs() {
    info!("testing IPFS read/write. Hopefully ipfs daemon is running...");
    let mut rt: sgx_status_t = sgx_status_t::SGX_ERROR_UNEXPECTED;
    let mut cid_buf: Vec<u8> = vec![0; 46];
    let enc_state: Vec<u8> = vec![20; 4 * 512 * 1024];

    let _res = unsafe {
        ocall_write_ipfs(
            &mut rt as *mut sgx_status_t,
            enc_state.as_ptr(),
            enc_state.len() as u32,
            cid_buf.as_mut_ptr(),
            cid_buf.len() as u32,
        )
    };

    let res = unsafe {
        ocall_read_ipfs(
            &mut rt as *mut sgx_status_t,
            cid_buf.as_ptr(),
            cid_buf.len() as u32,
        )
    };

    if res == sgx_status_t::SGX_SUCCESS {
        let cid = std::str::from_utf8(&cid_buf).unwrap();
        let mut f = File::open(&cid).unwrap();
        let mut content_buf = Vec::new();
        f.read_to_end(&mut content_buf).unwrap();
        info!("reading file {:?} of size {} bytes", f, &content_buf.len());

        let mut ipfs_content = IpfsContent::new(cid, content_buf);
        let verification = ipfs_content.verify();
        assert_eq!(verification.is_ok(), true);
    } else {
        error!("was not able to write to file");
        assert!(false);
    }
}

// TODO: this is redundantly defined in worker/src/main.rs
#[derive(Encode, Decode, Clone, Debug, PartialEq)]
pub enum WorkerRequest {
    ChainStorage(Vec<u8>, Option<Hash>), // (storage_key, at_block)
}

#[derive(Encode, Decode, Clone, Debug, PartialEq)]
pub enum WorkerResponse<V: Encode + Decode> {
    ChainStorage(Vec<u8>, Option<V>, Option<Vec<Vec<u8>>>), // (storage_key, storage_value, storage_proof)
}

fn worker_request<V: Encode + Decode>(
    req: Vec<WorkerRequest>,
) -> SgxResult<Vec<WorkerResponse<V>>> {
    let mut rt: sgx_status_t = sgx_status_t::SGX_ERROR_UNEXPECTED;
    let mut resp: Vec<u8> = vec![0; 4196 * 4];

    let res = unsafe {
        ocall_worker_request(
            &mut rt as *mut sgx_status_t,
            req.encode().as_ptr(),
            req.encode().len() as u32,
            resp.as_mut_ptr(),
            resp.len() as u32,
        )
    };

    if rt != sgx_status_t::SGX_SUCCESS {
        return Err(rt);
    }

    if res != sgx_status_t::SGX_SUCCESS {
        return Err(res);
    }
    Ok(Decode::decode(&mut resp.as_slice()).unwrap())
}

fn test_ocall_worker_request() {
    info!("testing ocall_worker_request. Hopefully substraTEE-node is running...");
    let mut requests = Vec::new();

    requests.push(WorkerRequest::ChainStorage(
        storage_key("Balances", "TotalIssuance").0,
        None,
    ));

    let mut resp: Vec<WorkerResponse<Vec<u8>>> = match worker_request(requests) {
        Ok(response) => response,
        Err(e) => panic!("Worker response decode failed. Error: {:?}", e),
    };

    let first = resp.pop().unwrap();
    info!("Worker response: {:?}", first);

    let (total_issuance, proof) = match first {
        WorkerResponse::ChainStorage(_storage_key, value, proof) => (value, proof),
    };

    info!("Total Issuance is: {:?}", total_issuance);
    info!("Proof: {:?}", proof)
}<|MERGE_RESOLUTION|>--- conflicted
+++ resolved
@@ -36,14 +36,10 @@
 use sgx_types::{sgx_epid_group_id_t, sgx_status_t, sgx_target_info_t, size_t, SgxResult};
 
 use substrate_api_client::{compose_extrinsic_offline, utils::storage_key};
-<<<<<<< HEAD
 use substratee_node_primitives::CallWorkerFn;
 use substratee_stf::{
     ShardIdentifier, Stf, TrustedCallSigned, Getter,
 };
-=======
-use substratee_node_primitives::{CallWorkerFn, ShieldFundsFn};
->>>>>>> 8d4c2b15
 
 use codec::{Decode, Encode};
 use sp_core::{crypto::Pair, hashing::blake2_256};
@@ -69,12 +65,7 @@
 use sp_runtime::OpaqueExtrinsic;
 use sp_runtime::{generic::SignedBlock, traits::Header as HeaderT};
 use substrate_api_client::extrinsic::xt_primitives::UncheckedExtrinsicV4;
-<<<<<<< HEAD
 use substratee_stf::sgx::{OpaqueCall, shards_key_hash, storage_hashes_to_update_per_shard};
-=======
-use substratee_stf::sgx::{shards_key_hash, storage_hashes_to_update_per_shard, OpaqueCall};
-use substratee_stf::{AccountId, Getter, ShardIdentifier, Stf, TrustedCall, TrustedCallSigned};
->>>>>>> 8d4c2b15
 
 mod aes;
 mod attestation;
@@ -233,8 +224,7 @@
     let mut trusted_op_slice = slice::from_raw_parts(trusted_op, trusted_op_size as usize);
     let value_slice = slice::from_raw_parts_mut(value, value_size as usize);
     let getter = Getter::decode(&mut trusted_op_slice).unwrap();
-<<<<<<< HEAD
-    
+
     if let Getter::trusted(trusted_getter_signed) = getter.clone() {
         debug!("verifying signature of TrustedGetterSigned");
         if let false = trusted_getter_signed.verify_signature() {
@@ -243,17 +233,6 @@
         }
     }
 
-=======
-
-    if let Getter::trusted(trusted_getter_signed) = getter.clone() {
-        debug!("verifying signature of TrustedGetterSigned");
-        if let false = trusted_getter_signed.verify_signature() {
-            error!("bad signature");
-            return sgx_status_t::SGX_ERROR_UNEXPECTED;
-        }
-    }
-
->>>>>>> 8d4c2b15
     if !state::exists(&shard) {
         info!("Initialized new shard that was queried chain: {:?}", shard);
         if let Err(e) = state::init_shard(&shard) {
@@ -276,18 +255,10 @@
     // FIXME: not sure we will ever need this as we are querying trusted state, not onchain state
     // i.e. demurrage could be correctly applied with this, but the client could do that too.
     debug!("Update STF storage!");
-<<<<<<< HEAD
-    let requests: Vec<WorkerRequest> =
-        Stf::get_storage_hashes_to_update_for_getter(&getter)
-            .into_iter()
-            .map(|key| WorkerRequest::ChainStorage(key, Some(latest_header.hash())))
-            .collect();
-=======
     let requests: Vec<WorkerRequest> = Stf::get_storage_hashes_to_update_for_getter(&getter)
         .into_iter()
         .map(|key| WorkerRequest::ChainStorage(key, Some(latest_header.hash())))
         .collect();
->>>>>>> 8d4c2b15
 
     if !requests.is_empty() {
         let responses: Vec<WorkerResponse<Vec<u8>>> = match worker_request(requests) {
@@ -409,10 +380,6 @@
             Ok(c) => calls.extend(c.into_iter()),
             Err(_) => error!("Error executing relevant extrinsics"),
         };
-<<<<<<< HEAD
-
-=======
->>>>>>> 8d4c2b15
     }
 
     if let Err(_e) = stf_post_actions(validator, calls, xt_slice, *nonce) {
@@ -440,13 +407,9 @@
     if let Some(maybe_shards) = update_map.get(&shards_key_hash()) {
         match maybe_shards {
             Some(shards) => {
-<<<<<<< HEAD
-                let shards: Vec<ShardIdentifier> = Decode::decode(&mut shards.as_slice()).sgx_error_with_log("error decoding shards")?;
-=======
                 let shards: Vec<ShardIdentifier> = Decode::decode(&mut shards.as_slice())
                     .sgx_error_with_log("error decoding shards")?;
 
->>>>>>> 8d4c2b15
                 for s in shards {
                     if !state::exists(&s) {
                         info!("Initialized new shard that was found on chain: {:?}", s);
@@ -458,12 +421,8 @@
                         .map(|key| WorkerRequest::ChainStorage(key, Some(header.hash())))
                         .collect();
 
-<<<<<<< HEAD
-                    let responses: Vec<WorkerResponse<Vec<u8>>> = worker_request(per_shard_request)?;
-=======
                     let responses: Vec<WorkerResponse<Vec<u8>>> =
                         worker_request(per_shard_request)?;
->>>>>>> 8d4c2b15
                     let per_shard_update_map = verify_worker_responses(responses, header.clone())?;
 
                     let mut state = state::load(&s)?;
@@ -476,11 +435,7 @@
                     state::write(state, &s)?;
                 }
             }
-<<<<<<< HEAD
-            None => info!("No shards are on the chain yet")
-=======
             None => info!("No shards are on the chain yet"),
->>>>>>> 8d4c2b15
         };
     };
     Ok(())
@@ -492,22 +447,7 @@
     let mut calls = Vec::<OpaqueCall>::new();
     for xt_opaque in block.extrinsics.iter() {
         if let Ok(xt) =
-<<<<<<< HEAD
             UncheckedExtrinsicV4::<CallWorkerFn>::decode(&mut xt_opaque.0.encode().as_slice())
-=======
-            UncheckedExtrinsicV4::<ShieldFundsFn>::decode(&mut xt_opaque.encode().as_slice())
-        {
-            // confirm call decodes successfully as well
-            if xt.function.0 == [SUBSRATEE_REGISTRY_MODULE, SHIELD_FUNDS] {
-                if let Err(e) = handle_shield_funds_xt(&mut calls, xt) {
-                    error!("Error performing shieldfunds. Error: {:?}", e);
-                }
-            }
-        };
-
-        if let Ok(xt) =
-            UncheckedExtrinsicV4::<CallWorkerFn>::decode(&mut xt_opaque.encode().as_slice())
->>>>>>> 8d4c2b15
         {
             if xt.function.0 == [SUBSRATEE_REGISTRY_MODULE, CALL_WORKER] {
                 if let Err(e) = handle_call_worker_xt(&mut calls, xt, block.header.clone()) {
@@ -519,57 +459,6 @@
     Ok(calls)
 }
 
-<<<<<<< HEAD
-=======
-fn handle_shield_funds_xt(
-    calls: &mut Vec<OpaqueCall>,
-    xt: UncheckedExtrinsicV4<ShieldFundsFn>,
-) -> SgxResult<()> {
-    let (call, account_encrypted, amount, shard) = xt.function.clone();
-    info!("Found ShieldFunds extrinsic in block: \nCall: {:?} \nAccount Encrypted {:?} \nAmount: {} \nShard: {}",
-        call, account_encrypted, amount, shard.encode().to_base58(),
-    );
-
-    let mut state = if state::exists(&shard) {
-        state::load(&shard)?
-    } else {
-        state::init_shard(&shard)?;
-        Stf::init_state()
-    };
-
-    debug!("decrypt the call");
-    let rsa_keypair = rsa3072::unseal_pair()?;
-    let account_vec = rsa3072::decrypt(&account_encrypted, &rsa_keypair)?;
-    let account = AccountId::decode(&mut account_vec.as_slice())
-        .sgx_error_with_log("[ShieldFunds] Could not decode account")?;
-
-    if let Err(e) = Stf::execute(
-        &mut state,
-        TrustedCallSigned::new(
-            TrustedCall::balance_shield(account, amount),
-            0,                  //nonce
-            Default::default(), //don't care about signature here
-        ),
-        calls,
-    ) {
-        error!("Error performing Stf::execute. Error: {:?}", e);
-        return Ok(());
-    }
-
-    let state_hash = state::write(state, &shard)?;
-
-    let xt_call = [SUBSRATEE_REGISTRY_MODULE, CALL_CONFIRMED];
-    let call_hash = blake2_256(&xt.encode());
-    debug!("Call hash 0x{}", hex::encode_hex(&call_hash));
-
-    calls.push(OpaqueCall(
-        (xt_call, shard, call_hash, state_hash.encode()).encode(),
-    ));
-
-    Ok(())
-}
-
->>>>>>> 8d4c2b15
 fn handle_call_worker_xt(
     calls: &mut Vec<OpaqueCall>,
     xt: UncheckedExtrinsicV4<CallWorkerFn>,
