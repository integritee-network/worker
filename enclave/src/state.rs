--- conflicted
+++ resolved
@@ -54,14 +54,10 @@
             Stf::init_state()
         }
         n => {
-<<<<<<< HEAD
-            debug!("State loaded from {} with size {}B, deserializing...", state_path, n);
-=======
             debug!(
                 "State loaded from {} with size {}B, deserializing...",
                 state_path, n
             );
->>>>>>> 8d4c2b15
             StfState::decode(state_vec)
         }
     };
@@ -85,15 +81,11 @@
         Err(status) => return Err(status),
     };
 
-<<<<<<< HEAD
-    debug!("new state with hash=0x{} written to {}", hex::encode_hex(&state_hash), state_path);
-=======
     debug!(
         "new encrypted state with hash=0x{} written to {}",
         hex::encode_hex(&state_hash),
         state_path
     );
->>>>>>> 8d4c2b15
 
     io::write(&cyphertext, &state_path)?;
     Ok(state_hash.into())
@@ -154,8 +146,6 @@
     Ok(state)
 }
 
-<<<<<<< HEAD
-=======
 pub fn list_shards() -> SgxResult<Vec<ShardIdentifier>> {
     let files = match fs::read_dir(SHARDS_PATH).sgx_error() {
         Ok(f) => f,
@@ -175,7 +165,6 @@
     Ok(shards)
 }
 
->>>>>>> 8d4c2b15
 pub fn test_encrypted_state_io_works() {
     let path = "test_state_file.bin";
     let plaintext = b"The quick brown fox jumps over the lazy dog.";
