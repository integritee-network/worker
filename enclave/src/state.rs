--- conflicted
+++ resolved
@@ -16,10 +16,7 @@
 */
 
 use std::fs;
-<<<<<<< HEAD
-=======
-use std::io::Write;
->>>>>>> ee2eb132
+
 use std::vec::Vec;
 
 use log::*;
@@ -31,13 +28,8 @@
 use crate::hex;
 use crate::io;
 use crate::utils::UnwrapOrSgxErrorUnexpected;
-<<<<<<< HEAD
 use base58::{FromBase58, ToBase58};
 use codec::{Decode, Encode};
-=======
-use base58::ToBase58;
-use codec::Encode;
->>>>>>> ee2eb132
 use sgx_externalities::SgxExternalitiesTrait;
 use sp_core::H256;
 use std::path::Path;
@@ -102,14 +94,7 @@
 }
 
 pub fn init_shard(shard: &ShardIdentifier) -> SgxResult<()> {
-<<<<<<< HEAD
     fs::create_dir_all(format!("{}/{}", SHARDS_PATH, shard.encode().to_base58())).sgx_error()
-=======
-    let path = format!("{}/{}", SHARDS_PATH, shard.encode().to_base58());
-    fs::create_dir_all(path.clone()).sgx_error()?;
-    let mut file = fs::File::create(format!("{}/{}", path, ENCRYPTED_STATE_FILE)).sgx_error()?;
-    file.write_all(b"").sgx_error()
->>>>>>> ee2eb132
 }
 
 fn read(path: &str) -> SgxResult<Vec<u8>> {
