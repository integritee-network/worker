/*
	Copyright 2021 Integritee AG and Supercomputing Systems AG

	Licensed under the Apache License, Version 2.0 (the "License");
	you may not use this file except in compliance with the License.
	You may obtain a copy of the License at

		http://www.apache.org/licenses/LICENSE-2.0

	Unless required by applicable law or agreed to in writing, software
	distributed under the License is distributed on an "AS IS" BASIS,
	WITHOUT WARRANTIES OR CONDITIONS OF ANY KIND, either express or implied.
	See the License for the specific language governing permissions and
	limitations under the License.

*/

use crate::{
	command_utils::{get_accountid_from_str, get_chain_api, *},
	Cli, CliResult, CliResultOk,
};
use itp_node_api::api_client::{Address, ParentchainExtrinsicSigner};
use log::*;
use my_node_runtime::Balance;
use sp_core::{crypto::Ss58Codec, sr25519 as sr25519_core, Pair};
use substrate_api_client::{
	extrinsic::BalancesExtrinsics, GetAccountInformation, SubmitAndWatchUntilSuccess,
};

#[derive(Parser)]
pub struct TransferCommand {
	/// sender's AccountId in ss58check format
	from: String,

	/// recipient's AccountId in ss58check format
	to: String,

	/// amount to be transferred
	amount: Balance,
}

impl TransferCommand {
	pub(crate) fn run(&self, cli: &Cli) -> CliResult {
		let from_account = get_pair_from_str(&self.from);
		let to_account = get_accountid_from_str(&self.to);
		info!("from ss58 is {}", from_account.public().to_ss58check());
		info!("to ss58 is {}", to_account.to_ss58check());
		let mut api = get_chain_api(cli);
		api.set_signer(ParentchainExtrinsicSigner::new(sr25519_core::Pair::from(from_account)));
		let xt = api.balance_transfer_allow_death(Address::Id(to_account.clone()), self.amount);
<<<<<<< HEAD
		let tx_hash = api
			.submit_and_watch_extrinsic_until(xt, XtStatus::InBlock)
			.unwrap()
			.extrinsic_hash;
		println!("[+] TrustedOperation got finalized. Hash: {:?}\n", tx_hash);
=======
		let tx_report = api.submit_and_watch_extrinsic_until_success(xt, false).unwrap();
		println!(
			"[+] L1 extrinsic success. extrinsic hash: {:?} / status: {:?}",
			tx_report.extrinsic_hash, tx_report.status
		);
>>>>>>> d1b8cbef
		let result = api.get_account_data(&to_account).unwrap().unwrap();
		let balance = result.free;
		println!("balance for {} is now {}", to_account, balance);

		Ok(CliResultOk::Balance { balance })
	}
}<|MERGE_RESOLUTION|>--- conflicted
+++ resolved
@@ -48,19 +48,11 @@
 		let mut api = get_chain_api(cli);
 		api.set_signer(ParentchainExtrinsicSigner::new(sr25519_core::Pair::from(from_account)));
 		let xt = api.balance_transfer_allow_death(Address::Id(to_account.clone()), self.amount);
-<<<<<<< HEAD
-		let tx_hash = api
-			.submit_and_watch_extrinsic_until(xt, XtStatus::InBlock)
-			.unwrap()
-			.extrinsic_hash;
-		println!("[+] TrustedOperation got finalized. Hash: {:?}\n", tx_hash);
-=======
 		let tx_report = api.submit_and_watch_extrinsic_until_success(xt, false).unwrap();
 		println!(
 			"[+] L1 extrinsic success. extrinsic hash: {:?} / status: {:?}",
 			tx_report.extrinsic_hash, tx_report.status
 		);
->>>>>>> d1b8cbef
 		let result = api.get_account_data(&to_account).unwrap().unwrap();
 		let balance = result.free;
 		println!("balance for {} is now {}", to_account, balance);
