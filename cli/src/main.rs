--- conflicted
+++ resolved
@@ -36,933 +36,6 @@
 use crate::commands::Commands;
 use clap::Parser;
 
-<<<<<<< HEAD
-use clap::{AppSettings, Arg, ArgMatches};
-use clap_nested::{Command, Commander};
-use codec::{Decode, Encode};
-use log::*;
-use my_node_runtime::{AccountId, BalancesCall, Call, Event, Hash, Signature};
-use sp_core::{crypto::Ss58Codec, sr25519 as sr25519_core, Pair, H256};
-use sp_runtime::{
-	traits::{IdentifyAccount, Verify},
-	MultiSignature,
-};
-use std::{result::Result as StdResult, sync::mpsc::channel, thread};
-use substrate_api_client::{
-	compose_call, compose_extrinsic, compose_extrinsic_offline,
-	rpc::{ws_client::Subscriber, WsRpcClient},
-	utils::FromHexString,
-	Api, GenericAddress, Metadata, RpcClient, UncheckedExtrinsicV4, XtStatus,
-};
-use teeracle_primitives::MarketDataSourceString;
-use teerex_primitives::Request;
-
-use ita_stf::{ShardIdentifier, TrustedCallSigned, TrustedOperation};
-use itc_rpc_client::direct_client::{DirectApi, DirectClient as DirectWorkerApi};
-use itp_node_api_extensions::{PalletTeerexApi, ADD_TO_WHITELIST, TEERACLE, TEEREX};
-use itp_time_utils::{duration_now, remaining_time};
-use itp_types::{DirectRequestStatus, RpcRequest, RpcResponse, RpcReturnValue};
-use substrate_client_keystore::{KeystoreExt, LocalKeystore};
-
-type AccountPublic = <Signature as Verify>::Signer;
-const KEYSTORE_PATH: &str = "my_keystore";
-const PREFUNDING_AMOUNT: u128 = 1_000_000_000;
-const VERSION: &str = env!("CARGO_PKG_VERSION");
-
-fn main() {
-	env_logger::init();
-
-	let res = Commander::new()
-		.options(|app| {
-			app.setting(AppSettings::ColoredHelp)
-				.arg(
-					Arg::with_name("node-url")
-						.short("u")
-						.long("node-url")
-						.global(true)
-						.takes_value(true)
-						.value_name("STRING")
-						.default_value("ws://127.0.0.1")
-						.help("node url"),
-				)
-				.arg(
-					Arg::with_name("node-port")
-						.short("p")
-						.long("node-port")
-						.global(true)
-						.takes_value(true)
-						.value_name("STRING")
-						.default_value("9944")
-						.help("node port"),
-				)
-				.arg(
-					Arg::with_name("worker-url")
-						.short("U")
-						.long("worker-url")
-						.global(true)
-						.takes_value(true)
-						.value_name("STRING")
-						.default_value("wss://127.0.0.1")
-						.help("worker url"),
-				)
-				.arg(
-					Arg::with_name("trusted-worker-port")
-						.short("P")
-						.long("trusted-worker-port")
-						.global(true)
-						.takes_value(true)
-						.value_name("STRING")
-						.default_value("2000")
-						.help("worker direct invocation port"),
-				)
-				.name("integritee-cli")
-				.version(VERSION)
-				.author("Integritee AG <hello@integritee.network>")
-				.about("interact with integritee-node and workers")
-				.after_help("stf subcommands depend on the stf crate this has been built against")
-		})
-		.args(|_args, matches| matches.value_of("environment").unwrap_or("dev"))
-		.add_cmd(
-			Command::new("new-account")
-				.description("generates a new account for the integritee chain")
-				.runner(|_args: &str, _matches: &ArgMatches<'_>| {
-					let store = LocalKeystore::open(PathBuf::from(&KEYSTORE_PATH), None).unwrap();
-					let key: sr25519::AppPair = store.generate().unwrap();
-					drop(store);
-					println!("{}", key.public().to_ss58check());
-					Ok(())
-				}),
-		)
-		.add_cmd(
-			Command::new("list-accounts")
-				.description("lists all accounts in keystore for the integritee chain")
-				.runner(|_args: &str, _matches: &ArgMatches<'_>| {
-					let store = LocalKeystore::open(PathBuf::from(&KEYSTORE_PATH), None).unwrap();
-					println!("sr25519 keys:");
-					for pubkey in store.public_keys::<sr25519::AppPublic>().unwrap().into_iter() {
-						println!("{}", pubkey.to_ss58check());
-					}
-					println!("ed25519 keys:");
-					for pubkey in store.public_keys::<ed25519::AppPublic>().unwrap().into_iter() {
-						println!("{}", pubkey.to_ss58check());
-					}
-					drop(store);
-					Ok(())
-				}),
-		)
-		.add_cmd(
-			Command::new("print-metadata")
-				.description("query node metadata and print it as json to stdout")
-				.runner(|_args: &str, matches: &ArgMatches<'_>| {
-					let meta = get_chain_api(matches).get_metadata().unwrap();
-					println!("Metadata:\n {}", Metadata::pretty_format(&meta).unwrap());
-					Ok(())
-				}),
-		)
-		.add_cmd(
-			Command::new("print-sgx-metadata")
-				.description("query sgx-runtime metadata and print it as json to stdout")
-				.runner(|_args: &str, matches: &ArgMatches<'_>| {
-					let worker_api_direct = get_worker_api_direct(matches);
-					let metadata = worker_api_direct.get_state_metadata().unwrap();
-					println!("Metadata:\n {}", Metadata::pretty_format(&metadata).unwrap());
-					Ok(())
-				}),
-		)
-		.add_cmd(
-			Command::new("faucet")
-				.description("send some bootstrapping funds to supplied account(s)")
-				.options(|app| {
-					app.setting(AppSettings::ColoredHelp).arg(
-						Arg::with_name("accounts")
-							.takes_value(true)
-							.required(true)
-							.value_name("ACCOUNT")
-							.multiple(true)
-							.min_values(1)
-							.help("Account(s) to be funded, ss58check encoded"),
-					)
-				})
-				.runner(|_args: &str, matches: &ArgMatches<'_>| {
-					let api = get_chain_api(matches);
-					let _api = api.set_signer(AccountKeyring::Alice.pair());
-					let accounts = matches.values_of("accounts").unwrap();
-
-					let mut nonce = _api.get_nonce().unwrap();
-					for account in accounts {
-						let to = get_accountid_from_str(account);
-						#[allow(clippy::redundant_clone)]
-						let xt: UncheckedExtrinsicV4<_> = compose_extrinsic_offline!(
-							_api.clone().signer.unwrap(),
-							Call::Balances(BalancesCall::transfer {
-								dest: GenericAddress::Id(to.clone()),
-								value: PREFUNDING_AMOUNT
-							}),
-							nonce,
-							Era::Immortal,
-							_api.genesis_hash,
-							_api.genesis_hash,
-							_api.runtime_version.spec_version,
-							_api.runtime_version.transaction_version
-						);
-						// send and watch extrinsic until finalized
-						println!("Faucet drips to {} (Alice's nonce={})", to, nonce);
-						let _blockh =
-							_api.send_extrinsic(xt.hex_encode(), XtStatus::Ready).unwrap();
-						nonce += 1;
-					}
-					Ok(())
-				}),
-		)
-		.add_cmd(
-			Command::new("balance")
-				.description("query on-chain balance for AccountId")
-				.options(|app| {
-					app.setting(AppSettings::ColoredHelp).arg(
-						Arg::with_name("AccountId")
-							.takes_value(true)
-							.required(true)
-							.value_name("SS58")
-							.help("AccountId in ss58check format"),
-					)
-				})
-				.runner(|_args: &str, matches: &ArgMatches<'_>| {
-					let api = get_chain_api(matches);
-					let account = matches.value_of("AccountId").unwrap();
-					let accountid = get_accountid_from_str(account);
-					let balance = if let Some(data) = api.get_account_data(&accountid).unwrap() {
-						data.free
-					} else {
-						0
-					};
-					println!("{}", balance);
-					Ok(())
-				}),
-		)
-		.add_cmd(
-			Command::new("transfer")
-				.description("transfer funds from one on-chain account to another")
-				.options(|app| {
-					app.setting(AppSettings::ColoredHelp)
-						.arg(
-							Arg::with_name("from")
-								.takes_value(true)
-								.required(true)
-								.value_name("SS58")
-								.help("sender's AccountId in ss58check format"),
-						)
-						.arg(
-							Arg::with_name("to")
-								.takes_value(true)
-								.required(true)
-								.value_name("SS58")
-								.help("recipient's AccountId in ss58check format"),
-						)
-						.arg(
-							Arg::with_name("amount")
-								.takes_value(true)
-								.required(true)
-								.value_name("U128")
-								.help("amount to be transferred"),
-						)
-				})
-				.runner(|_args: &str, matches: &ArgMatches<'_>| {
-					let api = get_chain_api(matches);
-					let arg_from = matches.value_of("from").unwrap();
-					let arg_to = matches.value_of("to").unwrap();
-					let amount = matches
-						.value_of("amount")
-						.unwrap()
-						.parse()
-						.expect("amount can be converted to u128");
-					let from = get_pair_from_str(arg_from);
-					let to = get_accountid_from_str(arg_to);
-					info!("from ss58 is {}", from.public().to_ss58check());
-					info!("to ss58 is {}", to.to_ss58check());
-					let _api = api.set_signer(sr25519_core::Pair::from(from));
-					let xt = _api.balance_transfer(GenericAddress::Id(to.clone()), amount);
-					let tx_hash = _api.send_extrinsic(xt.hex_encode(), XtStatus::InBlock).unwrap();
-					println!("[+] TrustedOperation got finalized. Hash: {:?}\n", tx_hash);
-					let result = _api.get_account_data(&to).unwrap().unwrap();
-					println!("balance for {} is now {}", to, result.free);
-					Ok(())
-				}),
-		)
-		.add_cmd(
-			Command::new("list-workers")
-				.description("query enclave registry and list all workers")
-				.runner(|_args: &str, matches: &ArgMatches<'_>| {
-					let api = get_chain_api(matches);
-					let wcount = api.enclave_count(None).unwrap();
-					println!("number of workers registered: {}", wcount);
-					for w in 1..=wcount {
-						let enclave = api.enclave(w, None).unwrap();
-						if enclave.is_none() {
-							println!("error reading enclave data");
-							continue
-						};
-						let enclave = enclave.unwrap();
-						let timestamp = DateTime::<Utc>::from(
-							UNIX_EPOCH + Duration::from_millis(enclave.timestamp as u64),
-						);
-						println!("Enclave {}", w);
-						println!("   AccountId: {}", enclave.pubkey.to_ss58check());
-						println!("   MRENCLAVE: {}", enclave.mr_enclave.to_base58());
-						println!("   RA timestamp: {}", timestamp);
-						println!("   URL: {}", enclave.url);
-					}
-					Ok(())
-				}),
-		)
-		.add_cmd(
-			Command::new("listen")
-				.description("listen to on-chain events")
-				.options(|app| {
-					app.setting(AppSettings::ColoredHelp)
-						.arg(
-							Arg::with_name("events")
-								.short("e")
-								.long("exit-after")
-								.takes_value(true)
-								.help("exit after given number of Integritee events"),
-						)
-						.arg(
-							Arg::with_name("blocks")
-								.short("b")
-								.long("await-blocks")
-								.takes_value(true)
-								.help("exit after given number of blocks"),
-						)
-				})
-				.runner(|_args: &str, matches: &ArgMatches<'_>| {
-					listen(matches);
-					Ok(())
-				}),
-		)
-		.add_cmd(
-			Command::new("shield-funds")
-				.description("Transfer funds from an on-chain account to an incognito account")
-				.options(|app| {
-					app.arg(
-						Arg::with_name("from")
-							.takes_value(true)
-							.required(true)
-							.value_name("SS58")
-							.help("Sender's on-chain AccountId in ss58check format"),
-					)
-					.arg(
-						Arg::with_name("to")
-							.takes_value(true)
-							.required(true)
-							.value_name("SS58")
-							.help("Recipient's incognito AccountId in ss58check format"),
-					)
-					.arg(
-						Arg::with_name("amount")
-							.takes_value(true)
-							.required(true)
-							.value_name("U128")
-							.help("Amount to be transferred"),
-					)
-					.arg(
-						Arg::with_name("shard")
-							.takes_value(true)
-							.required(true)
-							.value_name("STRING")
-							.help("Shard identifier"),
-					)
-				})
-				.runner(move |_args: &str, matches: &ArgMatches<'_>| {
-					let chain_api = get_chain_api(matches);
-					let amount = matches
-						.value_of("amount")
-						.unwrap()
-						.parse()
-						.expect("amount can't be converted to u128");
-
-					let shard_opt = match matches.value_of("shard") {
-						Some(s) => match s.from_base58() {
-							Ok(s) => ShardIdentifier::decode(&mut &s[..]),
-							_ => panic!("shard argument must be base58 encoded"),
-						},
-						_ => panic!(
-							"at least one of `mrenclave` or `shard` arguments must be supplied"
-						),
-					};
-					let shard = match shard_opt {
-						Ok(shard) => shard,
-						Err(e) => panic!("{}", e),
-					};
-
-					// get the sender
-					let arg_from = matches.value_of("from").unwrap();
-					let from = get_pair_from_str(arg_from);
-					let chain_api = chain_api.set_signer(sr25519_core::Pair::from(from));
-
-					// get the recipient
-					let arg_to = matches.value_of("to").unwrap();
-					let to = get_accountid_from_str(arg_to);
-					let (_to_encoded, to_encrypted) = match encode_encrypt(matches, to) {
-						Ok((encoded, encrypted)) => (encoded, encrypted),
-						Err(e) => panic!("{}", e),
-					};
-					// compose the extrinsic
-					let xt: UncheckedExtrinsicV4<([u8; 2], Vec<u8>, u128, H256)> = compose_extrinsic!(
-						chain_api,
-						TEEREX,
-						"shield_funds",
-						to_encrypted,
-						amount,
-						shard
-					);
-
-					let tx_hash =
-						chain_api.send_extrinsic(xt.hex_encode(), XtStatus::Finalized).unwrap();
-					println!("[+] TrustedOperation got finalized. Hash: {:?}\n", tx_hash);
-					Ok(())
-				}),
-		)
-		.add_cmd(
-			Command::new("add-whitelist")
-				.description("Add a trusted market data source")
-				.options(|app| {
-					app.arg(
-						Arg::with_name("from")
-							.takes_value(true)
-							.required(true)
-							.value_name("SS58")
-							.help("Sender's on-chain AccountId in ss58check format.It has to be a sudo account"),
-					)
-					.arg(
-						Arg::with_name("src")
-							.takes_value(true)
-							.required(true)
-							.value_name("STRING")
-							.help("Market data Url"),
-					)
-					.arg(
-						Arg::with_name("mrenclave")
-							.takes_value(true)
-							.required(true)
-							.value_name("STRING")
-							.help("MRENCLAVE  identifier"),
-					)
-				})
-				.runner(move |_args: &str, matches: &ArgMatches<'_>| {
-					let chain_api = get_chain_api(matches);
-
-					let market_data_source: MarketDataSourceString =
-						matches.value_of("src").unwrap().to_string();
-
-					// get the mrenclave
-					let mrenclave_opt = match matches.value_of("mrenclave") {
-						Some(m) => match m.from_base58() {
-							Ok(m) => ShardIdentifier::decode(&mut &m[..]),
-							_ => panic!("mrenclave argument must be base58 encoded"),
-						},
-						_ => panic!("at least one of `mrenclave` argument must be supplied"),
-					};
-					let mrenclave = match mrenclave_opt {
-						Ok(m) => m.to_fixed_bytes(),
-						Err(e) => panic!("{}", e),
-					};
-
-					// get the sender
-					let arg_from = matches.value_of("from").unwrap();
-					let from = get_pair_from_str(arg_from);
-					let chain_api = chain_api.set_signer(sr25519_core::Pair::from(from));
-
-					let call = compose_call!(
-						chain_api.metadata,
-						TEERACLE,
-						ADD_TO_WHITELIST,
-						market_data_source,
-						mrenclave
-					);
-
-					// compose the extrinsic
-					let xt: UncheckedExtrinsicV4<_> =
-						compose_extrinsic!(chain_api, "Sudo", "sudo", call);
-
-					let tx_hash =
-						chain_api.send_extrinsic(xt.hex_encode(), XtStatus::Finalized).unwrap();
-					println!("[+] Add to whitelist got finalized. Hash: {:?}\n", tx_hash);
-
-					Ok(())
-				}),
-		)
-		.add_cmd(
-			Command::new("exchange-rate-events")
-				.description("Count the ExchangeRateUpdated events received over a period of time")
-				.options(|app| {
-					app.arg(
-						Arg::with_name("duration")
-							.takes_value(true)
-							.required(true)
-							.value_name("U64")
-							.help("The period in seconds"),
-					)
-				})
-				.runner(move |_args: &str, matches: &ArgMatches<'_>| {
-					let chain_api = get_chain_api(matches);
-
-					let secs = matches
-						.value_of("duration")
-						.unwrap()
-						.parse()
-						.expect("duration can't be converted to u64");
-
-					let count =
-						count_exchange_rate_update_events(chain_api, Duration::from_secs(secs));
-
-					println!("Number of ExchangeRateUpdated events received : ");
-					println!("   EVENTS_COUNT: {}", count);
-
-					Ok(())
-				}),
-		)
-		.add_cmd(ita_stf::cli::cmd(&perform_trusted_operation))
-		.no_cmd(|_args, _matches| {
-			println!("No subcommand matched");
-			Ok(())
-		})
-		.run();
-	if let Err(e) = res {
-		println!("{}", e)
-	}
-}
-
-fn get_chain_api(matches: &ArgMatches<'_>) -> Api<sr25519::Pair, WsRpcClient> {
-	let url = format!(
-		"{}:{}",
-		matches.value_of("node-url").unwrap(),
-		matches.value_of("node-port").unwrap()
-	);
-	info!("connecting to {}", url);
-	Api::<sr25519::Pair, WsRpcClient>::new(WsRpcClient::new(&url)).unwrap()
-}
-
-fn perform_trusted_operation(matches: &ArgMatches<'_>, top: &TrustedOperation) -> Option<Vec<u8>> {
-	match top {
-		TrustedOperation::indirect_call(call) => send_request(matches, call.clone()),
-		TrustedOperation::direct_call(call) =>
-			send_direct_request(matches, TrustedOperation::direct_call(call.clone())),
-		TrustedOperation::get(getter) => get_state(matches, TrustedOperation::get(getter.clone())),
-	}
-}
-
-fn get_state(matches: &ArgMatches<'_>, getter: TrustedOperation) -> Option<Vec<u8>> {
-	// TODO: ensure getter is signed?
-	let (_operation_call_encoded, operation_call_encrypted) = match encode_encrypt(matches, getter)
-	{
-		Ok((encoded, encrypted)) => (encoded, encrypted),
-		Err(msg) => {
-			println!("[Error] {}", msg);
-			return None
-		},
-	};
-	let shard = read_shard(matches).unwrap();
-
-	// compose jsonrpc call
-	let data = Request { shard, cyphertext: operation_call_encrypted };
-	let rpc_method = "author_submitAndWatchExtrinsic".to_owned();
-	let jsonrpc_call: String = RpcRequest::compose_jsonrpc_call(rpc_method, data.encode());
-
-	let direct_api = get_worker_api_direct(matches);
-	let (sender, receiver) = channel();
-	direct_api.watch(jsonrpc_call, sender);
-
-	loop {
-		match receiver.recv() {
-			Ok(response) => {
-				let response: RpcResponse = serde_json::from_str(&response).unwrap();
-				if let Ok(return_value) = RpcReturnValue::decode(&mut response.result.as_slice()) {
-					if return_value.status == DirectRequestStatus::Error {
-						println!(
-							"[Error] {}",
-							String::decode(&mut return_value.value.as_slice()).unwrap()
-						);
-						return None
-					}
-					if !return_value.do_watch {
-						return match Option::decode(&mut return_value.value.as_slice()) {
-							Ok(value_opt) => value_opt,
-							Err(_) => panic!("Error when decoding response"),
-						}
-					}
-				};
-			},
-			Err(_) => return None,
-		};
-	}
-}
-
-fn encode_encrypt<E: Encode>(
-	matches: &ArgMatches<'_>,
-	to_encrypt: E,
-) -> Result<(Vec<u8>, Vec<u8>), String> {
-	let worker_api_direct = get_worker_api_direct(matches);
-	let shielding_pubkey: Rsa3072PubKey = match worker_api_direct.get_rsa_pubkey() {
-		Ok(key) => key,
-		Err(err_msg) => return Err(err_msg.to_string()),
-	};
-
-	let encoded = to_encrypt.encode();
-	let mut encrypted: Vec<u8> = Vec::new();
-	shielding_pubkey.encrypt_buffer(&encoded, &mut encrypted).unwrap();
-	Ok((encoded, encrypted))
-}
-
-fn send_request(matches: &ArgMatches<'_>, call: TrustedCallSigned) -> Option<Vec<u8>> {
-	let chain_api = get_chain_api(matches);
-	let (_, call_encrypted) = match encode_encrypt(matches, call) {
-		Ok((encoded, encrypted)) => (encoded, encrypted),
-		Err(msg) => {
-			println!("[Error]: {}", msg);
-			return None
-		},
-	};
-
-	let shard = read_shard(matches).unwrap();
-
-	let arg_signer = matches.value_of("xt-signer").unwrap();
-	let signer = get_pair_from_str(arg_signer);
-	let _chain_api = chain_api.set_signer(sr25519_core::Pair::from(signer));
-
-	let request = Request { shard, cyphertext: call_encrypted };
-	let xt = compose_extrinsic!(_chain_api, TEEREX, "call_worker", request);
-
-	// send and watch extrinsic until block is executed
-	let block_hash =
-		_chain_api.send_extrinsic(xt.hex_encode(), XtStatus::InBlock).unwrap().unwrap();
-	info!(
-		"Trusted call extrinsic sent and sucessfully included in parentchain block with hash {:?}.",
-		block_hash
-	);
-	info!("Waiting for execution confirmation from enclave...");
-	let (events_in, events_out) = channel();
-	_chain_api.subscribe_events(events_in).unwrap();
-
-	loop {
-		let ret: ProcessedParentchainBlockArgs = _chain_api
-			.wait_for_event::<ProcessedParentchainBlockArgs>(
-				TEEREX,
-				"ProcessedParentchainBlock",
-				None,
-				&events_out,
-			)
-			.unwrap();
-		info!("Confirmation of ProcessedParentchainBlock received");
-		debug!("Expected block Hash: {:?}", block_hash);
-		debug!("Confirmed stf block Hash: {:?}", ret.block_hash);
-		if ret.block_hash == block_hash {
-			return Some(ret.block_hash.encode())
-		}
-	}
-}
-
-fn get_worker_api_direct(matches: &ArgMatches<'_>) -> DirectWorkerApi {
-	let url = format!(
-		"{}:{}",
-		matches.value_of("worker-url").unwrap(),
-		matches.value_of("trusted-worker-port").unwrap()
-	);
-	info!("Connecting to integritee-service-direct-port on '{}'", url);
-	DirectWorkerApi::new(url)
-}
-
-fn read_shard(matches: &ArgMatches<'_>) -> StdResult<ShardIdentifier, codec::Error> {
-	match matches.value_of("shard") {
-		Some(s) => match s.from_base58() {
-			Ok(s) => ShardIdentifier::decode(&mut &s[..]),
-			_ => panic!("shard argument must be base58 encoded"),
-		},
-		None => match matches.value_of("mrenclave") {
-			Some(m) => match m.from_base58() {
-				Ok(s) => ShardIdentifier::decode(&mut &s[..]),
-				_ => panic!("mrenclave argument must be base58 encoded"),
-			},
-			None => panic!("at least one of `mrenclave` or `shard` arguments must be supplied"),
-		},
-	}
-}
-/// sends a rpc watch request to the worker api server
-fn send_direct_request(
-	matches: &ArgMatches<'_>,
-	operation_call: TrustedOperation,
-) -> Option<Vec<u8>> {
-	let (_operation_call_encoded, operation_call_encrypted) =
-		match encode_encrypt(matches, operation_call) {
-			Ok((encoded, encrypted)) => (encoded, encrypted),
-			Err(msg) => {
-				println!("[Error] {}", msg);
-				return None
-			},
-		};
-	let shard = read_shard(matches).unwrap();
-
-	// compose jsonrpc call
-	let data = Request { shard, cyphertext: operation_call_encrypted };
-	let direct_invocation_call = RpcRequest {
-		jsonrpc: "2.0".to_owned(),
-		method: "author_submitAndWatchExtrinsic".to_owned(),
-		params: data.encode(),
-		id: 1,
-	};
-	let jsonrpc_call: String = serde_json::to_string(&direct_invocation_call).unwrap();
-
-	debug!("get direct api");
-	let direct_api = get_worker_api_direct(matches);
-
-	debug!("setup sender and receiver");
-	let (sender, receiver) = channel();
-	direct_api.watch(jsonrpc_call, sender);
-
-	debug!("waiting for rpc response");
-	loop {
-		match receiver.recv() {
-			Ok(response) => {
-				debug!("received response");
-				let response: RpcResponse = serde_json::from_str(&response).unwrap();
-				if let Ok(return_value) = RpcReturnValue::decode(&mut response.result.as_slice()) {
-					debug!("successfully decoded rpc response");
-					match return_value.status {
-						DirectRequestStatus::Error => {
-							debug!("request status is error");
-							if let Ok(value) = String::decode(&mut return_value.value.as_slice()) {
-								println!("[Error] {}", value);
-							}
-							return None
-						},
-						DirectRequestStatus::TrustedOperationStatus(status) => {
-							debug!("request status is: {:?}", status);
-							if let Ok(value) = Hash::decode(&mut return_value.value.as_slice()) {
-								println!("Trusted call {:?} is {:?}", value, status);
-							}
-						},
-						_ => {
-							debug!("request status is ignored");
-							return None
-						},
-					}
-					if !return_value.do_watch {
-						debug!("do watch is false, closing connection");
-						return None
-					}
-				};
-			},
-			Err(e) => {
-				error!("failed to receive rpc response: {:?}", e);
-				return None
-			},
-		};
-	}
-}
-
-#[allow(dead_code)]
-#[derive(Decode)]
-struct ProcessedParentchainBlockArgs {
-	signer: AccountId,
-	block_hash: H256,
-	merkle_root: H256,
-}
-
-fn listen(matches: &ArgMatches<'_>) {
-	let api = get_chain_api(matches);
-	info!("Subscribing to events");
-	let (events_in, events_out) = channel();
-	let mut count = 0u32;
-	let mut blocks = 0u32;
-	api.subscribe_events(events_in).unwrap();
-	loop {
-		if matches.is_present("events")
-			&& count >= value_t!(matches.value_of("events"), u32).unwrap()
-		{
-			return
-		};
-		if matches.is_present("blocks")
-			&& blocks > value_t!(matches.value_of("blocks"), u32).unwrap()
-		{
-			return
-		};
-		let event_str = events_out.recv().unwrap();
-		let _unhex = Vec::from_hex(event_str).unwrap();
-		let mut _er_enc = _unhex.as_slice();
-		let _events = Vec::<frame_system::EventRecord<Event, Hash>>::decode(&mut _er_enc);
-		blocks += 1;
-		match _events {
-			Ok(evts) =>
-				for evr in &evts {
-					println!("decoded: phase {:?} event {:?}", evr.phase, evr.event);
-					match &evr.event {
-						Event::Balances(be) => {
-							println!(">>>>>>>>>> balances event: {:?}", be);
-							match &be {
-								pallet_balances::Event::Transfer { from, to, amount } => {
-									println!("From: {:?}", from);
-									println!("To: {:?}", to);
-									println!("Value: {:?}", amount);
-								},
-								_ => {
-									debug!("ignoring unsupported balances event");
-								},
-							}
-						},
-						Event::Teerex(ee) => {
-							println!(">>>>>>>>>> integritee event: {:?}", ee);
-							count += 1;
-							match &ee {
-								my_node_runtime::pallet_teerex::Event::AddedEnclave(
-									accountid,
-									url,
-								) => {
-									println!(
-										"AddedEnclave: {:?} at url {}",
-										accountid,
-										String::from_utf8(url.to_vec())
-											.unwrap_or_else(|_| "error".to_string())
-									);
-								},
-								my_node_runtime::pallet_teerex::Event::RemovedEnclave(
-									accountid,
-								) => {
-									println!("RemovedEnclave: {:?}", accountid);
-								},
-								my_node_runtime::pallet_teerex::Event::Forwarded(shard) => {
-									println!(
-										"Forwarded request for shard {}",
-										shard.encode().to_base58()
-									);
-								},
-								my_node_runtime::pallet_teerex::Event::ProcessedParentchainBlock(
-									accountid,
-									block_hash,
-									merkle_root,
-								) => {
-									println!(
-										"ProcessedParentchainBlock from {} with hash {:?} and merkle root {:?}",
-										accountid, block_hash, merkle_root
-									);
-								},
-								my_node_runtime::pallet_teerex::Event::ProposedSidechainBlock(
-									accountid,
-									block_hash,
-								) => {
-									println!(
-										"ProposedSidechainBlock from {} with hash {:?}",
-										accountid, block_hash
-									);
-								},
-								my_node_runtime::pallet_teerex::Event::ShieldFunds(
-									incognito_account,
-								) => {
-									println!("ShieldFunds for {:?}", incognito_account);
-								},
-								my_node_runtime::pallet_teerex::Event::UnshieldedFunds(
-									public_account,
-								) => {
-									println!("UnshieldFunds for {:?}", public_account);
-								},
-								_ => debug!("ignoring unsupported teerex event: {:?}", ee),
-							}
-						},
-						Event::Teeracle(teeracle_event) => {
-							println!(">>>>>>>>>> integritee teeracle event: {:?}", teeracle_event);
-							count += 1;
-							match &teeracle_event {
-								my_node_runtime::pallet_teeracle::Event::ExchangeRateUpdated(
-									src,
-									trading_pair,
-									exchange_rate,
-								) => {
-									println!("ExchangeRateUpdated: TRADING_PAIR : {}, SRC : {}, VALUE :{:?}", trading_pair, src, exchange_rate);
-								},
-								my_node_runtime::pallet_teeracle::Event::ExchangeRateDeleted(
-									src,
-									trading_pair,
-								) => {
-									println!(
-										"ExchangeRateDeleted: TRADING_PAIR : {}, SRC : {}",
-										trading_pair, src
-									);
-								},
-								my_node_runtime::pallet_teeracle::Event::AddedToWhitelist(
-									src,
-									mrenclave,
-								) => {
-									println!(
-										"AddedToWhitelist: MRENCLAVE {:?}, SRC : {}",
-										mrenclave, src
-									);
-								},
-								my_node_runtime::pallet_teeracle::Event::RemovedFromWhitelist(
-									src,
-									mrenclave,
-								) => {
-									println!(
-										"RemovedFromWhitelist: MRENCLAVE {:?}, SRC : {}",
-										mrenclave, src
-									);
-								},
-								_ => debug!(
-									"ignoring unsupported teeracle event: {:?}",
-									teeracle_event
-								),
-							}
-						},
-						_ => debug!("ignoring unsupported module event: {:?}", evr.event),
-					}
-				},
-			Err(_) => error!("couldn't decode event record list"),
-		}
-	}
-}
-
-// Subscribes to the pallet_teerex events of type ProcessedParentchainBlock.
-pub fn subscribe_to_processed_parentchain_block<P: Pair, Client: 'static>(
-	api: Api<P, Client>,
-) -> H256
-where
-	MultiSignature: From<P::Signature>,
-	Client: RpcClient + Subscriber + Send,
-{
-	let (events_in, events_out) = channel();
-
-	let _eventsubscriber = thread::Builder::new()
-		.name("eventsubscriber".to_owned())
-		.spawn(move || {
-			api.subscribe_events(events_in.clone()).unwrap();
-		})
-		.unwrap();
-
-	println!("waiting for confirmation event...");
-	loop {
-		let event_str = events_out.recv().unwrap();
-
-		let _unhex = Vec::from_hex(event_str).unwrap();
-		let mut _er_enc = _unhex.as_slice();
-		let _events = Vec::<frame_system::EventRecord<Event, Hash>>::decode(&mut _er_enc);
-		if let Ok(evts) = _events {
-			for evr in &evts {
-				info!("received event {:?}", evr.event);
-				if let Event::Teerex(pe) = &evr.event {
-					if let my_node_runtime::pallet_teerex::Event::ProcessedParentchainBlock(
-						sender,
-						block_hash,
-						_merkle_root,
-					) = &pe
-					{
-						println!("[+] Received processed parentchain block event from {}", sender);
-						return block_hash.clone().to_owned()
-					} else {
-						debug!("received unknown event from Teerex: {:?}", evr.event)
-					}
-				}
-			}
-		}
-	}
-}
-=======
 const VERSION: &str = env!("CARGO_PKG_VERSION");
 
 #[derive(Parser)]
@@ -994,32 +67,10 @@
 
 fn main() {
 	env_logger::init();
->>>>>>> 86bacf22
 
 	let cli = Cli::parse();
 
-<<<<<<< HEAD
-// get a pair either form keyring (well known keys) or from the store
-fn get_pair_from_str(account: &str) -> sr25519::AppPair {
-	info!("getting pair for {}", account);
-	match &account[..2] {
-		"//" => sr25519::AppPair::from_string(account, None).unwrap(),
-		_ => {
-			info!("fetching from keystore at {}", &KEYSTORE_PATH);
-			// open store without password protection
-			let store = LocalKeystore::open(PathBuf::from(&KEYSTORE_PATH), None)
-				.expect("store should exist");
-			info!("store opened");
-			let _pair = store
-				.key_pair::<sr25519::AppPair>(
-					&sr25519::Public::from_ss58check(account).unwrap().into(),
-				)
-				.unwrap()
-				.unwrap();
-			drop(store);
-			_pair
-		},
-	}
+	commands::match_command(&cli);
 }
 
 pub fn count_exchange_rate_update_events<P: Pair, Client: 'static>(
@@ -1066,7 +117,4 @@
 		}
 	}
 	count
-=======
-	commands::match_command(&cli);
->>>>>>> 86bacf22
 }