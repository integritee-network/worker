--- conflicted
+++ resolved
@@ -40,13 +40,9 @@
 sp-core = { git = "https://github.com/paritytech/substrate.git", branch = "polkadot-v0.9.26" }
 
 # local dependencies
-<<<<<<< HEAD
+itp-node-api = { path = "../core-primitives/node-api" }
+itp-rpc = { path = "../core-primitives/rpc" }
+itp-sgx-crypto = { path = "../core-primitives/sgx/crypto" }
 ita-stf = { path = "../app-libs/stf" }
 itc-rpc-client = { path = "../core/rpc-client" }
-itp-node-api-extensions = { path = "../core-primitives/node-api-extensions" }
-=======
-itp-node-api = { path = "../core-primitives/node-api" }
->>>>>>> bbcf62e7
-itp-rpc = { path = "../core-primitives/rpc" }
-itp-sgx-crypto = { path = "../core-primitives/sgx/crypto" }
 itp-time-utils = { path = "../core-primitives/time-utils" }
