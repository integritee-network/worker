[package]
name = "integritee-cli"
version = "0.8.0"
authors = ["Integritee AG <hello@integritee.network>"]
edition = "2018"

[dependencies]
log = "0.4"
env_logger = "0.9"
hex = "0.4.2"
json = "0.12.0"
substrate-bip39 = "0.4.2"
tiny-bip39 = "1.0"
serde_json = "1.0"
clap = { version = "3.1.6", features = ["derive"]}
primitive-types = { version = "0.11.1", features = ["codec"] }
base58 			        = "0.2"
chrono = "*"
blake2-rfc      = { version = "0.2.18" }
geojson = "0.23"
ws = { version = "0.9.1", features = ["ssl"] }
serde = { version = "1.0", features = ["derive"] }
codec = { version = "3.0.0", package = "parity-scale-codec", features = ["derive"] }
sgx_crypto_helper = { branch = "master", git = "https://github.com/apache/teaclave-sgx-sdk.git" }

# scs / integritee
itp-types = { git = "https://github.com/integritee-network/pallets.git", branch = "master" }
itp-utils = { git = "https://github.com/integritee-network/pallets.git", branch = "master" }
my-node-runtime = { git = "https://github.com/integritee-network/integritee-node", branch = "master", package = "integritee-node-runtime" }
substrate-api-client = { features = ["ws-client"], git = "https://github.com/scs/substrate-api-client", branch = "polkadot-v0.9.24" }
substrate-client-keystore = { git = "https://github.com/scs/substrate-api-client", branch = "polkadot-v0.9.24" }
teerex-primitives = { git = "https://github.com/integritee-network/pallets.git", branch = "master" }
teeracle-primitives = { git = "https://github.com/integritee-network/pallets.git", branch = "master" }

# substrate dependencies
sp-runtime = { git = "https://github.com/paritytech/substrate.git", branch = "polkadot-v0.9.24" }
sc-keystore = { git = "https://github.com/paritytech/substrate.git", branch = "polkadot-v0.9.24" }
pallet-balances = { git = "https://github.com/paritytech/substrate.git", branch = "polkadot-v0.9.24" }
frame-system = { git = "https://github.com/paritytech/substrate.git", branch = "polkadot-v0.9.24" }
sp-keyring = { git = "https://github.com/paritytech/substrate.git", branch = "polkadot-v0.9.24" }
sp-application-crypto = { git = "https://github.com/paritytech/substrate.git", branch = "polkadot-v0.9.24" }
sp-core = { git = "https://github.com/paritytech/substrate.git", branch = "polkadot-v0.9.24" }

<<<<<<< HEAD
#local dependencies
itp-node-api-extensions = { path = "../core-primitives/node-api-extensions" }
itp-time-utils ={ path = "../core-primitives/time-utils"}
itp-types = { path = "../core-primitives/types" }
=======
# local dependencies
itp-node-api-extensions = { path = "../core-primitives/node-api-extensions" }
itp-rpc = { path = "../core-primitives/rpc" }
itp-sgx-crypto = { path = "../core-primitives/sgx/crypto" }
>>>>>>> 86bacf22
ita-stf = { path = "../app-libs/stf" }
itc-rpc-client = { path = "../core/rpc-client" }<|MERGE_RESOLUTION|>--- conflicted
+++ resolved
@@ -41,16 +41,9 @@
 sp-application-crypto = { git = "https://github.com/paritytech/substrate.git", branch = "polkadot-v0.9.24" }
 sp-core = { git = "https://github.com/paritytech/substrate.git", branch = "polkadot-v0.9.24" }
 
-<<<<<<< HEAD
-#local dependencies
-itp-node-api-extensions = { path = "../core-primitives/node-api-extensions" }
-itp-time-utils ={ path = "../core-primitives/time-utils"}
-itp-types = { path = "../core-primitives/types" }
-=======
 # local dependencies
 itp-node-api-extensions = { path = "../core-primitives/node-api-extensions" }
 itp-rpc = { path = "../core-primitives/rpc" }
 itp-sgx-crypto = { path = "../core-primitives/sgx/crypto" }
->>>>>>> 86bacf22
 ita-stf = { path = "../app-libs/stf" }
 itc-rpc-client = { path = "../core/rpc-client" }