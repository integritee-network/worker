[package]
name = "itc-tls-websocket-server"
version = "0.8.0"
authors = ["Integritee AG <hello@integritee.network>"]
edition = "2018"
resolver = "2"

[dependencies]
bit-vec = { version = "0.6", default-features = false }
<<<<<<< HEAD
rcgen = { default-features = false, git = 'https://github.com/integritee-network/rcgen' }
chrono = { version = "0.4.19", default-features = false, features = ["alloc"]}

# sgx dependencies
sgx_types = { branch = "master", git = "https://github.com/apache/teaclave-sgx-sdk.git", optional = true }
sgx_tstd = { branch = "master", git = "https://github.com/apache/teaclave-sgx-sdk.git", optional = true, features = ["net", "thread"] }
# Todo: should not be needed here: #848
sgx_crypto_helper = { default-features = false, optional = true, features = ["mesalock_sgx"], version = "1.1.5", git = "https://github.com/apache/incubator-teaclave-sgx-sdk", tag = "v1.1.5"}
=======
rcgen = { package = "rcgen", default-features = false, features = ["pem"], git = 'https://github.com/integritee-network/rcgen' }
chrono = { version = "0.4.19", default-features = false, features = ["alloc"]}

# sgx dependencies
sgx_types = { optional = true, git = "https://github.com/apache/teaclave-sgx-sdk.git", branch = "master" }
sgx_tstd = { optional = true, features = ["net", "thread"], git = "https://github.com/apache/teaclave-sgx-sdk.git", branch = "master" }
>>>>>>> affe2c98

# sgx enabled external libraries
mio-extras = { optional = true, default-features = false, git = "https://github.com/integritee-network/mio-extras-sgx", rev = "963234b" }
mio_sgx = { package = "mio", optional = true, git = "https://github.com/mesalock-linux/mio-sgx", tag = "sgx_1.1.3" }
rustls_sgx = { package = "rustls", optional = true, git = "https://github.com/mesalock-linux/rustls", branch = "mesalock_sgx" }
thiserror_sgx = { package = "thiserror", optional = true, git = "https://github.com/mesalock-linux/thiserror-sgx", tag = "sgx_1.1.3" }
tungstenite_sgx = { package = "tungstenite", optional = true, features = ["rustls-tls-webpki-roots"], git = "https://github.com/integritee-network/tungstenite-rs-sgx", branch = "sgx-experimental" }
webpki_sgx = { package = "webpki", optional = true, git = "https://github.com/mesalock-linux/webpki", branch = "mesalock_sgx" }
yasna_sgx = { package = "yasna", optional = true, default-features = false, features = ["bit-vec", "num-bigint", "chrono", "mesalock_sgx"], git = "https://github.com/mesalock-linux/yasna.rs-sgx", rev = "sgx_1.1.3" }


# std compatible external libraries (make sure these versions match with the sgx-enabled ones above)
mio = { version = "0.6.14", optional = true }
thiserror = { version = "1.0", optional = true }
tungstenite = { version = "0.15.0", optional = true, features = ["rustls-tls-webpki-roots"] }
rustls = { version = "0.19", optional = true }
webpki = { version = "0.21", optional = true }
yasna = { version = "0.4", optional = true, features = ["bit-vec", "num-bigint", "chrono", "std"] }

# local deps
itp-sgx-crypto = { path = "../../core-primitives/sgx/crypto", default-features = false}
itp-sgx-io = { path = "../../core-primitives/sgx/io", default-features = false }

# Substrate dependencies
<<<<<<< HEAD
sp-core = { default-features = false, features = ["full_crypto"], git = "https://github.com/paritytech/substrate.git", branch = "polkadot-v0.9.24" }
=======
sp-core = { default-features = false, features = ["full_crypto"], git = "https://github.com/paritytech/substrate.git", branch = "polkadot-v0.9.26" }
>>>>>>> affe2c98

# no-std compatible libraries
log = { version = "0.4", default-features = false }

[dev-dependencies]
env_logger = "0.9.0"
rustls = { version = "0.19", features = ["dangerous_configuration"] }
url = { version = "2.0.0" }


[features]
default = ["std"]
sgx = [
    "itp-sgx-crypto/sgx",
    "itp-sgx-io/sgx",
    "mio-extras/sgx",
    "mio_sgx",
    "rcgen/sgx",
    "rcgen/pem_sgx",
    "rustls_sgx",
    "sgx_tstd",
    "sgx_types",
    "sgx_crypto_helper",
    "thiserror_sgx",
    "tungstenite_sgx",
    "webpki_sgx",
    "yasna_sgx",
]
std = [
    "itp-sgx-crypto/std",
    "itp-sgx-io/std",
    "mio",
    "mio-extras/std",
    "rcgen/std",
    "rcgen/pem",
    "rustls",
    "thiserror",
    "tungstenite",
    "webpki",
    "yasna",
    "log/std",
]
mocks = []<|MERGE_RESOLUTION|>--- conflicted
+++ resolved
@@ -7,23 +7,14 @@
 
 [dependencies]
 bit-vec = { version = "0.6", default-features = false }
-<<<<<<< HEAD
-rcgen = { default-features = false, git = 'https://github.com/integritee-network/rcgen' }
-chrono = { version = "0.4.19", default-features = false, features = ["alloc"]}
-
-# sgx dependencies
-sgx_types = { branch = "master", git = "https://github.com/apache/teaclave-sgx-sdk.git", optional = true }
-sgx_tstd = { branch = "master", git = "https://github.com/apache/teaclave-sgx-sdk.git", optional = true, features = ["net", "thread"] }
-# Todo: should not be needed here: #848
-sgx_crypto_helper = { default-features = false, optional = true, features = ["mesalock_sgx"], version = "1.1.5", git = "https://github.com/apache/incubator-teaclave-sgx-sdk", tag = "v1.1.5"}
-=======
 rcgen = { package = "rcgen", default-features = false, features = ["pem"], git = 'https://github.com/integritee-network/rcgen' }
 chrono = { version = "0.4.19", default-features = false, features = ["alloc"]}
 
 # sgx dependencies
 sgx_types = { optional = true, git = "https://github.com/apache/teaclave-sgx-sdk.git", branch = "master" }
 sgx_tstd = { optional = true, features = ["net", "thread"], git = "https://github.com/apache/teaclave-sgx-sdk.git", branch = "master" }
->>>>>>> affe2c98
+# Todo: should not be needed here: #848
+sgx_crypto_helper = { default-features = false, optional = true, features = ["mesalock_sgx"], version = "1.1.5", git = "https://github.com/apache/incubator-teaclave-sgx-sdk", tag = "v1.1.5"}
 
 # sgx enabled external libraries
 mio-extras = { optional = true, default-features = false, git = "https://github.com/integritee-network/mio-extras-sgx", rev = "963234b" }
@@ -48,11 +39,7 @@
 itp-sgx-io = { path = "../../core-primitives/sgx/io", default-features = false }
 
 # Substrate dependencies
-<<<<<<< HEAD
-sp-core = { default-features = false, features = ["full_crypto"], git = "https://github.com/paritytech/substrate.git", branch = "polkadot-v0.9.24" }
-=======
 sp-core = { default-features = false, features = ["full_crypto"], git = "https://github.com/paritytech/substrate.git", branch = "polkadot-v0.9.26" }
->>>>>>> affe2c98
 
 # no-std compatible libraries
 log = { version = "0.4", default-features = false }
