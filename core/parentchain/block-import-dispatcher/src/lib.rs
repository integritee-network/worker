/*
	Copyright 2021 Integritee AG and Supercomputing Systems AG

	Licensed under the Apache License, Version 2.0 (the "License");
	you may not use this file except in compliance with the License.
	You may obtain a copy of the License at

		http://www.apache.org/licenses/LICENSE-2.0

	Unless required by applicable law or agreed to in writing, software
	distributed under the License is distributed on an "AS IS" BASIS,
	WITHOUT WARRANTIES OR CONDITIONS OF ANY KIND, either express or implied.
	See the License for the specific language governing permissions and
	limitations under the License.

*/
//! Dispatching of block imports.

#![cfg_attr(not(feature = "std"), no_std)]

#[cfg(all(feature = "std", feature = "sgx"))]
compile_error!("feature \"std\" and feature \"sgx\" cannot be enabled at the same time");

#[cfg(all(not(feature = "std"), feature = "sgx"))]
extern crate sgx_tstd as std;

// re-export module to properly feature gate sgx and regular std environment
#[cfg(all(not(feature = "std"), feature = "sgx"))]
pub mod sgx_reexport_prelude {
	pub use thiserror_sgx as thiserror;
}

pub mod error;
pub mod immediate_dispatcher;
pub mod triggered_dispatcher;

#[cfg(feature = "mocks")]
pub mod trigger_parentchain_block_import_mock;

use error::{Error, Result};
use std::{sync::Arc, vec::Vec};

/// Trait to dispatch blocks for import into the local light-client.
pub trait DispatchBlockImport<SignedBlockType> {
	/// Dispatch blocks to be imported.
	///
	/// The blocks may be imported immediately, get queued, delayed or grouped.
	fn dispatch_import(
		&self,
		blocks: Vec<SignedBlockType>,
		events: Vec<Vec<u8>>,
		is_syncing: bool,
	) -> Result<()>;
}

/// Wrapper for the actual dispatchers. Allows to define one global type for
/// both dispatchers without changing the global variable when switching
/// the dispatcher type. It also allows for empty dispatchers, for use cases that
/// do not need block syncing for a specific parentchain type.
pub enum BlockImportDispatcher<TriggeredDispatcher, ImmediateDispatcher> {
	TriggeredDispatcher(Arc<TriggeredDispatcher>),
	ImmediateDispatcher(Arc<ImmediateDispatcher>),
	EmptyDispatcher,
}

impl<TriggeredDispatcher, ImmediateDispatcher>
	BlockImportDispatcher<TriggeredDispatcher, ImmediateDispatcher>
{
	pub fn new_triggered_dispatcher(triggered_dispatcher: Arc<TriggeredDispatcher>) -> Self {
		BlockImportDispatcher::TriggeredDispatcher(triggered_dispatcher)
	}

	pub fn new_immediate_dispatcher(immediate_dispatcher: Arc<ImmediateDispatcher>) -> Self {
		BlockImportDispatcher::ImmediateDispatcher(immediate_dispatcher)
	}

	pub fn new_empty_dispatcher() -> Self {
		BlockImportDispatcher::EmptyDispatcher
	}

	pub fn triggered_dispatcher(&self) -> Option<Arc<TriggeredDispatcher>> {
		match self {
			BlockImportDispatcher::TriggeredDispatcher(triggered_dispatcher) =>
				Some(triggered_dispatcher.clone()),
			_ => None,
		}
	}

	pub fn immediate_dispatcher(&self) -> Option<Arc<ImmediateDispatcher>> {
		match self {
			BlockImportDispatcher::ImmediateDispatcher(immediate_dispatcher) =>
				Some(immediate_dispatcher.clone()),
			_ => None,
		}
	}
}

impl<TriggeredDispatcher, ImmediateDispatcher, SignedBlockType> DispatchBlockImport<SignedBlockType>
	for BlockImportDispatcher<TriggeredDispatcher, ImmediateDispatcher>
where
	TriggeredDispatcher: DispatchBlockImport<SignedBlockType>,
	ImmediateDispatcher: DispatchBlockImport<SignedBlockType>,
{
	fn dispatch_import(
		&self,
		blocks: Vec<SignedBlockType>,
		events: Vec<Vec<u8>>,
		is_syncing: bool,
	) -> Result<()> {
		match self {
			BlockImportDispatcher::TriggeredDispatcher(dispatcher) => {
<<<<<<< HEAD
				log::info!("TRIGGERED DISPATCHER MATCH");
				dispatcher.dispatch_import(blocks, events, is_syncing)
			},
			BlockImportDispatcher::ImmediateDispatcher(dispatcher) => {
				log::info!("IMMEDIATE DISPATCHER MATCH");
				dispatcher.dispatch_import(blocks, events, is_syncing)
=======
				log::trace!("TRIGGERED DISPATCHER MATCH");
				dispatcher.dispatch_import(blocks, events)
			},
			BlockImportDispatcher::ImmediateDispatcher(dispatcher) => {
				log::trace!("IMMEDIATE DISPATCHER MATCH");
				dispatcher.dispatch_import(blocks, events)
>>>>>>> b8c6dc6f
			},
			BlockImportDispatcher::EmptyDispatcher => {
				log::trace!("EMPTY DISPATCHER DISPATCHER MATCH");
				Err(Error::NoDispatcherAssigned)
			},
		}
	}
}<|MERGE_RESOLUTION|>--- conflicted
+++ resolved
@@ -109,21 +109,12 @@
 	) -> Result<()> {
 		match self {
 			BlockImportDispatcher::TriggeredDispatcher(dispatcher) => {
-<<<<<<< HEAD
-				log::info!("TRIGGERED DISPATCHER MATCH");
+				log::trace!("TRIGGERED DISPATCHER MATCH");
 				dispatcher.dispatch_import(blocks, events, is_syncing)
 			},
 			BlockImportDispatcher::ImmediateDispatcher(dispatcher) => {
-				log::info!("IMMEDIATE DISPATCHER MATCH");
+				log::trace!("IMMEDIATE DISPATCHER MATCH");
 				dispatcher.dispatch_import(blocks, events, is_syncing)
-=======
-				log::trace!("TRIGGERED DISPATCHER MATCH");
-				dispatcher.dispatch_import(blocks, events)
-			},
-			BlockImportDispatcher::ImmediateDispatcher(dispatcher) => {
-				log::trace!("IMMEDIATE DISPATCHER MATCH");
-				dispatcher.dispatch_import(blocks, events)
->>>>>>> b8c6dc6f
 			},
 			BlockImportDispatcher::EmptyDispatcher => {
 				log::trace!("EMPTY DISPATCHER DISPATCHER MATCH");
