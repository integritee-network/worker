--- conflicted
+++ resolved
@@ -20,24 +20,16 @@
 use codec::{Decode, Encode};
 use ita_stf::{privacy_sidechain_inherent::PrivacySidechainTrait, StfError};
 use itp_api_client_types::{Events, StaticEvent};
-<<<<<<< HEAD
-
 use itp_sgx_runtime_primitives::types::{AccountId, Balance};
 use itp_types::H256;
 use itp_utils::stringify::account_id_to_string;
-use std::{format, string::String, vec::Vec};
+use std::{fmt::Display, format, vec::Vec};
 
 impl From<StfError> for Error {
 	fn from(a: StfError) -> Self {
 		Error::Other(format!("Error when shielding for privacy sidechain {:?}", a).into())
 	}
 }
-=======
-use itp_sgx_runtime_primitives::types::{AccountId, Balance};
-use itp_types::H256;
-use itp_utils::stringify::account_id_to_string;
-use std::{fmt::Display, format, vec::Vec};
->>>>>>> 3359ea5e
 
 #[derive(Encode, Decode, Debug)]
 pub struct ExtrinsicSuccess;
@@ -73,25 +65,15 @@
 	const EVENT: &'static str = "Transfer";
 }
 
-<<<<<<< HEAD
-impl BalanceTransfer {
-	pub fn print_string(&self) -> String {
-		format!(
-=======
 impl Display for BalanceTransfer {
 	fn fmt(&self, f: &mut std::fmt::Formatter) -> std::fmt::Result {
 		let message = format!(
->>>>>>> 3359ea5e
 			"BalanceTransfer :: from: {}, to: {}, amount: {}",
 			account_id_to_string::<AccountId>(&self.from),
 			account_id_to_string::<AccountId>(&self.to),
 			self.amount
-<<<<<<< HEAD
-		)
-=======
 		);
 		write!(f, "{}", message)
->>>>>>> 3359ea5e
 	}
 }
 
@@ -126,15 +108,6 @@
 	fn get_transfer_events(&self) -> Result<Vec<BalanceTransfer>> {
 		Ok(self
 			.iter()
-<<<<<<< HEAD
-			.filter_map(|ev| {
-				ev.and_then(|ev| match ev.as_event::<BalanceTransfer>()? {
-					Some(e) => Ok(Some(e)),
-					None => Ok(None),
-				})
-				.ok()
-				.flatten()
-=======
 			.flatten() // flatten filters out the nones
 			.filter_map(|ev| match ev.as_event::<BalanceTransfer>() {
 				Ok(maybe_event) => {
@@ -147,7 +120,6 @@
 					log::error!("Could not decode event: {:?}", e);
 					None
 				},
->>>>>>> 3359ea5e
 			})
 			.collect())
 	}
@@ -161,17 +133,12 @@
 	}
 
 	fn get_transfer_events(&self) -> Result<Vec<BalanceTransfer>> {
-<<<<<<< HEAD
-		let xsfer = BalanceTransfer {
-=======
 		let transfer = BalanceTransfer {
->>>>>>> 3359ea5e
 			to: [0u8; 32].into(),
 			from: [0u8; 32].into(),
 			amount: Balance::default(),
 		};
-<<<<<<< HEAD
-		Ok(Vec::from([xsfer]))
+		Ok(Vec::from([transfer]))
 	}
 }
 
@@ -181,8 +148,5 @@
 	const SHIELDING_ACCOUNT: AccountId = AccountId::new([0u8; 32]);
 	fn shield_funds(_: &AccountId, _: Balance) -> core::result::Result<(), StfError> {
 		Ok(())
-=======
-		Ok(Vec::from([transfer]))
->>>>>>> 3359ea5e
 	}
 }