--- conflicted
+++ resolved
@@ -25,16 +25,11 @@
 log = { version = "0.4", default-features = false }
 regex = { optional = true, version = "1.9.5" }
 
-<<<<<<< HEAD
 integritee-parachain-runtime = { package = "integritee-runtime", git = "https://github.com/integritee-network/parachain", branch = "sdk-v0.12.6-polkadot-v0.9.42", default-features = false, optional = true }
 integritee-solochain-runtime = { package = "integritee-node-runtime", git = "https://github.com/integritee-network/integritee-node.git/", branch = "sdk-v0.12.6-polkadot-v0.9.42", default-features = false, optional = true }
 
-polkadot-primitives = { git = "https://github.com/paritytech/polkadot", branch = "release-v0.9.42", default-features = false, optional = true }
-rococo-relaychain-runtime = { package = "rococo-runtime", git = "https://github.com/paritytech/polkadot", branch = "release-v0.9.42", default-features = false, optional = true }
+substrate-api-client = { optional = true, default-features = false, features = ["std", "sync-api"], git = "https://github.com/scs/substrate-api-client.git", branch = "polkadot-v0.9.42-tag-v0.14.0" }
 
-=======
->>>>>>> 455c3b7a
-substrate-api-client = { optional = true, default-features = false, features = ["std", "sync-api"], git = "https://github.com/scs/substrate-api-client.git", branch = "polkadot-v0.9.42-tag-v0.14.0" }
 
 # substrate dep
 sp-core = { default-features = false, features = ["full_crypto"], git = "https://github.com/paritytech/substrate.git", branch = "polkadot-v0.9.42" }
@@ -72,13 +67,8 @@
     "sp-core/std",
     "sp-runtime/std",
     "substrate-api-client",
-<<<<<<< HEAD
     "integritee-parachain-runtime/std",
     "integritee-solochain-runtime/std",
-    "rococo-relaychain-runtime/std",
-    "polkadot-primitives/std",
-=======
->>>>>>> 455c3b7a
 ]
 sgx = [
     "sgx_tstd",
