[package]
name = "ita-stf"
version = "0.8.0"
authors = ["Integritee AG <hello@integritee.network>"]
edition = "2018"

[dependencies]
# crates.io
codec = { version = "3.0.0", default-features = false, features = ["derive"], package = "parity-scale-codec" }
derive_more = { version = "0.99.5" }
log = { version = "0.4", default-features = false }

# sgx deps
sgx_tstd = { branch = "master", features = ["untrusted_fs","net","backtrace"], git = "https://github.com/apache/teaclave-sgx-sdk.git", optional = true }

# local crates
itp-hashing = { path = "../../core-primitives/hashing" }
itp-storage = { default-features = false, path = "../../core-primitives/storage" }
its-state = { default-features = false, optional = true, path = "../../sidechain/state" }

# Substrate dependencies
<<<<<<< HEAD
sp-core = { default-features = false, features = ["full_crypto"], git = "https://github.com/paritytech/substrate.git", branch = "polkadot-v0.9.24" }
balances = { package = 'pallet-balances', default-features = false, git = "https://github.com/paritytech/substrate.git", branch = "polkadot-v0.9.24" }
system = { package = "frame-system", default-features = false, git = "https://github.com/paritytech/substrate.git", branch = "polkadot-v0.9.24" }
support = { package = "frame-support", default-features = false, git = "https://github.com/paritytech/substrate.git", branch = "polkadot-v0.9.24" }
sp-application-crypto = { default-features = false, features = ["full_crypto"], git = "https://github.com/paritytech/substrate.git", branch = "polkadot-v0.9.24" }
sp-runtime = { default-features = false, git = "https://github.com/paritytech/substrate.git", branch = "polkadot-v0.9.24" }
sc-keystore = { optional = true, git = "https://github.com/paritytech/substrate.git" , branch = "polkadot-v0.9.24" }
=======
sp-core = { default-features = false, features = ["full_crypto"], git = "https://github.com/paritytech/substrate.git", branch = "polkadot-v0.9.26" }
balances = { package = 'pallet-balances', default-features = false, git = "https://github.com/paritytech/substrate.git", branch = "polkadot-v0.9.26" }
system = { package = "frame-system", default-features = false, git = "https://github.com/paritytech/substrate.git", branch = "polkadot-v0.9.26" }
support = { package = "frame-support", default-features = false, git = "https://github.com/paritytech/substrate.git", branch = "polkadot-v0.9.26" }
sp-application-crypto = { default-features = false, features = ["full_crypto"], git = "https://github.com/paritytech/substrate.git", branch = "polkadot-v0.9.26" }
sp-runtime = { default-features = false, git = "https://github.com/paritytech/substrate.git", branch = "polkadot-v0.9.26" }
sc-keystore = { optional = true, git = "https://github.com/paritytech/substrate.git", branch = "polkadot-v0.9.26" }
>>>>>>> affe2c98

# scs / integritee
my-node-runtime = { package = "integritee-node-runtime", optional = true, git = "https://github.com/integritee-network/integritee-node", branch = "master" }
sgx-externalities = { default-features = false, git = "https://github.com/integritee-network/sgx-runtime", branch = "master" }
sgx-runtime = { optional = true, default-features = false, git = "https://github.com/integritee-network/sgx-runtime", branch = "master" }
sp-io = { optional = true, default-features = false, features = ["disable_oom", "disable_panic_handler", "disable_allocator"], git = "https://github.com/integritee-network/sgx-runtime", branch = "master" }
substrate-api-client = { optional = true, git = "https://github.com/scs/substrate-api-client", branch = "polkadot-v0.9.26" }
substrate-client-keystore = { optional = true, git = "https://github.com/scs/substrate-api-client", branch = "polkadot-v0.9.26" }
sidechain-primitives = { default-features = false, git = "https://github.com/integritee-network/pallets.git", branch = "master" }
itp-types = { default-features = false, git = "https://github.com/integritee-network/pallets.git", branch = "master" }
itp-utils = { default-features = false, git = "https://github.com/integritee-network/pallets.git", branch = "master" }

[dev-dependencies]
sp-keyring = { git = "https://github.com/paritytech/substrate.git", branch = "polkadot-v0.9.26" }


[features]
default = ["std"]
sgx = [
    "sgx_tstd",
    "its-state/sgx",
    "itp-utils/sgx",
    "sp-io/sgx",
    "sgx-externalities/sgx",
    "sgx-runtime",
]
std = [
    # crates.io
    "codec/std",
    "log/std",
    # local
    "itp-storage/std",
    "itp-types/std",
    "itp-utils/std",
    "its-state/std",
    # substrate
    "sp-core/std",
    "balances/std",
    "system/std",
    "support/std",
    "sp-application-crypto/std",
    "sp-runtime/std",
    "sc-keystore",
    # scs/integritee
    "my-node-runtime",
    "sidechain-primitives/std",
    "sgx-externalities/std",
    "sp-io/std",
    "substrate-api-client/std",
    "substrate-client-keystore",
]
test = []<|MERGE_RESOLUTION|>--- conflicted
+++ resolved
@@ -19,15 +19,6 @@
 its-state = { default-features = false, optional = true, path = "../../sidechain/state" }
 
 # Substrate dependencies
-<<<<<<< HEAD
-sp-core = { default-features = false, features = ["full_crypto"], git = "https://github.com/paritytech/substrate.git", branch = "polkadot-v0.9.24" }
-balances = { package = 'pallet-balances', default-features = false, git = "https://github.com/paritytech/substrate.git", branch = "polkadot-v0.9.24" }
-system = { package = "frame-system", default-features = false, git = "https://github.com/paritytech/substrate.git", branch = "polkadot-v0.9.24" }
-support = { package = "frame-support", default-features = false, git = "https://github.com/paritytech/substrate.git", branch = "polkadot-v0.9.24" }
-sp-application-crypto = { default-features = false, features = ["full_crypto"], git = "https://github.com/paritytech/substrate.git", branch = "polkadot-v0.9.24" }
-sp-runtime = { default-features = false, git = "https://github.com/paritytech/substrate.git", branch = "polkadot-v0.9.24" }
-sc-keystore = { optional = true, git = "https://github.com/paritytech/substrate.git" , branch = "polkadot-v0.9.24" }
-=======
 sp-core = { default-features = false, features = ["full_crypto"], git = "https://github.com/paritytech/substrate.git", branch = "polkadot-v0.9.26" }
 balances = { package = 'pallet-balances', default-features = false, git = "https://github.com/paritytech/substrate.git", branch = "polkadot-v0.9.26" }
 system = { package = "frame-system", default-features = false, git = "https://github.com/paritytech/substrate.git", branch = "polkadot-v0.9.26" }
@@ -35,7 +26,6 @@
 sp-application-crypto = { default-features = false, features = ["full_crypto"], git = "https://github.com/paritytech/substrate.git", branch = "polkadot-v0.9.26" }
 sp-runtime = { default-features = false, git = "https://github.com/paritytech/substrate.git", branch = "polkadot-v0.9.26" }
 sc-keystore = { optional = true, git = "https://github.com/paritytech/substrate.git", branch = "polkadot-v0.9.26" }
->>>>>>> affe2c98
 
 # scs / integritee
 my-node-runtime = { package = "integritee-node-runtime", optional = true, git = "https://github.com/integritee-network/integritee-node", branch = "master" }
