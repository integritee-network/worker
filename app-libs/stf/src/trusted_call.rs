/*
	Copyright 2021 Integritee AG and Supercomputing Systems AG

	Licensed under the Apache License, Version 2.0 (the "License");
	you may not use this file except in compliance with the License.
	You may obtain a copy of the License at

		http://www.apache.org/licenses/LICENSE-2.0

	Unless required by applicable law or agreed to in writing, software
	distributed under the License is distributed on an "AS IS" BASIS,
	WITHOUT WARRANTIES OR CONDITIONS OF ANY KIND, either express or implied.
	See the License for the specific language governing permissions and
	limitations under the License.

*/

#[cfg(feature = "evm")]
use sp_core::{H160, H256, U256};

#[cfg(feature = "evm")]
use std::vec::Vec;

#[cfg(feature = "evm")]
use crate::evm_helpers::{create_code_hash, evm_create2_address, evm_create_address};
use crate::{
	helpers::{ensure_enclave_signer_account, get_storage_by_key_hash},
	Getter,
};
use codec::{Compact, Decode, Encode};
use frame_support::{ensure, traits::UnfilteredDispatchable};
#[cfg(feature = "evm")]
use ita_sgx_runtime::{AddressMapping, HashedAddressMapping};
pub use ita_sgx_runtime::{Balance, Index};
use ita_sgx_runtime::{Runtime, System};
use itp_node_api::metadata::{provider::AccessNodeMetadata, NodeMetadataTrait};
use itp_node_api_metadata::{
	pallet_balances::BalancesCallIndexes, pallet_enclave_bridge::EnclaveBridgeCallIndexes,
	pallet_proxy::ProxyCallIndexes,
};
use itp_stf_interface::{ExecuteCall, SHARD_VAULT_KEY};
use itp_stf_primitives::{
	error::StfError,
	traits::{TrustedCallSigning, TrustedCallVerification},
	types::{AccountId, KeyPair, ShardIdentifier, Signature, TrustedOperation},
};
use itp_types::{parentchain::ProxyType, Address, OpaqueCall};
use itp_utils::stringify::account_id_to_string;
use log::*;
use sp_core::{
	crypto::{AccountId32, UncheckedFrom},
	ed25519,
};
use sp_io::hashing::blake2_256;
use sp_runtime::{traits::Verify, MultiAddress, MultiSignature};
use std::{format, prelude::v1::*, sync::Arc};

<<<<<<< HEAD
#[cfg(feature = "evm")]
use crate::evm_helpers::{create_code_hash, evm_create2_address, evm_create_address};
use crate::helpers::get_storage_by_key_hash;

// Group imports that are for OLI to make upstream merges easier.
use crate::best_energy_helpers::{
	storage::merkle_roots_map_key, write_orders, write_results, ORDERS_DIR, RESULTS_DIR,
};
use binary_merkle_tree::merkle_root;
use itp_stf_primitives::types::OrdersString;
use simplyr_lib::{pay_as_bid_matching, MarketInput, MarketOutput, Order};
use sp_runtime::traits::Keccak256;
use std::{fs, time::Instant};

=======
>>>>>>> 1554e29f
#[derive(Encode, Decode, Clone, Debug, PartialEq, Eq)]
#[allow(non_camel_case_types)]
pub enum TrustedCall {
	noop(AccountId),
	balance_set_balance(AccountId, AccountId, Balance, Balance),
	balance_transfer(AccountId, AccountId, Balance),
	balance_unshield(AccountId, AccountId, Balance, ShardIdentifier), // (AccountIncognito, BeneficiaryPublicAccount, Amount, Shard)
	balance_shield(AccountId, AccountId, Balance), // (Root, AccountIncognito, Amount)
	pay_as_bid(AccountId, OrdersString),
	#[cfg(feature = "evm")]
	evm_withdraw(AccountId, H160, Balance), // (Origin, Address EVM Account, Value)
	// (Origin, Source, Target, Input, Value, Gas limit, Max fee per gas, Max priority fee per gas, Nonce, Access list)
	#[cfg(feature = "evm")]
	evm_call(
		AccountId,
		H160,
		H160,
		Vec<u8>,
		U256,
		u64,
		U256,
		Option<U256>,
		Option<U256>,
		Vec<(H160, Vec<H256>)>,
	),
	// (Origin, Source, Init, Value, Gas limit, Max fee per gas, Max priority fee per gas, Nonce, Access list)
	#[cfg(feature = "evm")]
	evm_create(
		AccountId,
		H160,
		Vec<u8>,
		U256,
		u64,
		U256,
		Option<U256>,
		Option<U256>,
		Vec<(H160, Vec<H256>)>,
	),
	// (Origin, Source, Init, Salt, Value, Gas limit, Max fee per gas, Max priority fee per gas, Nonce, Access list)
	#[cfg(feature = "evm")]
	evm_create2(
		AccountId,
		H160,
		Vec<u8>,
		H256,
		U256,
		u64,
		U256,
		Option<U256>,
		Option<U256>,
		Vec<(H160, Vec<H256>)>,
	),
}

impl TrustedCall {
	pub fn sender_account(&self) -> &AccountId {
		match self {
<<<<<<< HEAD
			TrustedCall::balance_set_balance(sender_account, ..) => sender_account,
			TrustedCall::balance_transfer(sender_account, ..) => sender_account,
			TrustedCall::balance_unshield(sender_account, ..) => sender_account,
			TrustedCall::balance_shield(sender_account, ..) => sender_account,
			TrustedCall::pay_as_bid(sender_account, _orders_string) => sender_account,
=======
			Self::noop(sender_account) => sender_account,
			Self::balance_set_balance(sender_account, ..) => sender_account,
			Self::balance_transfer(sender_account, ..) => sender_account,
			Self::balance_unshield(sender_account, ..) => sender_account,
			Self::balance_shield(sender_account, ..) => sender_account,
>>>>>>> 1554e29f
			#[cfg(feature = "evm")]
			Self::evm_withdraw(sender_account, ..) => sender_account,
			#[cfg(feature = "evm")]
			Self::evm_call(sender_account, ..) => sender_account,
			#[cfg(feature = "evm")]
			Self::evm_create(sender_account, ..) => sender_account,
			#[cfg(feature = "evm")]
			Self::evm_create2(sender_account, ..) => sender_account,
		}
	}
}

impl TrustedCallSigning<TrustedCallSigned> for TrustedCall {
	fn sign(
		&self,
		pair: &KeyPair,
		nonce: Index,
		mrenclave: &[u8; 32],
		shard: &ShardIdentifier,
	) -> TrustedCallSigned {
		let mut payload = self.encode();
		payload.append(&mut nonce.encode());
		payload.append(&mut mrenclave.encode());
		payload.append(&mut shard.encode());

		TrustedCallSigned { call: self.clone(), nonce, signature: pair.sign(payload.as_slice()) }
	}
}

#[derive(Encode, Decode, Clone, Debug, PartialEq, Eq)]
pub struct TrustedCallSigned {
	pub call: TrustedCall,
	pub nonce: Index,
	pub signature: Signature,
}

impl TrustedCallSigned {
	pub fn new(call: TrustedCall, nonce: Index, signature: Signature) -> Self {
		TrustedCallSigned { call, nonce, signature }
	}

	pub fn into_trusted_operation(
		self,
		direct: bool,
	) -> TrustedOperation<TrustedCallSigned, Getter> {
		match direct {
			true => TrustedOperation::direct_call(self),
			false => TrustedOperation::indirect_call(self),
		}
	}
}

impl Default for TrustedCallSigned {
	fn default() -> Self {
		Self {
			call: TrustedCall::noop(AccountId32::unchecked_from([0u8; 32].into())),
			nonce: 0,
			signature: MultiSignature::Ed25519(ed25519::Signature::unchecked_from([0u8; 64])),
		}
	}
}
impl TrustedCallVerification for TrustedCallSigned {
	fn sender_account(&self) -> &AccountId {
		self.call.sender_account()
	}

	fn nonce(&self) -> Index {
		self.nonce
	}

	fn verify_signature(&self, mrenclave: &[u8; 32], shard: &ShardIdentifier) -> bool {
		let mut payload = self.call.encode();
		payload.append(&mut self.nonce.encode());
		payload.append(&mut mrenclave.encode());
		payload.append(&mut shard.encode());
		self.signature.verify(payload.as_slice(), self.call.sender_account())
	}
}

// TODO: #91 signed return value
/*
pub struct TrustedReturnValue<T> {
	pub value: T,
	pub signer: AccountId
}

impl TrustedReturnValue
*/

impl<NodeMetadataRepository> ExecuteCall<NodeMetadataRepository> for TrustedCallSigned
where
	NodeMetadataRepository: AccessNodeMetadata,
	NodeMetadataRepository::MetadataType: NodeMetadataTrait,
{
	type Error = StfError;

	fn execute(
		self,
		calls: &mut Vec<OpaqueCall>,
		node_metadata_repo: Arc<NodeMetadataRepository>,
	) -> Result<(), Self::Error> {
		let sender = self.call.sender_account().clone();
		let call_hash = blake2_256(&self.call.encode());
		let system_nonce = System::account_nonce(&sender);
		ensure!(self.nonce == system_nonce, Self::Error::InvalidNonce(self.nonce, system_nonce));

		// increment the nonce, no matter if the call succeeds or fails.
		// The call must have entered the transaction pool already,
		// so it should be considered as valid
		System::inc_account_nonce(&sender);

		match self.call {
			TrustedCall::noop(who) => {
				debug!("noop called by {}", account_id_to_string(&who),);
				Ok::<(), Self::Error>(())
			},
			TrustedCall::balance_set_balance(root, who, free_balance, reserved_balance) => {
				ensure!(is_root::<Runtime, AccountId>(&root), Self::Error::MissingPrivileges(root));
				debug!(
					"balance_set_balance({}, {}, {})",
					account_id_to_string(&who),
					free_balance,
					reserved_balance
				);
				ita_sgx_runtime::BalancesCall::<Runtime>::force_set_balance {
					who: MultiAddress::Id(who),
					new_free: free_balance,
				}
				.dispatch_bypass_filter(ita_sgx_runtime::RuntimeOrigin::root())
				.map_err(|e| {
					Self::Error::Dispatch(format!("Balance Set Balance error: {:?}", e.error))
				})?;
				// This explicit Error type is somehow still needed, otherwise the compiler complains
				// 	multiple `impl`s satisfying `StfError: std::convert::From<_>`
				// 		note: and another `impl` found in the `core` crate: `impl<T> std::convert::From<T> for T;`
				// the impl From<..> for StfError conflicts with the standard convert
				//
				// Alternatively, removing the customised "impl From<..> for StfError" and use map_err directly
				// would also work
				Ok::<(), Self::Error>(())
			},
			TrustedCall::balance_transfer(from, to, value) => {
				let origin = ita_sgx_runtime::RuntimeOrigin::signed(from.clone());
				debug!(
					"balance_transfer({}, {}, {})",
					account_id_to_string(&from),
					account_id_to_string(&to),
					value
				);
				ita_sgx_runtime::BalancesCall::<Runtime>::transfer {
					dest: MultiAddress::Id(to),
					value,
				}
				.dispatch_bypass_filter(origin)
				.map_err(|e| {
					Self::Error::Dispatch(format!("Balance Transfer error: {:?}", e.error))
				})?;
				Ok(())
			},
			TrustedCall::balance_unshield(account_incognito, beneficiary, value, shard) => {
				debug!(
					"balance_unshield({}, {}, {}, {})",
					account_id_to_string(&account_incognito),
					account_id_to_string(&beneficiary),
					value,
					shard
				);
				unshield_funds(account_incognito, value)?;

				calls.push(OpaqueCall::from_tuple(&(
					node_metadata_repo
						.get_from_metadata(|m| m.unshield_funds_call_indexes())
						.map_err(|_| StfError::InvalidMetadata)?
						.map_err(|_| StfError::InvalidMetadata)?,
					shard,
					beneficiary.clone(),
					value,
					call_hash,
				)));
				// todo: the following is a placeholder dummy which will replace the above with #1257.
				// the extrinsic will be sent and potentially deplete the vault at the current state which
				// is nothing to worry about before we solve mentioned issue.
				let vault_pubkey: [u8; 32] = get_storage_by_key_hash(SHARD_VAULT_KEY.into())
					.ok_or_else(|| {
						StfError::Dispatch("shard vault key hasn't been set".to_string())
					})?;
				let vault_address = Address::from(AccountId::from(vault_pubkey));
				let vault_transfer_call = OpaqueCall::from_tuple(&(
					node_metadata_repo
						.get_from_metadata(|m| m.transfer_keep_alive_call_indexes())
						.map_err(|_| StfError::InvalidMetadata)?
						.map_err(|_| StfError::InvalidMetadata)?,
					Address::from(beneficiary),
					Compact(value),
				));
				let proxy_call = OpaqueCall::from_tuple(&(
					node_metadata_repo
						.get_from_metadata(|m| m.proxy_call_indexes())
						.map_err(|_| StfError::InvalidMetadata)?
						.map_err(|_| StfError::InvalidMetadata)?,
					vault_address,
					None::<ProxyType>,
					vault_transfer_call,
				));
				calls.push(proxy_call);
				Ok(())
			},
			TrustedCall::balance_shield(enclave_account, who, value) => {
				ensure_enclave_signer_account(&enclave_account)?;
				debug!("balance_shield({}, {})", account_id_to_string(&who), value);
				shield_funds(who, value)?;

				// Send proof of execution on chain.
				calls.push(OpaqueCall::from_tuple(&(
					node_metadata_repo
						.get_from_metadata(|m| m.publish_hash_call_indexes())
						.map_err(|_| StfError::InvalidMetadata)?
						.map_err(|_| StfError::InvalidMetadata)?,
					call_hash,
					Vec::<itp_types::H256>::new(),
					b"shielded some funds!".to_vec(),
				)));
				Ok(())
			},

			TrustedCall::pay_as_bid(_who, orders_string) => {
				let now = Instant::now();

				for dir in &[ORDERS_DIR, RESULTS_DIR] {
					fs::create_dir_all(dir).map_err(|err| {
						StfError::Dispatch(format!("Error creating directory {:?}: {:?}", dir, err))
					})?;
				}

				let parsed_orders: Vec<Order> =
					serde_json::from_str(&orders_string).map_err(|err| {
						StfError::Dispatch(format!("Error serializing to JSON: {}", err))
					})?;

				let first_order = parsed_orders
					.get(0)
					.ok_or_else(|| StfError::Dispatch("No [valid]orders supplied.".to_string()))?;

				let timestamp = &first_order.time_slot;

				let market_input = MarketInput { orders: parsed_orders.clone() };
				let orders_encoded: Vec<Vec<u8>> =
					parsed_orders.iter().map(|o| o.encode()).collect();

				let orders_path = format!("{}/{}.json", ORDERS_DIR, timestamp);

				if fs::metadata(&orders_path).is_ok() {
					info!("Orders file already exists for timestamp {}", timestamp);
					return Ok(())
				}

				let order_merkle_root = merkle_root::<Keccak256, _>(orders_encoded);
				let pay_as_bid: MarketOutput = pay_as_bid_matching(&market_input);

				write_orders(timestamp, &parsed_orders)?;

				write_results(timestamp, pay_as_bid)?;

				// store the merkle root associated with a given timestamp in the sgx state:
				// to be defined.
				// sp::io::set(storage_map_key());

				sp_io::storage::set(
					&merkle_roots_map_key(timestamp.to_string()),
					&order_merkle_root.encode(),
				);

				let elapsed = now.elapsed();
				info!("Time Elapsed for PayAsBid Algorithm is: {:.2?}", elapsed);

				// Send proof of execution on chain.
				// calls is in the scope from the outside
				calls.push(OpaqueCall::from_tuple(&(
					node_metadata_repo.get_from_metadata(|m| m.publish_hash_call_indexes())??,
					order_merkle_root,
					Vec::<itp_types::H256>::new(), // you can ignore this for now. Clients could subscribe to the hashes here to be notified when a new hash is published.
					b"Published merkle root of an order!".to_vec(),
				)));

				Ok(())
			},

			#[cfg(feature = "evm")]
			TrustedCall::evm_withdraw(from, address, value) => {
				debug!("evm_withdraw({}, {}, {})", account_id_to_string(&from), address, value);
				ita_sgx_runtime::EvmCall::<Runtime>::withdraw { address, value }
					.dispatch_bypass_filter(ita_sgx_runtime::RuntimeOrigin::signed(from))
					.map_err(|e| {
						Self::Error::Dispatch(format!("Evm Withdraw error: {:?}", e.error))
					})?;
				Ok(())
			},
			#[cfg(feature = "evm")]
			TrustedCall::evm_call(
				from,
				source,
				target,
				input,
				value,
				gas_limit,
				max_fee_per_gas,
				max_priority_fee_per_gas,
				nonce,
				access_list,
			) => {
				debug!(
					"evm_call(from: {}, source: {}, target: {})",
					account_id_to_string(&from),
					source,
					target
				);
				ita_sgx_runtime::EvmCall::<Runtime>::call {
					source,
					target,
					input,
					value,
					gas_limit,
					max_fee_per_gas,
					max_priority_fee_per_gas,
					nonce,
					access_list,
				}
				.dispatch_bypass_filter(ita_sgx_runtime::RuntimeOrigin::signed(from))
				.map_err(|e| Self::Error::Dispatch(format!("Evm Call error: {:?}", e.error)))?;
				Ok(())
			},
			#[cfg(feature = "evm")]
			TrustedCall::evm_create(
				from,
				source,
				init,
				value,
				gas_limit,
				max_fee_per_gas,
				max_priority_fee_per_gas,
				nonce,
				access_list,
			) => {
				debug!(
					"evm_create(from: {}, source: {}, value: {})",
					account_id_to_string(&from),
					source,
					value
				);
				let nonce_evm_account =
					System::account_nonce(&HashedAddressMapping::into_account_id(source));
				ita_sgx_runtime::EvmCall::<Runtime>::create {
					source,
					init,
					value,
					gas_limit,
					max_fee_per_gas,
					max_priority_fee_per_gas,
					nonce,
					access_list,
				}
				.dispatch_bypass_filter(ita_sgx_runtime::RuntimeOrigin::signed(from))
				.map_err(|e| Self::Error::Dispatch(format!("Evm Create error: {:?}", e.error)))?;
				let contract_address = evm_create_address(source, nonce_evm_account);
				info!("Trying to create evm contract with address {:?}", contract_address);
				Ok(())
			},
			#[cfg(feature = "evm")]
			TrustedCall::evm_create2(
				from,
				source,
				init,
				salt,
				value,
				gas_limit,
				max_fee_per_gas,
				max_priority_fee_per_gas,
				nonce,
				access_list,
			) => {
				debug!(
					"evm_create2(from: {}, source: {}, value: {})",
					account_id_to_string(&from),
					source,
					value
				);
				let code_hash = create_code_hash(&init);
				ita_sgx_runtime::EvmCall::<Runtime>::create2 {
					source,
					init,
					salt,
					value,
					gas_limit,
					max_fee_per_gas,
					max_priority_fee_per_gas,
					nonce,
					access_list,
				}
				.dispatch_bypass_filter(ita_sgx_runtime::RuntimeOrigin::signed(from))
				.map_err(|e| Self::Error::Dispatch(format!("Evm Create2 error: {:?}", e.error)))?;
				let contract_address = evm_create2_address(source, salt, code_hash);
				info!("Trying to create evm contract with address {:?}", contract_address);
				Ok(())
			},
		}?;
		Ok(())
	}

	fn get_storage_hashes_to_update(self) -> Vec<Vec<u8>> {
		let key_hashes = Vec::new();
		match self.call {
			TrustedCall::noop(_) => debug!("No storage updates needed..."),
			TrustedCall::balance_set_balance(_, _, _, _) => debug!("No storage updates needed..."),
			TrustedCall::balance_transfer(_, _, _) => debug!("No storage updates needed..."),
			TrustedCall::balance_unshield(_, _, _, _) => debug!("No storage updates needed..."),
			TrustedCall::balance_shield(_, _, _) => debug!("No storage updates needed..."),
			TrustedCall::pay_as_bid(_, _) => debug!("No storage updates needed..."),
			#[cfg(feature = "evm")]
			_ => debug!("No storage updates needed..."),
		};
		key_hashes
	}
}

fn unshield_funds(account: AccountId, amount: u128) -> Result<(), StfError> {
	let account_info = System::account(&account);
	if account_info.data.free < amount {
		return Err(StfError::MissingFunds)
	}

	ita_sgx_runtime::BalancesCall::<Runtime>::force_set_balance {
		who: MultiAddress::Id(account),
		new_free: account_info.data.free - amount,
	}
	.dispatch_bypass_filter(ita_sgx_runtime::RuntimeOrigin::root())
	.map_err(|e| StfError::Dispatch(format!("Unshield funds error: {:?}", e.error)))?;
	Ok(())
}

fn shield_funds(account: AccountId, amount: u128) -> Result<(), StfError> {
	let account_info = System::account(&account);
	ita_sgx_runtime::BalancesCall::<Runtime>::force_set_balance {
		who: MultiAddress::Id(account),
		new_free: account_info.data.free + amount,
	}
	.dispatch_bypass_filter(ita_sgx_runtime::RuntimeOrigin::root())
	.map_err(|e| StfError::Dispatch(format!("Shield funds error: {:?}", e.error)))?;

	Ok(())
}

fn is_root<Runtime, AccountId>(account: &AccountId) -> bool
where
	Runtime: frame_system::Config<AccountId = AccountId> + pallet_sudo::Config,
	AccountId: PartialEq,
{
	pallet_sudo::Pallet::<Runtime>::key().map_or(false, |k| account == &k)
}

#[cfg(test)]
mod tests {
	use super::*;
	use itp_stf_primitives::types::KeyPair;
	use sp_keyring::AccountKeyring;

	#[test]
	fn verify_signature_works() {
		let nonce = 21;
		let mrenclave = [0u8; 32];
		let shard = ShardIdentifier::default();

		let call = TrustedCall::balance_set_balance(
			AccountKeyring::Alice.public().into(),
			AccountKeyring::Alice.public().into(),
			42,
			42,
		);
		let signed_call = call.sign(
			&KeyPair::Sr25519(Box::new(AccountKeyring::Alice.pair())),
			nonce,
			&mrenclave,
			&shard,
		);

		assert!(signed_call.verify_signature(&mrenclave, &shard));
	}
}<|MERGE_RESOLUTION|>--- conflicted
+++ resolved
@@ -55,11 +55,6 @@
 use sp_runtime::{traits::Verify, MultiAddress, MultiSignature};
 use std::{format, prelude::v1::*, sync::Arc};
 
-<<<<<<< HEAD
-#[cfg(feature = "evm")]
-use crate::evm_helpers::{create_code_hash, evm_create2_address, evm_create_address};
-use crate::helpers::get_storage_by_key_hash;
-
 // Group imports that are for OLI to make upstream merges easier.
 use crate::best_energy_helpers::{
 	storage::merkle_roots_map_key, write_orders, write_results, ORDERS_DIR, RESULTS_DIR,
@@ -70,8 +65,6 @@
 use sp_runtime::traits::Keccak256;
 use std::{fs, time::Instant};
 
-=======
->>>>>>> 1554e29f
 #[derive(Encode, Decode, Clone, Debug, PartialEq, Eq)]
 #[allow(non_camel_case_types)]
 pub enum TrustedCall {
@@ -129,19 +122,12 @@
 impl TrustedCall {
 	pub fn sender_account(&self) -> &AccountId {
 		match self {
-<<<<<<< HEAD
-			TrustedCall::balance_set_balance(sender_account, ..) => sender_account,
-			TrustedCall::balance_transfer(sender_account, ..) => sender_account,
-			TrustedCall::balance_unshield(sender_account, ..) => sender_account,
-			TrustedCall::balance_shield(sender_account, ..) => sender_account,
-			TrustedCall::pay_as_bid(sender_account, _orders_string) => sender_account,
-=======
 			Self::noop(sender_account) => sender_account,
 			Self::balance_set_balance(sender_account, ..) => sender_account,
 			Self::balance_transfer(sender_account, ..) => sender_account,
 			Self::balance_unshield(sender_account, ..) => sender_account,
 			Self::balance_shield(sender_account, ..) => sender_account,
->>>>>>> 1554e29f
+			Self::pay_as_bid(sender_account, _orders_string) => sender_account,
 			#[cfg(feature = "evm")]
 			Self::evm_withdraw(sender_account, ..) => sender_account,
 			#[cfg(feature = "evm")]
