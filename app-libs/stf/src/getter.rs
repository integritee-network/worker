--- conflicted
+++ resolved
@@ -34,11 +34,8 @@
 #[cfg(feature = "evm")]
 use crate::evm_helpers::{get_evm_account, get_evm_account_codes, get_evm_account_storages};
 
-<<<<<<< HEAD
+use crate::helpers::wrap_bytes;
 use itp_sgx_runtime_primitives::types::{Balance, Moment};
-=======
-use crate::helpers::wrap_bytes;
->>>>>>> 1b60092e
 use itp_stf_primitives::traits::PoolTransactionValidation;
 #[cfg(feature = "evm")]
 use sp_core::{H160, H256};
@@ -284,7 +281,6 @@
 		Vec::new()
 	}
 }
-<<<<<<< HEAD
 #[derive(Encode, Decode, Debug, Clone, PartialEq, Eq)]
 pub struct GuessTheNumberInfo {
 	pub account: AccountId,
@@ -294,7 +290,7 @@
 	pub last_winners: Vec<AccountId>,
 	pub maybe_last_lucky_number: Option<GuessType>,
 	pub maybe_last_winning_distance: Option<GuessType>,
-=======
+}
 
 mod tests {
 	use super::*;
@@ -328,5 +324,4 @@
 			panic!("invalid getter")
 		}
 	}
->>>>>>> 1b60092e
 }