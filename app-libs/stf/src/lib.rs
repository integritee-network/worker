/*
	Copyright 2021 Integritee AG and Supercomputing Systems AG

	Licensed under the Apache License, Version 2.0 (the "License");
	you may not use this file except in compliance with the License.
	You may obtain a copy of the License at

		http://www.apache.org/licenses/LICENSE-2.0

	Unless required by applicable law or agreed to in writing, software
	distributed under the License is distributed on an "AS IS" BASIS,
	WITHOUT WARRANTIES OR CONDITIONS OF ANY KIND, either express or implied.
	See the License for the specific language governing permissions and
	limitations under the License.

*/

/////////////////////////////////////////////////////////////////////////////
#![feature(structural_match)]
#![feature(rustc_attrs)]
#![feature(core_intrinsics)]
#![feature(derive_eq)]
#![cfg_attr(all(not(target_env = "sgx"), not(feature = "std")), no_std)]
#![cfg_attr(target_env = "sgx", feature(rustc_private))]

#[cfg(all(not(feature = "std"), feature = "sgx"))]
extern crate sgx_tstd as std;

<<<<<<< HEAD
#[cfg(feature = "sgx")]
pub use ita_sgx_runtime::{Balance, Index};
#[cfg(feature = "std")]
pub use my_node_runtime::{Balance, Index};

use alloc::format;
use codec::{Decode, Encode};
use derive_more::Display;
use itp_node_api_metadata::Error as MetadataError;
use itp_node_api_metadata_provider::Error as MetadataProviderError;
use itp_stf_primitives::types::AccountId;
use itp_types::parentchain::ParentchainError;
use sp_core::bounded::alloc;
use std::string::String;

=======
>>>>>>> c54fd175
pub use getter::*;
pub use stf_sgx_primitives::{types::*, Stf};
pub use trusted_call::*;

#[cfg(feature = "evm")]
pub mod evm_helpers;
pub mod getter;
pub mod hash;
pub mod helpers;
pub mod privacy_sidechain_inherent;
pub mod stf_sgx;
pub mod stf_sgx_primitives;
#[cfg(all(feature = "test", feature = "sgx"))]
pub mod stf_sgx_tests;
#[cfg(all(feature = "test", feature = "sgx"))]
pub mod test_genesis;
pub mod trusted_call;

<<<<<<< HEAD
pub(crate) const ENCLAVE_ACCOUNT_KEY: &str = "Enclave_Account_Key";

pub type StfResult<T> = Result<T, StfError>;

#[derive(Debug, Display, PartialEq, Eq)]
pub enum StfError {
	#[display(fmt = "Insufficient privileges {:?}, are you sure you are root?", _0)]
	MissingPrivileges(AccountId),
	#[display(fmt = "Valid enclave signer account is required")]
	RequireEnclaveSignerAccount,
	#[display(fmt = "Error dispatching runtime call. {:?}", _0)]
	Dispatch(String),
	#[display(fmt = "Not enough funds to perform operation")]
	MissingFunds,
	#[display(fmt = "Invalid Nonce {:?} != {:?}", _0, _1)]
	InvalidNonce(Index, Index),
	StorageHashMismatch,
	InvalidStorageDiff,
	InvalidMetadata,
}

impl From<ParentchainError> for StfError {
	fn from(e: ParentchainError) -> Self {
		StfError::Dispatch(format!("Shield funds error: {:?}", e))
	}
}

impl From<MetadataError> for StfError {
	fn from(_e: MetadataError) -> Self {
		StfError::InvalidMetadata
	}
}

impl From<MetadataProviderError> for StfError {
	fn from(_e: MetadataProviderError) -> Self {
		StfError::InvalidMetadata
	}
}

#[derive(Encode, Decode, Clone, Debug, PartialEq, Eq)]
#[allow(non_camel_case_types)]
pub enum TrustedOperation {
	indirect_call(TrustedCallSigned),
	direct_call(TrustedCallSigned),
	get(Getter),
}

impl From<TrustedCallSigned> for TrustedOperation {
	fn from(item: TrustedCallSigned) -> Self {
		TrustedOperation::indirect_call(item)
	}
}

impl From<Getter> for TrustedOperation {
	fn from(item: Getter) -> Self {
		TrustedOperation::get(item)
	}
}

impl From<TrustedGetterSigned> for TrustedOperation {
	fn from(item: TrustedGetterSigned) -> Self {
		TrustedOperation::get(item.into())
	}
}

impl From<PublicGetter> for TrustedOperation {
	fn from(item: PublicGetter) -> Self {
		TrustedOperation::get(item.into())
	}
}

impl TrustedOperation {
	pub fn to_call(&self) -> Option<&TrustedCallSigned> {
		match self {
			TrustedOperation::direct_call(c) => Some(c),
			TrustedOperation::indirect_call(c) => Some(c),
			_ => None,
		}
	}

	pub fn signed_caller_account(&self) -> Option<&AccountId> {
		match self {
			TrustedOperation::direct_call(c) => Some(c.call.sender_account()),
			TrustedOperation::indirect_call(c) => Some(c.call.sender_account()),
			_ => None,
		}
	}
}
=======
pub(crate) const ENCLAVE_ACCOUNT_KEY: &str = "Enclave_Account_Key";
>>>>>>> c54fd175
<|MERGE_RESOLUTION|>--- conflicted
+++ resolved
@@ -26,24 +26,6 @@
 #[cfg(all(not(feature = "std"), feature = "sgx"))]
 extern crate sgx_tstd as std;
 
-<<<<<<< HEAD
-#[cfg(feature = "sgx")]
-pub use ita_sgx_runtime::{Balance, Index};
-#[cfg(feature = "std")]
-pub use my_node_runtime::{Balance, Index};
-
-use alloc::format;
-use codec::{Decode, Encode};
-use derive_more::Display;
-use itp_node_api_metadata::Error as MetadataError;
-use itp_node_api_metadata_provider::Error as MetadataProviderError;
-use itp_stf_primitives::types::AccountId;
-use itp_types::parentchain::ParentchainError;
-use sp_core::bounded::alloc;
-use std::string::String;
-
-=======
->>>>>>> c54fd175
 pub use getter::*;
 pub use stf_sgx_primitives::{types::*, Stf};
 pub use trusted_call::*;
@@ -62,95 +44,4 @@
 pub mod test_genesis;
 pub mod trusted_call;
 
-<<<<<<< HEAD
-pub(crate) const ENCLAVE_ACCOUNT_KEY: &str = "Enclave_Account_Key";
-
-pub type StfResult<T> = Result<T, StfError>;
-
-#[derive(Debug, Display, PartialEq, Eq)]
-pub enum StfError {
-	#[display(fmt = "Insufficient privileges {:?}, are you sure you are root?", _0)]
-	MissingPrivileges(AccountId),
-	#[display(fmt = "Valid enclave signer account is required")]
-	RequireEnclaveSignerAccount,
-	#[display(fmt = "Error dispatching runtime call. {:?}", _0)]
-	Dispatch(String),
-	#[display(fmt = "Not enough funds to perform operation")]
-	MissingFunds,
-	#[display(fmt = "Invalid Nonce {:?} != {:?}", _0, _1)]
-	InvalidNonce(Index, Index),
-	StorageHashMismatch,
-	InvalidStorageDiff,
-	InvalidMetadata,
-}
-
-impl From<ParentchainError> for StfError {
-	fn from(e: ParentchainError) -> Self {
-		StfError::Dispatch(format!("Shield funds error: {:?}", e))
-	}
-}
-
-impl From<MetadataError> for StfError {
-	fn from(_e: MetadataError) -> Self {
-		StfError::InvalidMetadata
-	}
-}
-
-impl From<MetadataProviderError> for StfError {
-	fn from(_e: MetadataProviderError) -> Self {
-		StfError::InvalidMetadata
-	}
-}
-
-#[derive(Encode, Decode, Clone, Debug, PartialEq, Eq)]
-#[allow(non_camel_case_types)]
-pub enum TrustedOperation {
-	indirect_call(TrustedCallSigned),
-	direct_call(TrustedCallSigned),
-	get(Getter),
-}
-
-impl From<TrustedCallSigned> for TrustedOperation {
-	fn from(item: TrustedCallSigned) -> Self {
-		TrustedOperation::indirect_call(item)
-	}
-}
-
-impl From<Getter> for TrustedOperation {
-	fn from(item: Getter) -> Self {
-		TrustedOperation::get(item)
-	}
-}
-
-impl From<TrustedGetterSigned> for TrustedOperation {
-	fn from(item: TrustedGetterSigned) -> Self {
-		TrustedOperation::get(item.into())
-	}
-}
-
-impl From<PublicGetter> for TrustedOperation {
-	fn from(item: PublicGetter) -> Self {
-		TrustedOperation::get(item.into())
-	}
-}
-
-impl TrustedOperation {
-	pub fn to_call(&self) -> Option<&TrustedCallSigned> {
-		match self {
-			TrustedOperation::direct_call(c) => Some(c),
-			TrustedOperation::indirect_call(c) => Some(c),
-			_ => None,
-		}
-	}
-
-	pub fn signed_caller_account(&self) -> Option<&AccountId> {
-		match self {
-			TrustedOperation::direct_call(c) => Some(c.call.sender_account()),
-			TrustedOperation::indirect_call(c) => Some(c.call.sender_account()),
-			_ => None,
-		}
-	}
-}
-=======
-pub(crate) const ENCLAVE_ACCOUNT_KEY: &str = "Enclave_Account_Key";
->>>>>>> c54fd175
+pub(crate) const ENCLAVE_ACCOUNT_KEY: &str = "Enclave_Account_Key";