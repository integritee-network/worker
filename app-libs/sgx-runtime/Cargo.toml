--- conflicted
+++ resolved
@@ -43,14 +43,35 @@
 sp-std = { default-features = false, git = "https://github.com/paritytech/substrate.git", branch = "polkadot-v0.9.37" }
 sp-transaction-pool = { default-features = false, git = "https://github.com/paritytech/substrate.git", branch = "polkadot-v0.9.37" }
 sp-version = { default-features = false, git = "https://github.com/paritytech/substrate.git", branch = "polkadot-v0.9.37" }
+frame-benchmarking = { optional = true, default-features = false, git = "https://github.com/paritytech/substrate.git", branch = "polkadot-v0.9.37" }
+frame-executive = { default-features = false, git = "https://github.com/paritytech/substrate.git", branch = "polkadot-v0.9.37" }
+frame-support = { default-features = false, git = "https://github.com/paritytech/substrate.git", branch = "polkadot-v0.9.37" }
+frame-system = { default-features = false, git = "https://github.com/paritytech/substrate.git", branch = "polkadot-v0.9.37" }
+frame-system-benchmarking = { optional = true, default-features = false, git = "https://github.com/paritytech/substrate.git", branch = "polkadot-v0.9.37" }
+frame-system-rpc-runtime-api = { default-features = false, git = "https://github.com/paritytech/substrate.git", branch = "polkadot-v0.9.37" }
+pallet-aura = { default-features = false, git = "https://github.com/paritytech/substrate.git", branch = "polkadot-v0.9.37" }
+pallet-balances = { default-features = false, git = "https://github.com/paritytech/substrate.git", branch = "polkadot-v0.9.37" }
+pallet-grandpa = { default-features = false, git = "https://github.com/paritytech/substrate.git", branch = "polkadot-v0.9.37" }
+pallet-randomness-collective-flip = { default-features = false, git = "https://github.com/paritytech/substrate.git", branch = "polkadot-v0.9.37" }
+pallet-sudo = { default-features = false, git = "https://github.com/paritytech/substrate.git", branch = "polkadot-v0.9.37" }
+pallet-timestamp = { default-features = false, git = "https://github.com/paritytech/substrate.git", branch = "polkadot-v0.9.37" }
+pallet-transaction-payment = { default-features = false, git = "https://github.com/paritytech/substrate.git", branch = "polkadot-v0.9.37" }
+pallet-transaction-payment-rpc-runtime-api = { default-features = false, git = "https://github.com/paritytech/substrate.git", branch = "polkadot-v0.9.37" }
+sp-api = { default-features = false, git = "https://github.com/paritytech/substrate.git", branch = "polkadot-v0.9.37" }
+sp-block-builder = { default-features = false, git = "https://github.com/paritytech/substrate.git", branch = "polkadot-v0.9.37" }
+sp-consensus-aura = { default-features = false, git = "https://github.com/paritytech/substrate.git", branch = "polkadot-v0.9.37" }
+sp-core = { default-features = false, git = "https://github.com/paritytech/substrate.git", branch = "polkadot-v0.9.37" }
+sp-inherents = { default-features = false, git = "https://github.com/paritytech/substrate.git", branch = "polkadot-v0.9.37" }
+sp-offchain = { default-features = false, git = "https://github.com/paritytech/substrate.git", branch = "polkadot-v0.9.37" }
+sp-runtime = { default-features = false, git = "https://github.com/paritytech/substrate.git", branch = "polkadot-v0.9.37" }
+sp-session = { default-features = false, git = "https://github.com/paritytech/substrate.git", branch = "polkadot-v0.9.37" }
+sp-std = { default-features = false, git = "https://github.com/paritytech/substrate.git", branch = "polkadot-v0.9.37" }
+sp-transaction-pool = { default-features = false, git = "https://github.com/paritytech/substrate.git", branch = "polkadot-v0.9.37" }
+sp-version = { default-features = false, git = "https://github.com/paritytech/substrate.git", branch = "polkadot-v0.9.37" }
 
 # Integritee dependencies
 pallet-evm = { default-features = false, optional = true, git = "https://github.com/integritee-network/frontier.git", branch = "polkadot-v0.9.37" }
-<<<<<<< HEAD
 pallet-parentchain = { default-features = false, git = "https://github.com/integritee-network/pallets.git", branch = "sdk-v0.11.0-polkadot-v0.9.37" }
-=======
-pallet-parentchain = { default-features = false, git = "https://github.com/integritee-network/pallets.git", branch = "polkadot-v0.9.37" }
->>>>>>> f124aa62
 
 [features]
 default = ["std"]
