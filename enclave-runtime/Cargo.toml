--- conflicted
+++ resolved
@@ -75,11 +75,7 @@
 # mesalock
 env_logger = { git = "https://github.com/integritee-network/env_logger-sgx" }
 log = { git = "https://github.com/integritee-network/log-sgx" }
-<<<<<<< HEAD
-# Todo: use the `once_cell` included in rusts core library once we use rust v1.70.0
-=======
 # Todo #1313: use the `once_cell` included in rusts core library once we use rust v1.70.0
->>>>>>> 14c65e24
 once_cell = { git = "https://github.com/mesalock-linux/once_cell-sgx" }
 rustls = { rev = "sgx_1.1.3", features = ["dangerous_configuration"], git = "https://github.com/mesalock-linux/rustls" }
 serde = { tag = "sgx_1.1.3", git = "https://github.com/mesalock-linux/serde-sgx", features = ["alloc", "mesalock_sgx"] }
