--- conflicted
+++ resolved
@@ -89,11 +89,8 @@
 multibase = { default-features = false, git = "https://github.com/whalelephant/rust-multibase", branch = "nstd" }
 
 # local deps
-<<<<<<< HEAD
 ita-exchange-oracle = { path = "../app-libs/exchange-oracle", default-features = false, features = ["sgx"] }
-=======
 ita-sgx-runtime = { path = "../app-libs/sgx-runtime", default-features = false }
->>>>>>> bbcf62e7
 ita-stf = { path = "../app-libs/stf", default-features = false, features = ["sgx"] }
 itc-tls-websocket-server = { path = "../core/tls-websocket-server", default-features = false, features = ["sgx"] }
 itc-direct-rpc-server = { path = "../core/direct-rpc-server", default-features = false, features = ["sgx"]  }
@@ -168,15 +165,9 @@
 #substrate-api-client = { path = "../../../scs/substrate-api-client" }
 
 #[patch."https://github.com/integritee-network/pallets.git"]
-<<<<<<< HEAD
-#pallet-parentchain = { path = '../../pallets/parentchain' }
-#itp-types = {  path = '../../pallets/primitives/types' }
-#itp-utils = {  path = '../../pallets/primitives/utils' }
-
-#[patch."https://github.com/integritee-network/http_req"]
-#http_req-sgx = {  package = "http_req", path = '../../http_req' }
-=======
 #pallet-parentchain = { path = "../../pallets/parentchain" }
 #itp-types = {  path = "../../pallets/primitives/types" }
 #itp-utils = {  path = "../../pallets/primitives/utils" }
->>>>>>> bbcf62e7
+
+#[patch."https://github.com/integritee-network/http_req"]
+#http_req-sgx = {  package = "http_req", path = '../../http_req' }