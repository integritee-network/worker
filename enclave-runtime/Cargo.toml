--- conflicted
+++ resolved
@@ -33,11 +33,7 @@
     "itc-parentchain/test",
     "itp-attestation-handler/test",
     "itp-extrinsics-factory/mocks",
-<<<<<<< HEAD
-    "itp-sgx-crypto/mocks",
-=======
     "itp-sgx-crypto/test",
->>>>>>> 3ec472ba
     "itp-sgx-temp-dir",
     "itp-stf-executor/test",
     "itp-stf-executor/mocks",
@@ -79,11 +75,7 @@
 # mesalock
 env_logger = { git = "https://github.com/integritee-network/env_logger-sgx" }
 log = { git = "https://github.com/integritee-network/log-sgx" }
-<<<<<<< HEAD
-# Todo: use the `once_cell` included in rusts core library once we use rust v1.70.0
-=======
 # Todo #1313: use the `once_cell` included in rusts core library once we use rust v1.70.0
->>>>>>> 3ec472ba
 once_cell = { git = "https://github.com/mesalock-linux/once_cell-sgx" }
 rustls = { rev = "sgx_1.1.3", features = ["dangerous_configuration"], git = "https://github.com/mesalock-linux/rustls" }
 serde = { tag = "sgx_1.1.3", git = "https://github.com/mesalock-linux/serde-sgx", features = ["alloc", "mesalock_sgx"] }
