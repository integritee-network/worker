[package]
name = "enclave-runtime"
version = "0.8.0"
authors = ["Integritee AG <hello@integritee.network>"]
edition = "2018"
resolver = "2"

[workspace]
members = []

[lib]
name = "enclave_runtime"
crate-type = ["staticlib"]

[features]
default = []
production = ["itp-settings/production"]
test = [
    "ita-stf/test",
    "itc-parentchain/mocks",
    "itp-extrinsics-factory/mocks",
    "itp-sgx-crypto/mocks",
    "itp-stf-executor/test",
    "itp-stf-state-handler/test",
    "itp-storage/test",
    "itp-test/sgx",
    "its-sidechain/test",
]

[target.'cfg(not(target_env = "sgx"))'.dependencies]
sgx_tse = { branch = "master", git = "https://github.com/apache/teaclave-sgx-sdk.git" }
sgx_tstd = { branch = "master", git = "https://github.com/apache/teaclave-sgx-sdk.git", features = ["untrusted_fs","net","backtrace"] }
sgx_rand = { branch = "master", git = "https://github.com/apache/teaclave-sgx-sdk.git" }
sgx_trts = { branch = "master", git = "https://github.com/apache/teaclave-sgx-sdk.git" }
sgx_types = { branch = "master", git = "https://github.com/apache/teaclave-sgx-sdk.git" }
sgx_tseal = { branch = "master", git = "https://github.com/apache/teaclave-sgx-sdk.git" }
sgx_tcrypto = { branch = "master", git = "https://github.com/apache/teaclave-sgx-sdk.git" }
sgx_serialize = { branch = "master", git = "https://github.com/apache/teaclave-sgx-sdk.git" }
sgx_serialize_derive = { branch = "master", git = "https://github.com/apache/teaclave-sgx-sdk.git" }
sgx_tunittest = { branch = "master", git = "https://github.com/apache/teaclave-sgx-sdk.git" }
sgx-crypto-helper = { branch = "master", git = "https://github.com/apache/teaclave-sgx-sdk.git", package = "sgx_tcrypto_helper" }

[dependencies]
codec  = { package = "parity-scale-codec", version = "3.0.0", default-features = false, features = ["derive"] }
primitive-types  = { version = "0.11.1", default-features = false, features = ["codec", "serde_no_std"] }
lazy_static = { version = "1.1.0", features = ["spin_no_std"] }
retain_mut = { version = "0.1.2"}
derive_more = { version = "0.99.5" }
byteorder = { version = "1.4.2", default-features = false }
arrayvec = { version = "0.7.1", default-features = false }
hex = { version = "0.4.3", default-features = false, features = ["alloc"] }
ipfs-unixfs = { default-features = false, git = "https://github.com/whalelephant/rust-ipfs", branch = "w-nstd" }

# scs / integritee
jsonrpc-core = { default-features = false, git = "https://github.com/scs/jsonrpc", branch = "no_std" }
<<<<<<< HEAD
substrate-fixed = { package = "substrate-fixed", git = "https://github.com/encointer/substrate-fixed",tag = "v0.5.7"}
=======
sgx-externalities = { default-features = false, git = "https://github.com/integritee-network/sgx-runtime", branch = "master", features = ["sgx"] }
sgx-runtime = { default-features = false, git = "https://github.com/integritee-network/sgx-runtime", branch = "master"}
sp-io = { default-features = false, features = ["disable_oom", "disable_panic_handler", "disable_allocator", "sgx"], git = "https://github.com/integritee-network/sgx-runtime", branch = "master", optional = true }
substrate-api-client = { default-features = false, git = "https://github.com/scs/substrate-api-client", branch = "master" }
>>>>>>> df31e612

# mesalock
linked-hash-map = { git = "https://github.com/mesalock-linux/linked-hash-map-sgx" }
webpki = { git = "https://github.com/mesalock-linux/webpki", branch = "mesalock_sgx" }
webpki-roots = { git = "https://github.com/mesalock-linux/webpki-roots", branch = "mesalock_sgx" }
log = { git = "https://github.com/mesalock-linux/log-sgx" }
env_logger = { git = "https://github.com/mesalock-linux/env_logger-sgx" }
serde = { tag = "sgx_1.1.3", git = "https://github.com/mesalock-linux/serde-sgx" }
serde_json = { tag = "sgx_1.1.3", git = "https://github.com/mesalock-linux/serde-json-sgx" }
yasna = { rev = "sgx_1.1.3", default-features = false, features = ["bit-vec", "num-bigint", "chrono", "mesalock_sgx"], git = "https://github.com/mesalock-linux/yasna.rs-sgx" }
rustls = { rev = "sgx_1.1.3", features = ["dangerous_configuration"], git = "https://github.com/mesalock-linux/rustls" }

# for attestation
chrono = { git = "https://github.com/mesalock-linux/chrono-sgx" }
base64 = { rev = "sgx_1.1.3", git = "https://github.com/mesalock-linux/rust-base64-sgx" }
num-bigint = { git = "https://github.com/mesalock-linux/num-bigint-sgx" }
serde_derive = { git = "https://github.com/mesalock-linux/serde-sgx" }
httparse = { git = "https://github.com/integritee-network/httparse-sgx", branch = "sgx-experimental", features = ["mesalock_sgx"], default-features = false }
itertools = { version = "0.10.1",  default-features = false, features = []}
bit-vec = { version = "0.6",    default-features = false }
base58 = { rev = "sgx_1.1.3", package="rust-base58", git = "https://github.com/mesalock-linux/rust-base58-sgx", default-features = false, features=["mesalock_sgx"] }

cid = { git = "https://github.com/whalelephant/rust-cid", branch = "nstd", default-features = false }
multibase = { git = "https://github.com/whalelephant/rust-multibase", branch = "nstd", default-features = false }

# local deps
ita-stf = { path = "../app-libs/stf", default-features = false, features = ["sgx"] }
itc-tls-websocket-server = { path = "../core/tls-websocket-server", default-features = false, features = ["sgx"] }
itc-direct-rpc-server = { path = "../core/direct-rpc-server", default-features = false, features = ["sgx"]  }
itc-parentchain = { path = "../core/parentchain/parentchain-crate", default-features = false, features = ["sgx"] }
itp-block-import-queue = { path = "../core-primitives/block-import-queue", default-features = false, features = ["sgx"] }
itp-component-container = { path = "../core-primitives/component-container", default-features = false, features = ["sgx"] }
itp-extrinsics-factory = { path = "../core-primitives/extrinsics-factory", default-features = false, features = ["sgx"]}
itp-nonce-cache = { path = "../core-primitives/nonce-cache", default-features = false, features = ["sgx"] }
itp-ocall-api = { path = "../core-primitives/ocall-api", default-features = false }
itp-primitives-cache = { path = "../core-primitives/primitives-cache", default-features = false, features = ["sgx"] }
itp-time-utils = { path = "../core-primitives/time-utils", default-features = false, features = ["sgx"] }
itp-settings = { path = "../core-primitives/settings" }
itp-sgx-io = { path = "../core-primitives/sgx/io", default-features = false, features = ["sgx"] }
itp-storage = { path = "../core-primitives/storage", default-features = false, features = ["sgx"] }
itp-storage-verifier = { path = "../core-primitives/storage-verified", default-features = false }
itp-sgx-crypto = { path = "../core-primitives/sgx/crypto", default-features = false, features = ["sgx"] }
itp-stf-executor = { path = "../core-primitives/stf-executor", default-features = false, features = ["sgx"] }
itp-stf-state-handler = { path = "../core-primitives/stf-state-handler", default-features = false, features = ["sgx"] }
itp-teerex-storage = { path = "../core-primitives/teerex-storage", default-features = false }
itp-test = { path = "../core-primitives/test", default-features = false, optional = true }
itp-types = { path = "../core-primitives/types", default-features = false, features = ["sgx"] }
its-sidechain = { path = "../sidechain/sidechain-crate", default-features = false, features = ["sgx"] }
ita-exchange-oracle = { path = "../app-libs/exchange-oracle", default-features = false, features = ["sgx"] }

# substrate deps
frame-support = { version = "4.0.0-dev", default-features = false, git = "https://github.com/paritytech/substrate.git", branch = "master" }
sp-core = { version = "6.0.0", default-features = false, features = ["full_crypto"], git = "https://github.com/paritytech/substrate.git", branch = "master" }
sp-finality-grandpa = { version = "4.0.0-dev", default-features = false, git = "https://github.com/paritytech/substrate.git", branch = "master" }
sp-runtime = { version = "6.0.0", default-features = false, git = "https://github.com/paritytech/substrate.git", branch = "master" }
sp-std = { version = "4.0.0-dev", default-features = false, git = "https://github.com/paritytech/substrate.git", branch = "master" }
sp-version = { version = "5.0.0", default-features = false, git = "https://github.com/paritytech/substrate.git", branch = "master" }
sp-application-crypto = { version = "6.0.0", default-features = false, git = "https://github.com/paritytech/substrate.git", branch = "master" }

[patch.crates-io]
log = { git = "https://github.com/mesalock-linux/log-sgx" }
env_logger = { git = "https://github.com/mesalock-linux/env_logger-sgx" }
getrandom = { git = "https://github.com/integritee-network/getrandom-sgx", branch = "update-v2.3"}

[patch."https://github.com/paritytech/substrate"]
log = { git = "https://github.com/mesalock-linux/log-sgx" }
env_logger = { git = "https://github.com/mesalock-linux/env_logger-sgx" }
sp-io = { git = "https://github.com/integritee-network/sgx-runtime", branch = "master"}
#sp-io = { path = "../../sgx-runtime/substrate-sgx/sp-io"}

#[patch."https://github.com/integritee-network/sgx-runtime"]
#sgx-runtime = { path = "../../sgx-runtime/runtime", default-features = false}
#sp-io = { path = "../../sgx-runtime/substrate-sgx/sp-io", default-features = false, features = ["disable_oom", "disable_panic_handler", "disable_allocator", "sgx"]}
#sgx-externalities = { path = "../../sgx-runtime/substrate-sgx/externalities"}

[patch."https://github.com/apache/teaclave-sgx-sdk.git"]
sgx_tstd = { version = "1.1.4", git = "https://github.com/haerdib/incubator-teaclave-sgx-sdk", branch = "master"}
sgx_alloc = { version = "1.1.4", git = "https://github.com/haerdib/incubator-teaclave-sgx-sdk", branch = "master"}
sgx_libc = { version = "1.1.4", git = "https://github.com/haerdib/incubator-teaclave-sgx-sdk", branch = "master"}
sgx_serialize = { version = "1.1.4", git = "https://github.com/haerdib/incubator-teaclave-sgx-sdk", branch = "master"}
sgx_serialize_derive = { version = "1.1.4", git = "https://github.com/haerdib/incubator-teaclave-sgx-sdk", branch = "master"}
sgx_serialize_derive_internals = { version = "1.1.4", git = "https://github.com/haerdib/incubator-teaclave-sgx-sdk", branch = "master"}
sgx_trts = { version = "1.1.4", git = "https://github.com/haerdib/incubator-teaclave-sgx-sdk", branch = "master"}
sgx_types = { version = "1.1.4", git = "https://github.com/haerdib/incubator-teaclave-sgx-sdk", branch = "master"}
sgx_tcrypto = { version = "1.1.4", git = "https://github.com/haerdib/incubator-teaclave-sgx-sdk", branch = "master"}
sgx_tcrypto_helper = { version = "1.1.4", git = "https://github.com/haerdib/incubator-teaclave-sgx-sdk", branch = "master"}
sgx_crypto_helper = { version = "1.1.4", git = "https://github.com/haerdib/incubator-teaclave-sgx-sdk", branch = "master"}

#[patch."https://github.com/scs/substrate-api-client"]
#substrate-api-client = { path = "../../../scs/substrate-api-client" }

#[patch."https://github.com/integritee-network/pallets.git"]
#pallet-parentchain = { path = '../../pallets/parentchain' }<|MERGE_RESOLUTION|>--- conflicted
+++ resolved
@@ -53,14 +53,11 @@
 
 # scs / integritee
 jsonrpc-core = { default-features = false, git = "https://github.com/scs/jsonrpc", branch = "no_std" }
-<<<<<<< HEAD
-substrate-fixed = { package = "substrate-fixed", git = "https://github.com/encointer/substrate-fixed",tag = "v0.5.7"}
-=======
 sgx-externalities = { default-features = false, git = "https://github.com/integritee-network/sgx-runtime", branch = "master", features = ["sgx"] }
 sgx-runtime = { default-features = false, git = "https://github.com/integritee-network/sgx-runtime", branch = "master"}
 sp-io = { default-features = false, features = ["disable_oom", "disable_panic_handler", "disable_allocator", "sgx"], git = "https://github.com/integritee-network/sgx-runtime", branch = "master", optional = true }
 substrate-api-client = { default-features = false, git = "https://github.com/scs/substrate-api-client", branch = "master" }
->>>>>>> df31e612
+substrate-fixed = { package = "substrate-fixed", git = "https://github.com/encointer/substrate-fixed",tag = "v0.5.9"}
 
 # mesalock
 linked-hash-map = { git = "https://github.com/mesalock-linux/linked-hash-map-sgx" }
