--- conflicted
+++ resolved
@@ -224,11 +224,7 @@
 	));
 
 	info!("[{:?}] vault funding call: 0x{}", parentchain_id, hex::encode(call.0.clone()));
-<<<<<<< HEAD
-	let mortality = try_mortality(64, &parentchain_id, &ocall_api);
-=======
 	let mortality = try_mortality(64, &ocall_api, parentchain_id);
->>>>>>> 0d56e121
 	let xts = enclave_extrinsics_factory.create_extrinsics(&[(call, mortality)], None)?;
 
 	//this extrinsic must be included in a block before we can move on. otherwise the next will fail
@@ -252,11 +248,7 @@
 	));
 
 	info!("[{:?}] add proxy call: 0x{}", parentchain_id, hex::encode(call.0.clone()));
-<<<<<<< HEAD
-	let mortality = try_mortality(64, &parentchain_id, &ocall_api);
-=======
 	let mortality = try_mortality(64, &ocall_api, parentchain_id);
->>>>>>> 0d56e121
 	let xts = vault_extrinsics_factory.create_extrinsics(&[(call, mortality)], None)?;
 
 	ocall_api.send_to_parentchain(xts, &parentchain_id, true)?;
@@ -360,11 +352,7 @@
 	));
 
 	info!("proxied add proxy call: 0x{}", hex::encode(call.0.clone()));
-<<<<<<< HEAD
-	let mortality = try_mortality(64, &parentchain_id, &ocall_api);
-=======
 	let mortality = try_mortality(64, &ocall_api, parentchain_id);
->>>>>>> 0d56e121
 	let xts = enclave_extrinsics_factory.create_extrinsics(&[(call, mortality)], None)?;
 
 	ocall_api.send_to_parentchain(xts, &ParentchainId::Integritee, false)?;
