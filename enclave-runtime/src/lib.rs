--- conflicted
+++ resolved
@@ -45,18 +45,13 @@
 	AccountId, Getter, ShardIdentifier, State as StfState, State, StatePayload, Stf, TrustedCall,
 	TrustedCallSigned, TrustedGetterSigned,
 };
-<<<<<<< HEAD
-use itc_light_client::{io::LightClientSeal, BlockNumberOps, NumberFor, Validator};
-use itp_ocall_api::{EnclaveAttestationOCallApi, EnclaveOnChainOCallApi, EnclaveRpcOCallApi};
-=======
 use itc_direct_rpc_server::{
 	create_determine_watch, rpc_connection_registry::ConnectionRegistry,
 	rpc_responder::RpcResponder, rpc_ws_handler::RpcWsHandler,
 };
-use itc_light_client::{io::LightClientSeal, Validator};
+use itc_light_client::{io::LightClientSeal, BlockNumberOps, NumberFor, Validator};
 use itc_tls_websocket_server::{connection::TungsteniteWsConnection, run_ws_server};
 use itp_ocall_api::{EnclaveAttestationOCallApi, EnclaveOnChainOCallApi};
->>>>>>> 0af69186
 use itp_settings::{
 	enclave::{CALL_TIMEOUT, GETTER_TIMEOUT},
 	node::{
@@ -76,16 +71,13 @@
 use its_primitives::traits::{Block as SidechainBlockT, SignBlock, SignedBlock as SignedBlockT};
 use utils::{duration_now, time_until_next_slot};
 
-<<<<<<< HEAD
 use crate::utils::DecodeRaw;
-=======
 use crate::top_pool::{
 	pool::Options as PoolOptions,
 	pool_types::BPool,
 	primitives::TrustedOperationPool,
 	top_pool_container::{GetTopPool, GlobalTopPoolContainer},
 };
->>>>>>> 0af69186
 use log::*;
 use rpc::{
 	api::SideChainApi,
@@ -103,14 +95,9 @@
 use std::{
 	collections::HashMap,
 	slice,
-<<<<<<< HEAD
-	sync::{Arc, SgxMutex, SgxMutexGuard},
-	time::{Duration, SystemTime, UNIX_EPOCH},
-=======
 	string::ToString,
 	sync::Arc,
-	time::{SystemTime, UNIX_EPOCH},
->>>>>>> 0af69186
+	time::{Duration, SystemTime, UNIX_EPOCH},
 	untrusted::time::SystemTimeEx,
 	vec::Vec,
 };
@@ -139,13 +126,8 @@
 #[cfg(feature = "test")]
 pub mod tests;
 
-<<<<<<< HEAD
-#[cfg(not(feature = "test"))]
-use sgx_types::size_t;
 use sp_runtime::traits::UniqueSaturatedInto;
 
-=======
->>>>>>> 0af69186
 // this is a 'dummy' for production mode
 #[cfg(not(feature = "test"))]
 #[no_mangle]
@@ -475,9 +457,9 @@
 	let latest_onchain_header = validator.latest_finalized_header(validator.num_relays()).unwrap();
 
 	// execute pending calls from operation pool and create block
-<<<<<<< HEAD
 	let signed_blocks = exec_tops_for_all_shards::<B, _>(
 		&OcallApi,
+		&GlobalTopPoolContainer
 		&latest_onchain_header,
 		GETTER_TIMEOUT + CALL_TIMEOUT,
 	)
@@ -485,17 +467,6 @@
 		calls.extend(confirm_calls);
 		sb
 	})?;
-=======
-	// (one per shard) as opaque call with block confirmation
-	let signed_blocks: Vec<SignedSidechainBlock> =
-		match execute_top_pool_calls(&OcallApi, &GlobalTopPoolContainer, latest_onchain_header) {
-			Ok((confirm_calls, signed_blocks)) => {
-				calls.extend(confirm_calls.into_iter());
-				signed_blocks
-			},
-			Err(_) => return sgx_status_t::SGX_ERROR_UNEXPECTED,
-		};
->>>>>>> 0af69186
 
 	let extrinsics = create_extrinsics(&validator, calls, nonce)?;
 
@@ -598,24 +569,15 @@
 	Ok(Stf::get_state(&mut state, trusted_getter_signed.into()))
 }
 
-<<<<<<< HEAD
-fn exec_tops_for_all_shards<B: BlockT<Hash = H256>, OcallApi>(
+fn exec_tops_for_all_shards<B: BlockT<Hash = H256>, OcallApi, T>(
 	ocall_api: &OcallApi,
+	top_pool_getter: &T,
 	latest_onchain_header: &B::Header,
 	max_duration: Duration,
 ) -> Result<(Vec<OpaqueCall>, Vec<SignedSidechainBlock>)>
 where
-	OcallApi: EnclaveOnChainOCallApi + EnclaveRpcOCallApi,
-=======
-fn execute_top_pool_calls<O, T>(
-	ocall_api: &O,
-	top_pool_getter: &T,
-	latest_onchain_header: Header,
-) -> Result<(Vec<OpaqueCall>, Vec<SignedSidechainBlock>)>
-where
-	O: EnclaveOnChainOCallApi,
+	OcallApi: EnclaveOnChainOCallApi,
 	T: GetTopPool,
->>>>>>> 0af69186
 {
 	let shards = state::list_shards()?;
 	let mut calls: Vec<OpaqueCall> = Vec::new();
@@ -623,14 +585,16 @@
 	let mut remaining_shards = shards.len() as u32;
 	let ends_at = duration_now() + max_duration;
 
-<<<<<<< HEAD
-	// load top pool
-	let pool_mutex: &SgxMutex<BPool> = rpc::worker_api_direct::load_top_pool()
-		.ok_or_else(|| Error::Other("Could not get top pool mutex".into()))?;
-
-	let pool_guard: SgxMutexGuard<BPool> = pool_mutex.lock().unwrap();
-	let pool: Arc<&BPool> = Arc::new(pool_guard.deref());
-	let author: Arc<Author<&BPool>> = Arc::new(Author::new(pool.clone()));
+	let pool_mutex = match top_pool_getter.get() {
+		Some(mutex) => mutex,
+		None => {
+			error!("Could not get mutex to pool");
+			return Error::Sgx(sgx_status_t::SGX_ERROR_UNEXPECTED).into()
+		},
+	};
+
+	let tx_pool_guard = pool_mutex.lock().unwrap();
+	let tx_pool = tx_pool_guard.deref();
 
 	// execute pending calls from operation pool and create block
 	for shard in shards.into_iter() {
@@ -642,7 +606,7 @@
 			return Ok(Default::default())
 		}
 
-		match exec_tops::<B, _>(ocall_api, author.as_ref(), &latest_onchain_header, shard, slot_end)
+		match exec_tops::<B, _>(ocall_api, tx_pool, &latest_onchain_header, shard, slot_end)
 		{
 			Ok((confirm_calls, sb)) => {
 				calls.extend(confirm_calls);
@@ -653,50 +617,27 @@
 
 		remaining_shards -= 1;
 	}
-=======
-	// get all shards
-	let shards = state::list_shards()?;
-
-	let pool_mutex = match top_pool_getter.get() {
-		Some(mutex) => mutex,
-		None => {
-			error!("Could not get mutex to pool");
-			return Error::Sgx(sgx_status_t::SGX_ERROR_UNEXPECTED).into()
-		},
-	};
-
-	let tx_pool_guard = pool_mutex.lock().unwrap();
-	let tx_pool = tx_pool_guard.deref();
-
-	// Handle trusted getters
-	execute_trusted_getters(tx_pool, &shards)?;
-
-	// Handle trusted calls
-	let calls_and_blocks =
-		execute_trusted_calls(ocall_api, tx_pool, latest_onchain_header, shards)?;
->>>>>>> 0af69186
-
 	Ok((calls, signed_blocks))
 }
-fn exec_tops<B: BlockT<Hash = H256>, OcallApi>(
+
+fn exec_tops<B: BlockT<Hash = H256>, OcallApi, P>(
 	ocall_api: &OcallApi,
-	author: &Author<&BPool>,
+	top_pool: &P,
 	latest_onchain_header: &B::Header,
 	shard: ShardIdentifier,
 	slot_end: Duration,
 ) -> Result<(Vec<OpaqueCall>, Option<SignedSidechainBlock>)>
 where
-	OcallApi: EnclaveOnChainOCallApi + EnclaveRpcOCallApi,
+	OcallApi: EnclaveOnChainOCallApi,
 {
 	let remaining_getter_time = time_until_next_slot(slot_end).checked_div(2).unwrap_or_default();
 
-<<<<<<< HEAD
 	if remaining_getter_time == Default::default() {
 		info!("[Enclave] not executed trusted getters; no time left.");
 		return Ok(Default::default())
 	}
 
-	exec_trusted_getters(ocall_api, author, shard, duration_now() + remaining_getter_time)?;
+	exec_trusted_getters(top_pool, shard, duration_now() + remaining_getter_time)?;
 
 	let remaining_call_time = time_until_next_slot(slot_end);
 
@@ -707,8 +648,8 @@
 
 	let (calls, blocks) = exec_trusted_calls::<B, SignedSidechainBlock, _>(
 		ocall_api,
+		top_pool
 		latest_onchain_header,
-		author,
 		shard,
 		duration_now() + remaining_call_time,
 	)?;
@@ -720,10 +661,10 @@
 	Ok((calls, blocks))
 }
 
-fn exec_trusted_calls<PB, SB, OcallApi>(
+fn exec_trusted_calls<PB, SB, OcallApi,P>(
 	on_chain_ocall: &OcallApi,
+	top_pool: &P,
 	latest_onchain_header: &PB::Header,
-	author: &Author<&BPool>,
 	shard: H256,
 	ends_at: Duration,
 ) -> Result<(Vec<OpaqueCall>, Option<SB>)>
@@ -732,17 +673,7 @@
 	SB: SignedBlockT<Public = sp_core::ed25519::Public, Signature = MultiSignature>,
 	SB::Block: SidechainBlockT<ShardIdentifier = H256, Public = sp_core::ed25519::Public>,
 	OcallApi: EnclaveOnChainOCallApi,
-=======
-fn execute_trusted_calls<O, P>(
-	on_chain_ocall: &O,
-	top_pool: &P,
-	latest_onchain_header: Header,
-	shards: Vec<H256>,
-) -> Result<(Vec<OpaqueCall>, Vec<SignedSidechainBlock>)>
-where
-	O: EnclaveOnChainOCallApi,
 	P: TrustedOperationPool<Hash = H256> + 'static,
->>>>>>> 0af69186
 {
 	let author = Author::new(Arc::new(top_pool));
 
@@ -771,21 +702,10 @@
 			shard,
 			on_chain_ocall,
 		) {
-<<<<<<< HEAD
 			Ok(hashes) => {
 				hashes.map(|(_, op_hash)| call_hashes.push(op_hash));
 				let in_block = hashes.is_some();
 				author.remove_top(vec![top_or_hash(tcs, true)], shard, in_block).unwrap();
-=======
-			Ok((block_confirm, signed_block)) => {
-				calls.push(block_confirm);
-				blocks.push(signed_block.clone());
-
-				// Notify watching clients of InSidechainBlock
-				let composed_block = signed_block.block();
-				let block_hash: BlockHash = blake2_256(&composed_block.encode()).into();
-				top_pool.on_block_created(composed_block.signed_top_hashes(), block_hash);
->>>>>>> 0af69186
 			},
 			Err(e) =>
 				error!("Error performing worker call (will not push top hash): Error: {:?}", e),
@@ -839,73 +759,35 @@
 	Ok(state)
 }
 
-<<<<<<< HEAD
-fn exec_trusted_getters<R>(
-	rpc_ocall: &R,
-	author: &Author<&BPool>,
+fn exec_trusted_getters<P, R>(
+	top_pool: &P,
 	shard: H256,
 	ends_at: Duration,
 ) -> Result<()>
-=======
-fn execute_trusted_getters<P>(top_pool: &P, shards: &[H256]) -> Result<()>
->>>>>>> 0af69186
 where
 	P: TrustedOperationPool<Hash = H256> + 'static,
 {
-<<<<<<< HEAD
+	let author = Author::new(Arc::new(top_pool));
+
 	// retrieve trusted operations from pool
 	let trusted_getters = author.get_pending_tops_separated(shard)?.1;
 	for trusted_getter_signed in trusted_getters.into_iter() {
 		// get state
-		let value_opt = get_stf_state(trusted_getter_signed.clone(), shard);
-		trace!("Successfully loaded stf state");
-		// get hash
-		let hash_of_getter = author.hash_of(&trusted_getter_signed.into());
-		// let client know of current state
-		trace!("Updating client");
-		if rpc_ocall.send_state(hash_of_getter, value_opt).is_err() {
-			error!("Could not send state to client");
-=======
-	let author = Author::new(Arc::new(top_pool));
-
-	let start_time = SystemTime::now().duration_since(UNIX_EPOCH).unwrap().as_secs() as i64;
-	let mut is_done = false;
-	for shard in shards.to_owned().into_iter() {
-		// retrieve trusted operations from pool
-		let trusted_getters = author.get_pending_tops_separated(shard)?.1;
-		for trusted_getter_signed in trusted_getters.into_iter() {
-			// get hash
-			let hash_of_getter = author.hash_of(&trusted_getter_signed.clone().into());
-
-			// get state
-			match get_stf_state(trusted_getter_signed, shard) {
-				Ok(r) => {
-					trace!("Successfully loaded stf state");
-					// let client know of current state
-					trace!("Updating client");
-					match top_pool.rpc_send_state(hash_of_getter, r.encode()) {
-						Ok(_) => trace!("Successfully updated client"),
-						Err(e) => error!("Could not send state to client {:?}", e),
-					}
-				},
-				Err(e) => {
-					error!("failed to get stf state, skipping trusted getter ({:?})", e);
-				},
-			};
-
-			// remove getter from pool
-			if let Err(e) =
-				author.remove_top(vec![TrustedOperationOrHash::Hash(hash_of_getter)], shard, false)
-			{
-				error!("Error removing trusted operation from top pool: Error: {:?}", e);
-			}
-			// Check time
-			if time_is_overdue(Timeout::Getter, start_time) {
-				is_done = true;
-				break
-			}
->>>>>>> 0af69186
-		}
+		match get_stf_state(trusted_getter_signed, shard) {
+			Ok(r) => {
+				trace!("Successfully loaded stf state");
+				// let client know of current state
+				trace!("Updating client");
+				match top_pool.rpc_send_state(hash_of_getter, r.encode()) {
+					Ok(_) => trace!("Successfully updated client"),
+					Err(e) => error!("Could not send state to client {:?}", e),
+				}
+			},
+			Err(e) => {
+				error!("failed to get stf state, skipping trusted getter ({:?})", e);
+			},
+		};
+
 		// remove getter from pool
 		if let Err(e) =
 			author.remove_top(vec![TrustedOperationOrHash::Hash(hash_of_getter)], shard, false)
