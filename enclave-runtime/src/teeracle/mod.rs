/*
	Copyright 2021 Integritee AG and Supercomputing Systems AG

	Licensed under the Apache License, Version 2.0 (the "License");
	you may not use this file except in compliance with the License.
	You may obtain a copy of the License at

		http://www.apache.org/licenses/LICENSE-2.0

	Unless required by applicable law or agreed to in writing, software
	distributed under the License is distributed on an "AS IS" BASIS,
	WITHOUT WARRANTIES OR CONDITIONS OF ANY KIND, either express or implied.
	See the License for the specific language governing permissions and
	limitations under the License.

*/

use crate::{
	error::{Error, Result},
	initialization::global_components::GLOBAL_OCALL_API_COMPONENT,
	utils::{
		get_extrinsic_factory_from_integritee_solo_or_parachain,
		get_node_metadata_repository_from_integritee_solo_or_parachain, try_mortality,
	},
};
use codec::{Decode, Encode};
use core::slice;
use ita_oracle::{
	create_coin_gecko_oracle, create_coin_market_cap_oracle, create_open_meteo_weather_oracle,
	metrics_exporter::ExportMetrics,
	oracles::{
		exchange_rate_oracle::{ExchangeRateOracle, GetExchangeRate},
		weather_oracle::{GetLongitude, WeatherOracle},
	},
	traits::OracleSource,
	types::{TradingInfo, TradingPair, WeatherInfo, WeatherQuery},
};
use itp_component_container::ComponentGetter;
use itp_extrinsics_factory::CreateExtrinsics;
use itp_node_api::metadata::{pallet_teeracle::TeeracleCallIndexes, provider::AccessNodeMetadata};
use itp_types::{
	parentchain::{GenericMortality, ParentchainId},
	OpaqueCall,
};
use itp_utils::write_slice_and_whitespace_pad;
use log::*;
use sgx_types::sgx_status_t;
use sp_runtime::OpaqueExtrinsic;
use std::{string::String, vec::Vec};

fn update_weather_data_internal(weather_info: WeatherInfo) -> Result<Vec<OpaqueExtrinsic>> {
	let extrinsics_factory = get_extrinsic_factory_from_integritee_solo_or_parachain()?;
	let ocall_api = GLOBAL_OCALL_API_COMPONENT.get()?;

	let mut extrinsic_calls: Vec<(OpaqueCall, GenericMortality)> = Vec::new();
<<<<<<< HEAD
	let mortality = try_mortality(16, &ParentchainId::Integritee, &ocall_api);
=======
	let mortality = try_mortality(16, &ocall_api, ParentchainId::Integritee);
>>>>>>> 0d56e121
	let open_meteo_weather_oracle = create_open_meteo_weather_oracle(ocall_api);

	match get_longitude(weather_info, open_meteo_weather_oracle) {
		Ok(opaque_call) => extrinsic_calls.push((opaque_call, mortality)),
		Err(e) => {
			error!("[-] Failed to get the newest longitude from OpenMeteo. {:?}", e);
		},
	};
	let extrinsics = extrinsics_factory.create_extrinsics(extrinsic_calls.as_slice(), None)?;
	Ok(extrinsics)
}

fn get_longitude<OracleSourceType, MetricsExporter>(
	weather_info: WeatherInfo,
	oracle: WeatherOracle<OracleSourceType, MetricsExporter>,
) -> Result<OpaqueCall>
where
	OracleSourceType: OracleSource<
		WeatherInfo,
		OracleRequestResult = std::result::Result<f32, ita_oracle::error::Error>,
	>,
	MetricsExporter: ExportMetrics<WeatherInfo>,
{
	let longitude =
		oracle.get_longitude(weather_info.clone()).map_err(|e| Error::Other(e.into()))?;

	let base_url = oracle.get_base_url().map_err(|e| Error::Other(e.into()))?;
	let source_base_url = base_url.as_str();

	println!("Update the longitude:  {}, for source {}", longitude, source_base_url);

	let node_metadata_repository =
		get_node_metadata_repository_from_integritee_solo_or_parachain()?;

	let call_ids = node_metadata_repository
		.get_from_metadata(|m| m.update_oracle_call_indexes())
		.map_err(Error::NodeMetadataProvider)?
		.map_err(|e| Error::Other(format!("{:?}", e).into()))?;

	let call = OpaqueCall::from_tuple(&(
		call_ids,
		weather_info.weather_query.key().as_bytes().to_vec(),
		source_base_url.as_bytes().to_vec(),
		longitude.encode(),
	));

	Ok(call)
}

#[no_mangle]
pub unsafe extern "C" fn update_weather_data_xt(
	weather_info_longitude: *const u8,
	weather_info_longitude_size: u32,
	weather_info_latitude: *const u8,
	weather_info_latitude_size: u32,
	unchecked_extrinsic: *mut u8,
	unchecked_extrinsic_max_size: u32,
	unchecked_extrinsic_size: *mut u32,
) -> sgx_status_t {
	let mut weather_info_longitude_slice =
		slice::from_raw_parts(weather_info_longitude, weather_info_longitude_size as usize);
	let longitude = match String::decode(&mut weather_info_longitude_slice) {
		Ok(val) => val,
		Err(e) => {
			error!("Could not decode longitude: {:?}", e);
			return sgx_status_t::SGX_ERROR_UNEXPECTED
		},
	};

	let mut weather_info_latitude_slice =
		slice::from_raw_parts(weather_info_latitude, weather_info_latitude_size as usize);
	let latitude = match String::decode(&mut weather_info_latitude_slice) {
		Ok(val) => val,
		Err(e) => {
			error!("Could not decode latitude: {:?}", e);
			return sgx_status_t::SGX_ERROR_UNEXPECTED
		},
	};

	let weather_query = WeatherQuery { longitude, latitude, hourly: " ".into() };
	let weather_info = WeatherInfo { weather_query };

	let extrinsics = match update_weather_data_internal(weather_info) {
		Ok(xts) => xts,
		Err(e) => {
			error!("Updating weather info failed: {:?}", e);
			return sgx_status_t::SGX_ERROR_UNEXPECTED
		},
	};

	let extrinsic_slice =
		slice::from_raw_parts_mut(unchecked_extrinsic, unchecked_extrinsic_max_size as usize);

	// Save created extrinsic as slice in the return value unchecked_extrinsic.
	*unchecked_extrinsic_size =
		match write_slice_and_whitespace_pad(extrinsic_slice, extrinsics.encode()) {
			Ok(l) => l as u32,
			Err(e) => {
				error!("Copying encoded extrinsics into return slice failed: {:?}", e);
				return sgx_status_t::SGX_ERROR_UNEXPECTED
			},
		};

	sgx_status_t::SGX_SUCCESS
}

/// For now get the crypto/fiat currency exchange rate from coingecko and CoinMarketCap.
#[no_mangle]
pub unsafe extern "C" fn update_market_data_xt(
	crypto_currency_ptr: *const u8,
	crypto_currency_size: u32,
	fiat_currency_ptr: *const u8,
	fiat_currency_size: u32,
	unchecked_extrinsic: *mut u8,
	unchecked_extrinsic_max_size: u32,
	unchecked_extrinsic_size: *mut u32,
) -> sgx_status_t {
	let mut crypto_currency_slice =
		slice::from_raw_parts(crypto_currency_ptr, crypto_currency_size as usize);
	let crypto_currency: String = Decode::decode(&mut crypto_currency_slice).unwrap();

	let mut fiat_currency_slice =
		slice::from_raw_parts(fiat_currency_ptr, fiat_currency_size as usize);
	let fiat_currency: String = Decode::decode(&mut fiat_currency_slice).unwrap();

	let extrinsics = match update_market_data_internal(crypto_currency, fiat_currency) {
		Ok(xts) => xts,
		Err(e) => {
			error!("Update market data failed: {:?}", e);
			return sgx_status_t::SGX_ERROR_UNEXPECTED
		},
	};

	if extrinsics.is_empty() {
		error!("Updating market data yielded no extrinsics");
		return sgx_status_t::SGX_ERROR_UNEXPECTED
	}
	let extrinsic_slice =
		slice::from_raw_parts_mut(unchecked_extrinsic, unchecked_extrinsic_max_size as usize);

	// Save created extrinsic as slice in the return value unchecked_extrinsic.
	*unchecked_extrinsic_size =
		match write_slice_and_whitespace_pad(extrinsic_slice, extrinsics.encode()) {
			Ok(l) => l as u32,
			Err(e) => {
				error!("Copying encoded extrinsics into return slice failed: {:?}", e);
				return sgx_status_t::SGX_ERROR_UNEXPECTED
			},
		};

	sgx_status_t::SGX_SUCCESS
}

fn update_market_data_internal(
	crypto_currency: String,
	fiat_currency: String,
) -> Result<Vec<OpaqueExtrinsic>> {
	let extrinsics_factory = get_extrinsic_factory_from_integritee_solo_or_parachain()?;
	let ocall_api = GLOBAL_OCALL_API_COMPONENT.get()?;

	let mut extrinsic_calls: Vec<(OpaqueCall, GenericMortality)> = Vec::new();
<<<<<<< HEAD
	let mortality = try_mortality(16, &ParentchainId::Integritee, &ocall_api);
=======
	let mortality = try_mortality(16, &ocall_api, ParentchainId::Integritee);
>>>>>>> 0d56e121
	// Get the exchange rate
	let trading_pair = TradingPair { crypto_currency, fiat_currency };

	let coin_gecko_oracle = create_coin_gecko_oracle(ocall_api.clone());

	match get_exchange_rate(trading_pair.clone(), coin_gecko_oracle) {
		Ok(opaque_call) => extrinsic_calls.push((opaque_call, mortality.clone())),
		Err(e) => {
			error!("[-] Failed to get the newest exchange rate from CoinGecko. {:?}", e);
		},
	};

	let coin_market_cap_oracle = create_coin_market_cap_oracle(ocall_api);
	match get_exchange_rate(trading_pair, coin_market_cap_oracle) {
		Ok(oc) => extrinsic_calls.push((oc, mortality)),
		Err(e) => {
			error!("[-] Failed to get the newest exchange rate from CoinMarketCap. {:?}", e);
		},
	};

	let extrinsics = extrinsics_factory.create_extrinsics(extrinsic_calls.as_slice(), None)?;
	Ok(extrinsics)
}

fn get_exchange_rate<OracleSourceType, MetricsExporter>(
	trading_pair: TradingPair,
	oracle: ExchangeRateOracle<OracleSourceType, MetricsExporter>,
) -> Result<OpaqueCall>
where
	OracleSourceType: OracleSource<TradingInfo>,
	MetricsExporter: ExportMetrics<TradingInfo>,
{
	let (rate, base_url) = oracle
		.get_exchange_rate(trading_pair.clone())
		.map_err(|e| Error::Other(e.into()))?;

	let source_base_url = base_url.as_str();

	println!(
		"Update the exchange rate:  {} = {:?} for source {}",
		trading_pair.clone().key(),
		rate,
		source_base_url,
	);

	let node_metadata_repository =
		get_node_metadata_repository_from_integritee_solo_or_parachain()?;

	let call_ids = node_metadata_repository
		.get_from_metadata(|m| m.update_exchange_rate_call_indexes())
		.map_err(Error::NodeMetadataProvider)?
		.map_err(|e| Error::Other(format!("{:?}", e).into()))?;

	let call = OpaqueCall::from_tuple(&(
		call_ids,
		source_base_url.as_bytes().to_vec(),
		trading_pair.key().as_bytes().to_vec(),
		Some(rate),
	));

	Ok(call)
}<|MERGE_RESOLUTION|>--- conflicted
+++ resolved
@@ -53,11 +53,7 @@
 	let ocall_api = GLOBAL_OCALL_API_COMPONENT.get()?;
 
 	let mut extrinsic_calls: Vec<(OpaqueCall, GenericMortality)> = Vec::new();
-<<<<<<< HEAD
-	let mortality = try_mortality(16, &ParentchainId::Integritee, &ocall_api);
-=======
 	let mortality = try_mortality(16, &ocall_api, ParentchainId::Integritee);
->>>>>>> 0d56e121
 	let open_meteo_weather_oracle = create_open_meteo_weather_oracle(ocall_api);
 
 	match get_longitude(weather_info, open_meteo_weather_oracle) {
@@ -219,11 +215,7 @@
 	let ocall_api = GLOBAL_OCALL_API_COMPONENT.get()?;
 
 	let mut extrinsic_calls: Vec<(OpaqueCall, GenericMortality)> = Vec::new();
-<<<<<<< HEAD
-	let mortality = try_mortality(16, &ParentchainId::Integritee, &ocall_api);
-=======
 	let mortality = try_mortality(16, &ocall_api, ParentchainId::Integritee);
->>>>>>> 0d56e121
 	// Get the exchange rate
 	let trading_pair = TradingPair { crypto_currency, fiat_currency };
 
