/*
	Copyright 2021 Integritee AG and Supercomputing Systems AG
	Copyright (C) 2017-2019 Baidu, Inc. All Rights Reserved.

	Licensed under the Apache License, Version 2.0 (the "License");
	you may not use this file except in compliance with the License.
	You may obtain a copy of the License at

		http://www.apache.org/licenses/LICENSE-2.0

	Unless required by applicable law or agreed to in writing, software
	distributed under the License is distributed on an "AS IS" BASIS,
	WITHOUT WARRANTIES OR CONDITIONS OF ANY KIND, either express or implied.
	See the License for the specific language governing permissions and
	limitations under the License.

*/

pub mod cert_tests;
pub mod fixtures;
pub mod ipfs_tests;
pub mod mocks;
pub mod on_chain_ocall_tests;
<<<<<<< HEAD
pub mod oracle_tests;
pub mod sidechain_aura_tests;
=======
pub mod sidechain_aura_tests;
pub mod tests_main;
pub mod top_pool_tests;
>>>>>>> 86bacf22
<|MERGE_RESOLUTION|>--- conflicted
+++ resolved
@@ -21,11 +21,7 @@
 pub mod ipfs_tests;
 pub mod mocks;
 pub mod on_chain_ocall_tests;
-<<<<<<< HEAD
 pub mod oracle_tests;
 pub mod sidechain_aura_tests;
-=======
-pub mod sidechain_aura_tests;
 pub mod tests_main;
-pub mod top_pool_tests;
->>>>>>> 86bacf22
+pub mod top_pool_tests;