--- conflicted
+++ resolved
@@ -88,13 +88,8 @@
 		top_pool,
 		AuthorTopFilter {},
 		state_handler.clone(),
-<<<<<<< HEAD
-		shielding_key,
-		Arc::new(MetricsOCallMock::default()),
-=======
 		shielding_key_repo,
 		Arc::new(MetricsOCallMock {}),
->>>>>>> 86bacf22
 	));
 	let top_pool_operation_handler =
 		Arc::new(TestTopPoolExecutor::new(top_pool_author.clone(), stf_executor.clone()));
