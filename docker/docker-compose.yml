services:
  "integritee-node-${VERSION}":
<<<<<<< HEAD
    # OLI: stripped `-ias` from node name.
    image: "${INTEGRITEE_NODE:-integritee/integritee-node-dev-ias:1.0.36}"
=======
    image: "${INTEGRITEE_NODE:-integritee/integritee-node-dev:1.1.0}"
>>>>>>> 1d4b9fe1
    hostname: integritee-node
    devices:
      - "${SGX_PROVISION:-/dev/null}:/dev/sgx/provision"
      - "${SGX_ENCLAVE:-/dev/null}:/dev/sgx/enclave"
    volumes:
      - "${AESMD:-/dev/null}:/var/run/aesmd"
      - "${SGX_QCNL:-/dev/null}:/etc/sgx_default_qcnl.conf"
    networks:
      - integritee-test-network
    healthcheck:
      test: [ "CMD", "nc", "-z", "integritee-node", "9912" ]
      interval: 10s
      timeout: 10s
      retries: 6
    command: --dev --rpc-methods unsafe --ws-external --rpc-external --ws-port 9912
    #logging:
    #driver: local
  "integritee-worker-1-${VERSION}":
    image: integritee-worker:${VERSION:-dev}
    hostname: integritee-worker-1
    build:
      context: ${PWD}/..
      dockerfile: build.Dockerfile
      target: deployed-worker
    depends_on:
      "integritee-node-${VERSION}":
        condition: service_healthy
    devices:
      - "${SGX_PROVISION:-/dev/null}:/dev/sgx/provision"
      - "${SGX_ENCLAVE:-/dev/null}:/dev/sgx/enclave"
    volumes:
      - "${AESMD:-/dev/null}:/var/run/aesmd"
      - "${SGX_QCNL:-/dev/null}:/etc/sgx_default_qcnl.conf"
    environment:
      - RUST_LOG=warn,ws=warn,sp_io=warn,substrate_api_client=warn,jsonrpsee_ws_client=warn,jsonrpsee_ws_server=warn,enclave_runtime=warn,integritee_service=warn,ita_stf=warn,its_consensus_common=debug
    networks:
      - integritee-test-network
    healthcheck:
      test: curl -s -f http://integritee-worker-1:4645/is_initialized || exit 1
      interval: 10s
      timeout: 10s
      retries: 25
<<<<<<< HEAD
    # OLI: added `--skip-ra`
    entrypoint: "/usr/local/bin/integritee-service --clean-reset --ws-external -M integritee-worker-1 -T wss://integritee-worker-1 -u ws://integritee-node -U ws://integritee-worker-1 -P 2011 -w 2101 -p 9912 -h 4645 run --dev --skip-ra"
=======
    command: "--clean-reset --data-dir /tmp/worker1 --ws-external -M integritee-worker-1 -T wss://integritee-worker-1 -u ws://integritee-node -U ws://integritee-worker-1 -P 2011 -w 2101 -p 9912 -h 4645 run --dev ${ADDITIONAL_RUNTIME_FLAGS}"
>>>>>>> 1d4b9fe1
    restart: "no"
  "integritee-worker-2-${VERSION}":
    image: integritee-worker:${VERSION:-dev}
    hostname: integritee-worker-2
    build:
      context: ${PWD}/..
      dockerfile: build.Dockerfile
      target: deployed-worker
    depends_on:
      "integritee-node-${VERSION}":
        condition: service_healthy
      "integritee-worker-1-${VERSION}":
        condition: service_healthy
    devices:
      - "${SGX_PROVISION:-/dev/null}:/dev/sgx/provision"
      - "${SGX_ENCLAVE:-/dev/null}:/dev/sgx/enclave"
    volumes:
      - "${AESMD:-/dev/null}:/var/run/aesmd"
      - "${SGX_QCNL:-/dev/null}:/etc/sgx_default_qcnl.conf"
    environment:
      - RUST_LOG=warn,ws=warn,sp_io=warn,substrate_api_client=warn,jsonrpsee_ws_client=warn,jsonrpsee_ws_server=warn,enclave_runtime=warn,integritee_service=warn,ita_stf=warn,its_consensus_common=debug
    networks:
      - integritee-test-network
    healthcheck:
      test: curl -s -f http://integritee-worker-2:4646/is_initialized || exit 1
      interval: 10s
      timeout: 10s
      retries: 25
<<<<<<< HEAD
    # OLI: added `--skip-ra`
    entrypoint: "/usr/local/bin/integritee-service --clean-reset --ws-external -M integritee-worker-2 -T wss://integritee-worker-2 -u ws://integritee-node -U ws://integritee-worker-2 -P 2012 -w 2102 -p 9912 -h 4646 run --dev --skip-ra --request-state"
=======
    command: "--clean-reset --data-dir /tmp/worker2 --ws-external -M integritee-worker-2 -T wss://integritee-worker-2 -u ws://integritee-node -U ws://integritee-worker-2 -P 2012 -w 2102 -p 9912 -h 4646 run --dev --request-state ${ADDITIONAL_RUNTIME_FLAGS}"
>>>>>>> 1d4b9fe1
    restart: "no"
networks:
  integritee-test-network:
    driver: bridge<|MERGE_RESOLUTION|>--- conflicted
+++ resolved
@@ -1,11 +1,6 @@
 services:
   "integritee-node-${VERSION}":
-<<<<<<< HEAD
-    # OLI: stripped `-ias` from node name.
-    image: "${INTEGRITEE_NODE:-integritee/integritee-node-dev-ias:1.0.36}"
-=======
     image: "${INTEGRITEE_NODE:-integritee/integritee-node-dev:1.1.0}"
->>>>>>> 1d4b9fe1
     hostname: integritee-node
     devices:
       - "${SGX_PROVISION:-/dev/null}:/dev/sgx/provision"
@@ -48,12 +43,7 @@
       interval: 10s
       timeout: 10s
       retries: 25
-<<<<<<< HEAD
-    # OLI: added `--skip-ra`
-    entrypoint: "/usr/local/bin/integritee-service --clean-reset --ws-external -M integritee-worker-1 -T wss://integritee-worker-1 -u ws://integritee-node -U ws://integritee-worker-1 -P 2011 -w 2101 -p 9912 -h 4645 run --dev --skip-ra"
-=======
     command: "--clean-reset --data-dir /tmp/worker1 --ws-external -M integritee-worker-1 -T wss://integritee-worker-1 -u ws://integritee-node -U ws://integritee-worker-1 -P 2011 -w 2101 -p 9912 -h 4645 run --dev ${ADDITIONAL_RUNTIME_FLAGS}"
->>>>>>> 1d4b9fe1
     restart: "no"
   "integritee-worker-2-${VERSION}":
     image: integritee-worker:${VERSION:-dev}
@@ -82,12 +72,7 @@
       interval: 10s
       timeout: 10s
       retries: 25
-<<<<<<< HEAD
-    # OLI: added `--skip-ra`
-    entrypoint: "/usr/local/bin/integritee-service --clean-reset --ws-external -M integritee-worker-2 -T wss://integritee-worker-2 -u ws://integritee-node -U ws://integritee-worker-2 -P 2012 -w 2102 -p 9912 -h 4646 run --dev --skip-ra --request-state"
-=======
     command: "--clean-reset --data-dir /tmp/worker2 --ws-external -M integritee-worker-2 -T wss://integritee-worker-2 -u ws://integritee-node -U ws://integritee-worker-2 -P 2012 -w 2102 -p 9912 -h 4646 run --dev --request-state ${ADDITIONAL_RUNTIME_FLAGS}"
->>>>>>> 1d4b9fe1
     restart: "no"
 networks:
   integritee-test-network:
