--- conflicted
+++ resolved
@@ -1,11 +1,7 @@
 services:
   "integritee-node-${VERSION}":
-<<<<<<< HEAD
     # OLI: stripped `-ias` from node name.
-    image: "${INTEGRITEE_NODE:-integritee/integritee-node-dev:1.0.36}"
-=======
     image: "${INTEGRITEE_NODE:-integritee/integritee-node-dev-ias:1.0.36}"
->>>>>>> 2c0cab61
     hostname: integritee-node
     devices:
       - "${SGX_PROVISION:-/dev/null}:/dev/sgx/provision"
@@ -48,12 +44,8 @@
       interval: 10s
       timeout: 10s
       retries: 25
-<<<<<<< HEAD
     # OLI: added `--skip-ra`
     entrypoint: "/usr/local/bin/integritee-service --clean-reset --ws-external -M integritee-worker-1 -T wss://integritee-worker-1 -u ws://integritee-node -U ws://integritee-worker-1 -P 2011 -w 2101 -p 9912 -h 4645 run --dev --skip-ra"
-=======
-    command: "--clean-reset --ws-external -M integritee-worker-1 -T wss://integritee-worker-1 -u ws://integritee-node -U ws://integritee-worker-1 -P 2011 -w 2101 -p 9912 -h 4645 run --dev"
->>>>>>> 2c0cab61
     restart: "no"
   "integritee-worker-2-${VERSION}":
     image: integritee-worker:${VERSION:-dev}
@@ -82,12 +74,8 @@
       interval: 10s
       timeout: 10s
       retries: 25
-<<<<<<< HEAD
     # OLI: added `--skip-ra`
     entrypoint: "/usr/local/bin/integritee-service --clean-reset --ws-external -M integritee-worker-2 -T wss://integritee-worker-2 -u ws://integritee-node -U ws://integritee-worker-2 -P 2012 -w 2102 -p 9912 -h 4646 run --dev --skip-ra --request-state"
-=======
-    command: "--clean-reset --ws-external -M integritee-worker-2 -T wss://integritee-worker-2 -u ws://integritee-node -U ws://integritee-worker-2 -P 2012 -w 2102 -p 9912 -h 4646 run --dev --request-state"
->>>>>>> 2c0cab61
     restart: "no"
 networks:
   integritee-test-network:
