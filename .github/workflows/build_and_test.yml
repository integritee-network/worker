name: Build, Test, Clippy

on:
  workflow_dispatch:
  push:
    branches: [ master ]
  pull_request:
    branches: [ master ]

env:
  CARGO_TERM_COLOR: always
  WORKER_BIN: integritee-service
  CLIENT_BIN: integritee-cli
  ENCLAVE_BIN: enclave.signed.so
  LOG_DIR: log

jobs:
  cancel_previous_runs:
    name: Cancel Previous Runs
    runs-on: ubuntu-20.04
    steps:
      - uses: styfle/cancel-workflow-action@0.4.1
        with:
          access_token: ${{ secrets.GITHUB_TOKEN }}

  build-test:
    runs-on: ubuntu-latest
    container: "integritee/integritee-dev:0.1.7"
    steps:
      - uses: actions/checkout@v2
      - name: init rust
        run: rustup show

      - name: Build
        run:  env "MITIGATION-CVE-2020-0551=LOAD" "SGX_MODE=SW" make
      - name: Test Service & Client
        run: cargo test
      - name: Test Enclave # cargo test is not supported, see: https://github.com/apache/incubator-teaclave-sgx-sdk/issues/232
        run: |
          cd bin
          ./integritee-service test -u -e

      - name: Upload worker
        uses: actions/upload-artifact@v2
        with:
          name: integritee-worker-${{ github.sha }}
          path: bin/${{ env.WORKER_BIN }}

      - name: Upload client
        uses: actions/upload-artifact@v2
        with:
          name: integritee-client-${{ github.sha }}
          path: bin/${{ env.CLIENT_BIN }}

      - name: Upload enclave
        uses: actions/upload-artifact@v2
        with:
          name: enclave-signed-${{ github.sha }}
          path: bin/${{ env.ENCLAVE_BIN }}

  clippy:
    runs-on: ubuntu-latest
    container: "integritee/integritee-dev:0.1.7"
    steps:
      - uses: actions/checkout@v2
      - name: init rust
        # enclave is not in the same workspace
        run: rustup show && cd enclave-runtime && rustup show

      - name: Worker & Client
        run: cargo clippy -- -D warnings
      - name: Enclave # Enclave is separate as it's not in the workspace
        run: cd enclave-runtime && cargo clippy -- -D warnings

      - name: Fail-fast; cancel other jobs
        if: failure()
        uses: andymckay/cancel-action@0.2

  fmt:
    runs-on: ubuntu-latest
    steps:
      - uses: actions/checkout@v2
      - name: init rust
        run: rustup show

      - name: Worker & Client
        run: cargo fmt --all -- --check
      - name: Enclave # Enclave is separate as it's not in the workspace
        run: cd enclave-runtime && cargo fmt --all -- --check

      - name: Fail-fast; cancel other jobs
        if: failure()
        uses: andymckay/cancel-action@0.2

  integration-tests:
    runs-on: ubuntu-latest
    needs: build-test
    container: "integritee/integritee-dev:0.1.7"
    strategy:
      fail-fast: false
      matrix:
<<<<<<< HEAD
        test: [T1]
        include:
          - test: T1
            demo_name: t1_demo_teeracle
            demo_script: teeracle1.sh
=======
        test: [M6, M8, Sidechain]
        include:
          - test: M6
            demo_name: m6_demo_shielding_unshielding
            demo_script: m6.sh
          - test: M8
            demo_name: m8_demo_direct_call
            demo_script: m8.sh
          - test: Sidechain
            demo_name: sidechain_demo
            demo_script: sidechain.sh
>>>>>>> df31e612

    env:
      BIN_DIR: bin
    steps:
      - uses: actions/checkout@v2

      - uses: actions/setup-python@v2
        with:
          python-version: '3.7'

      - name: Download Worker
        uses: actions/download-artifact@v2
        with:
          name: integritee-worker-${{ github.sha }}
          path: ${{ env.BIN_DIR }}

      - name: Download Client
        uses: actions/download-artifact@v2
        with:
          name: integritee-client-${{ github.sha }}
          path: ${{ env.BIN_DIR }}

      - name: Download Enclave
        uses: actions/download-artifact@v2
        with:
          name: enclave-signed-${{ github.sha }}
          path: ${{ env.BIN_DIR }}

        # If you want to debug ci and you don't want to build the binaries, you can replace the downloads above with
        # the actions below to download binaries from an earlier run.
      #      - name: Download Worker
      #        uses: dawidd6/action-download-artifact@v2
      #        with:
      #          github_token: ${{secrets.GITHUB_TOKEN}}
      #          workflow: build_and_test.yml
      #          run_id: 1033249727
      #          name: integritee-worker-da8d4b442d3f2b09dbafb097d4d7a1bce409d518
      #          path: ${{ env.BIN_DIR }}
      #
      #      - name: Download Client
      #        uses: dawidd6/action-download-artifact@v2
      #        with:
      #          github_token: ${{secrets.GITHUB_TOKEN}}
      #          workflow: build_and_test.yml
      #          run_id: 1033249727
      #          name: integritee-client-da8d4b442d3f2b09dbafb097d4d7a1bce409d518
      #          path: ${{ env.BIN_DIR }}
      #
      #      - name: Download Enclave
      #        uses: dawidd6/action-download-artifact@v2
      #        with:
      #          github_token: ${{secrets.GITHUB_TOKEN}}
      #          workflow: build_and_test.yml
      #          run_id: 1033249727
      #          name: enclave-signed-da8d4b442d3f2b09dbafb097d4d7a1bce409d518
      #          path: ${{ env.BIN_DIR }}

      - name: Download integritee-node
        uses: dawidd6/action-download-artifact@v2
        with:
          github_token: ${{secrets.GITHUB_TOKEN}}
          workflow: ci.yml
<<<<<<< HEAD
          name: integritee-node-dev-d9454f9f8f397a43bba2d4431f852e829d62004c
          # in fact this action should download the latest artifact, but sometimes fails. Then we need to
          # set the `run_id` to force a download of an updated binary.
          run_id: 1663936560
=======
          name: integritee-node-dev-7cb4c1df36a86072753c016ff1fdab1588bc4446
          # in fact this action should download the latest artifact, but sometimes fails. Then we need to
          # set the `run_id` to force a download of an updated binary.
          run_id: 1980987369
>>>>>>> df31e612
          path: node
          repo: integritee-network/integritee-node

      - name: Prepare working directory
        run: |
          mkdir -p ${{ env.LOG_DIR}}
          chmod +x node/integritee-node
          cd ${{ env.BIN_DIR }}
          chmod +x ${{ env.WORKER_BIN }}
          chmod +x ${{ env.CLIENT_BIN }}
          chmod +x ${{ env.ENCLAVE_BIN }}

      - name: "Setup Keys"
        env:
          KEY: ${{ secrets.IAS_PRIMARY_KEY }}
          SPID: ${{ secrets.IAS_SPID }}
          TLS_CERTIFICATE: ${{ secrets.TLS_WS_SERVER_CERTIFICATE }}
          TLS_PRIVATE_KEY: ${{ secrets.TLS_WS_SERVER_PRIVATE_KEY }}
        run: |
          cd ${{ env.BIN_DIR }}
          echo "${{ env.KEY }}" > key.txt
          echo "${{ env.SPID }}" > spid.txt
          echo "${{ env.TLS_CERTIFICATE }}" > end.fullchain
          echo "${{ env.TLS_PRIVATE_KEY }}" > end.rsa
          chmod 644 end.fullchain
          chmod 644 end.rsa

      - name: Run local setup
        # * `set -eo pipefail` is needed to return an error even if piped to `tee`.
        shell: bash --noprofile --norc -eo pipefail {0}
        run: |
          touch ${{ env.LOG_DIR}}/local-setup.log
          ./local-setup/launch.py local-setup/github-action-config.json 2>&1 | tee ${{ env.LOG_DIR}}/local-setup.log &
          sleep 150

      - name: ${{ matrix.demo_name }}
        # * the change the symbolic link which points to the target/release... folder.
        # * need overwrite default shell to bash to get access to the `source` cmd.
        shell: bash --noprofile --norc -eo pipefail {0}
        run: |
          source ./scripts/init_env.sh && ./scripts/${{ matrix.demo_script }}

      - name: Upload logs
        continue-on-error: true
        if: always()
        uses: actions/upload-artifact@v2
        with:
          name: ${{ matrix.test }}_logs
          path: ${{ env.LOG_DIR }}<|MERGE_RESOLUTION|>--- conflicted
+++ resolved
@@ -99,25 +99,11 @@
     strategy:
       fail-fast: false
       matrix:
-<<<<<<< HEAD
         test: [T1]
         include:
           - test: T1
             demo_name: t1_demo_teeracle
             demo_script: teeracle1.sh
-=======
-        test: [M6, M8, Sidechain]
-        include:
-          - test: M6
-            demo_name: m6_demo_shielding_unshielding
-            demo_script: m6.sh
-          - test: M8
-            demo_name: m8_demo_direct_call
-            demo_script: m8.sh
-          - test: Sidechain
-            demo_name: sidechain_demo
-            demo_script: sidechain.sh
->>>>>>> df31e612
 
     env:
       BIN_DIR: bin
@@ -180,17 +166,10 @@
         with:
           github_token: ${{secrets.GITHUB_TOKEN}}
           workflow: ci.yml
-<<<<<<< HEAD
-          name: integritee-node-dev-d9454f9f8f397a43bba2d4431f852e829d62004c
-          # in fact this action should download the latest artifact, but sometimes fails. Then we need to
-          # set the `run_id` to force a download of an updated binary.
-          run_id: 1663936560
-=======
           name: integritee-node-dev-7cb4c1df36a86072753c016ff1fdab1588bc4446
           # in fact this action should download the latest artifact, but sometimes fails. Then we need to
           # set the `run_id` to force a download of an updated binary.
           run_id: 1980987369
->>>>>>> df31e612
           path: node
           repo: integritee-network/integritee-node
 
