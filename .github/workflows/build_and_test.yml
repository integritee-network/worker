name: Build, Test, Clippy

on:
  workflow_dispatch:
  push:
    branches: [ master ]
    tags:
      - '[0-9]+.[0-9]+.[0-9]+'
  pull_request:
    branches: [ master ]

env:
  CARGO_TERM_COLOR: always
  WORKER_BIN: integritee-service
  CLIENT_BIN: integritee-cli
  ENCLAVE_BIN: enclave.signed.so
  LOG_DIR: log
  BUILD_CONTAINER_NAME: integritee_worker_enclave_test

jobs:
  cancel_previous_runs:
    name: Cancel Previous Runs
    runs-on: ubuntu-20.04
    steps:
      - uses: styfle/cancel-workflow-action@0.4.1
        with:
          access_token: ${{ secrets.GITHUB_TOKEN }}
      
  build-test:
    runs-on: ubuntu-latest
    strategy:
      matrix:
        mode: [ sidechain, offchain-worker ]

    steps:
      - uses: actions/checkout@v3

      - name: Set up Docker Buildx
        uses: docker/setup-buildx-action@v2
        with:
          buildkitd-flags: --debug
          driver: docker-container

      - name: Build Worker & Run Cargo Test
<<<<<<< HEAD
        env:
          DOCKER_BUILDKIT: 1
        run: >
          docker build -t integritee-worker-${{ matrix.mode }}-${{ github.sha }} 
          --target deployed-worker --build-arg WORKER_MODE_ARG=${{ matrix.mode }} 
          -f build.Dockerfile .

#      - name: Build Worker & Run Cargo Test
#        uses: docker/build-push-action@v3
#        with:
#          build-args: |
#            WORKER_MODE_ARG=${{ matrix.mode }}
#          cache-to: type=local,dest=/tmp/docker/cache,mode=max
#          context: .
#          file: build.Dockerfile
#          load: true # Required in order to make the resulting image available in `docker images`, so we can use it in a subsequent `docker run`.
#          tags: integritee-worker-${{ matrix.mode }}-${{ github.sha }}
#          target: deployed-worker

      - name: Build CLI client
        env:
          DOCKER_BUILDKIT: 1
        run: >
          docker build -t integritee-cli-client-${{ matrix.mode }}-${{ github.sha }} 
          --target deployed-client --build-arg WORKER_MODE_ARG=${{ matrix.mode }} 
          -f build.Dockerfile .

=======
        uses: docker/build-push-action@v3
        with:
          build-args: |
            WORKER_MODE_ARG=${{ matrix.mode }}
          cache-from: type=gha
          cache-to: type=gha,mode=max
          context: .
          file: build.Dockerfile
          load: true # Required in order to make the resulting image available in `docker images`, so we can use it in a subsequent `docker run`.
          tags: integritee-worker-${{ matrix.mode }}-${{ github.sha }}
          target: deployed-worker

      - run: docker images --all

      - name: Test Enclave # cargo test is not supported in the enclave, see: https://github.com/apache/incubator-teaclave-sgx-sdk/issues/232
        run: docker run --name ${{ env.BUILD_CONTAINER_NAME }} integritee-worker-${{ matrix.mode }}-${{ github.sha }} test --all

#      - name: Build Cargo Test Image
>>>>>>> 59b9b709
#        uses: docker/build-push-action@v3
#        with:
#          build-args: |
#            WORKER_MODE_ARG=${{ matrix.mode }}
<<<<<<< HEAD
#          cache-from: type=local,src=/tmp/docker/cache
#          context: .
#          file: build.Dockerfile
#          outputs: |
#            type=tar,dest=integritee-cli-client-${{ matrix.mode }}-${{ github.sha }}.tar
#          target: deployed-client

      - run: docker images --all
=======
#          cache-from: type=gha
#          cache-to: type=gha,mode=max
#          context: .
#          file: build.Dockerfile
#          load: true
#          tags: integritee-worker-ctest-${{ matrix.mode }}-${{ github.sha }}:latest
#          target: cargo-test

#      - run: docker images --all
#
#      - name: Run Cargo Test
#        run: docker run --rm integritee-worker-ctest-${{ matrix.mode }}-${{ github.sha }}

#      - name: Build Deployable Image
#        env:
#          DOCKER_BUILDKIT: 1
#        uses: docker/build-push-action@v3
#        with:
#          build-args: |
#            WORKER_MODE_ARG=${{ matrix.mode }}
#          cache-from: type=gha
#          cache-to: type=gha,mode=max
#          context: .
#          file: build.Dockerfile
#          outputs: |
#            type=tar,dest=/tmp/integritee-worker.tar
#          target: deployed-worker
      
      - name: Copy artifacts from container
        run: |
          docker cp ${{ env.BUILD_CONTAINER_NAME }}:/usr/local/bin/${{ env.WORKER_BIN }} .
          docker cp ${{ env.BUILD_CONTAINER_NAME }}:/usr/local/bin/${{ env.CLIENT_BIN }} .
          docker cp ${{ env.BUILD_CONTAINER_NAME }}:/usr/local/bin/${{ env.ENCLAVE_BIN }} .
>>>>>>> 59b9b709

      - name: Test Enclave # cargo test is not supported in the enclave, see: https://github.com/apache/incubator-teaclave-sgx-sdk/issues/232
        run: docker run --name ${{ env.BUILD_CONTAINER_NAME }} integritee-worker-${{ matrix.mode }}-${{ github.sha }} test --all

      - name: Export worker image(s)
        run: |
          docker save integritee-worker-${{ matrix.mode }}-${{ github.sha }} | gzip > integritee-worker-${{ matrix.mode }}-${{ github.sha }}.tar.gz
          docker save integritee-cli-client-${{ matrix.mode }}-${{ github.sha }} | gzip > integritee-cli-client-${{ matrix.mode }}-${{ github.sha }}.tar.gz

      - name: Upload worker image
        uses: actions/upload-artifact@v2
        with:
          name: integritee-worker-${{ matrix.mode }}-${{ github.sha }}.tar.gz
          path: integritee-worker-${{ matrix.mode }}-${{ github.sha }}.tar.gz

<<<<<<< HEAD
      - name: Upload CLI client image
        uses: actions/upload-artifact@v2
        with:
          name: integritee-cli-client-${{ matrix.mode }}-${{ github.sha }}.tar.gz
          path: integritee-cli-client-${{ matrix.mode }}-${{ github.sha }}.tar.gz
=======
#      - name: Upload deployable image
#        uses: actions/upload-artifact@v2
#        with:
#          name: integritee-worker-${{ matrix.mode }}-image-${{ github.sha }}
#          path: /tmp/integritee-worker.tar
>>>>>>> 59b9b709

  clippy:
    runs-on: ubuntu-latest
    container: "integritee/integritee-dev:0.1.9"
    steps:
      - uses: actions/checkout@v3
      - name: init rust
        # enclave is not in the same workspace
        run: rustup show && cd enclave-runtime && rustup show

      - name: Worker & Client
        run: cargo clippy -- -D warnings
      - name: Enclave # Enclave is separate as it's not in the workspace
        run: cd enclave-runtime && cargo clippy -- -D warnings

      - name: Fail-fast; cancel other jobs
        if: failure()
        uses: andymckay/cancel-action@0.2

  fmt:
    runs-on: ubuntu-latest
    steps:
      - uses: actions/checkout@v3
      - name: init rust
        run: rustup show

      - name: Worker & Client
        run: cargo fmt --all -- --check
      - name: Enclave # Enclave is separate as it's not in the workspace
        run: cd enclave-runtime && cargo fmt --all -- --check

      - name: Fail-fast; cancel other jobs
        if: failure()
        uses: andymckay/cancel-action@0.2

  integration-tests:
    runs-on: ubuntu-latest
    needs: build-test
    env:
      WORKER_IMAGE_TAG: integritee-worker:dev
      CLIENT_IMAGE_TAG: integritee-cli:dev
    strategy:
      fail-fast: false
      matrix:
        include:
          - test: M6
            mode: sidechain
            demo_name: demo-indirect-invocation
          - test: M8
            mode: sidechain
            demo_name: demo-direct-call
          - test: Sidechain
            mode: sidechain
            demo_name: demo-sidechain
          - test: M6
            mode: offchain-worker
            demo_name: demo-indirect-invocation

    steps:
      - name: Download Worker Image
        uses: actions/download-artifact@v2
        with:
          name: integritee-worker-${{ matrix.mode }}-${{ github.sha }}.tar.gz
          path: .

      - name: Download CLI client Image
        uses: actions/download-artifact@v2
        with:
          name: integritee-cli-client-${{ matrix.mode }}-${{ github.sha }}.tar.gz
          path: .

      - name: Load Worker & Client Images
        env:
          DOCKER_BUILDKIT: 1
        run: |
          cat integritee-worker-${{ matrix.mode }}-${{ github.sha }}.tar.gz | docker import - integritee-worker-${{ matrix.mode }}-${{ github.sha }}
          cat integritee-cli-client-${{ matrix.mode }}-${{ github.sha }}.tar.gz | docker import - integritee-cli-client-${{ matrix.mode }}-${{ github.sha }}
          docker images --all
          docker tag ${{ env.WORKER_IMAGE_TAG }} integritee-worker-${{ matrix.mode }}-${{ github.sha }}
          docker tag ${{ env.CLIENT_IMAGE_TAG }} integritee-cli-client-${{ matrix.mode }}-${{ github.sha }}
          docker images --all

      - name: Integration Test ${{ matrix.test }}-${{ matrix.mode }}
        run: |
          cd docker/
          docker-compose -f docker-compose.yml -f ${{ matrix.demo_name }}.yml up --no-build --exit-code-from ${{ matrix.demo_name }}

      - name: Collect Docker Logs
        continue-on-error: true
        if: always()
        uses: jwalton/gh-docker-logs@v2.2.0
        with:
          images: '${{ env.WORKER_IMAGE_TAG }}, ${{ env.CLIENT_IMAGE_TAG }}'
          tail: all
          dest: './logs'

      - name: Tar logs
        if: always()
        run: tar cvzf ./logs.tgz ./logs

      - name: Upload logs
        if: always()
        uses: actions/upload-artifact@v2
        with:
          name: logs.tgz
          path: ./logs.tgz

  release:
    name: Draft Release
    if: startsWith(github.ref, 'refs/tags/')
    runs-on: ubuntu-latest
    needs: [build-test, integration-tests]
    outputs:
      release_url: ${{ steps.create-release.outputs.html_url }}
      asset_upload_url: ${{ steps.create-release.outputs.upload_url }}
    steps:
      - uses: actions/checkout@v3

      - name: Download Integritee Service
        uses: actions/download-artifact@v2
        with:
          name: integritee-worker-sidechain-${{ github.sha }}
          path: integritee-worker-tmp

      - name: Download Integritee Client
        uses: actions/download-artifact@v2
        with:
          name: integritee-client-sidechain-${{ github.sha }}
          path: integritee-client-tmp

      - name: Download Enclave Signed
        uses: actions/download-artifact@v2
        with:
          name: enclave-signed-sidechain-${{ github.sha }}
          path: enclave-signed-tmp

      - name: Move service binaries
        run: mv integritee-worker-tmp/integritee-service ./integritee-demo-validateer

      - name: Move service client binaries
        run: mv integritee-client-tmp/integritee-cli ./integritee-client

      - name: Move service client binaries
        run: mv enclave-signed-tmp/enclave.signed.so ./enclave.signed.so

      - name: Create required package.json
        run: test -f package.json || echo '{}' >package.json

      - name: Changelog
        uses: scottbrenner/generate-changelog-action@master
        id: Changelog

      - name: Display structure of downloaded files
        run: ls -R
        working-directory: .

      - name: Release
        id: create-release
        uses: softprops/action-gh-release@v1
        env:
          GITHUB_TOKEN: ${{ secrets.GITHUB_TOKEN }}
        with:
          body: |
            ${{ steps.Changelog.outputs.changelog }}
          draft: true
          files: |
            integritee-client
            integritee-demo-validateer
            enclave.signed.so<|MERGE_RESOLUTION|>--- conflicted
+++ resolved
@@ -42,35 +42,6 @@
           driver: docker-container
 
       - name: Build Worker & Run Cargo Test
-<<<<<<< HEAD
-        env:
-          DOCKER_BUILDKIT: 1
-        run: >
-          docker build -t integritee-worker-${{ matrix.mode }}-${{ github.sha }} 
-          --target deployed-worker --build-arg WORKER_MODE_ARG=${{ matrix.mode }} 
-          -f build.Dockerfile .
-
-#      - name: Build Worker & Run Cargo Test
-#        uses: docker/build-push-action@v3
-#        with:
-#          build-args: |
-#            WORKER_MODE_ARG=${{ matrix.mode }}
-#          cache-to: type=local,dest=/tmp/docker/cache,mode=max
-#          context: .
-#          file: build.Dockerfile
-#          load: true # Required in order to make the resulting image available in `docker images`, so we can use it in a subsequent `docker run`.
-#          tags: integritee-worker-${{ matrix.mode }}-${{ github.sha }}
-#          target: deployed-worker
-
-      - name: Build CLI client
-        env:
-          DOCKER_BUILDKIT: 1
-        run: >
-          docker build -t integritee-cli-client-${{ matrix.mode }}-${{ github.sha }} 
-          --target deployed-client --build-arg WORKER_MODE_ARG=${{ matrix.mode }} 
-          -f build.Dockerfile .
-
-=======
         uses: docker/build-push-action@v3
         with:
           build-args: |
@@ -83,61 +54,18 @@
           tags: integritee-worker-${{ matrix.mode }}-${{ github.sha }}
           target: deployed-worker
 
+      - name: Build CLI client
+        uses: docker/build-push-action@v3
+        with:
+          build-args: |
+            WORKER_MODE_ARG=${{ matrix.mode }}
+          cache-from: type=gha
+          context: .
+          file: build.Dockerfile
+          load: true
+          target: deployed-client
+
       - run: docker images --all
-
-      - name: Test Enclave # cargo test is not supported in the enclave, see: https://github.com/apache/incubator-teaclave-sgx-sdk/issues/232
-        run: docker run --name ${{ env.BUILD_CONTAINER_NAME }} integritee-worker-${{ matrix.mode }}-${{ github.sha }} test --all
-
-#      - name: Build Cargo Test Image
->>>>>>> 59b9b709
-#        uses: docker/build-push-action@v3
-#        with:
-#          build-args: |
-#            WORKER_MODE_ARG=${{ matrix.mode }}
-<<<<<<< HEAD
-#          cache-from: type=local,src=/tmp/docker/cache
-#          context: .
-#          file: build.Dockerfile
-#          outputs: |
-#            type=tar,dest=integritee-cli-client-${{ matrix.mode }}-${{ github.sha }}.tar
-#          target: deployed-client
-
-      - run: docker images --all
-=======
-#          cache-from: type=gha
-#          cache-to: type=gha,mode=max
-#          context: .
-#          file: build.Dockerfile
-#          load: true
-#          tags: integritee-worker-ctest-${{ matrix.mode }}-${{ github.sha }}:latest
-#          target: cargo-test
-
-#      - run: docker images --all
-#
-#      - name: Run Cargo Test
-#        run: docker run --rm integritee-worker-ctest-${{ matrix.mode }}-${{ github.sha }}
-
-#      - name: Build Deployable Image
-#        env:
-#          DOCKER_BUILDKIT: 1
-#        uses: docker/build-push-action@v3
-#        with:
-#          build-args: |
-#            WORKER_MODE_ARG=${{ matrix.mode }}
-#          cache-from: type=gha
-#          cache-to: type=gha,mode=max
-#          context: .
-#          file: build.Dockerfile
-#          outputs: |
-#            type=tar,dest=/tmp/integritee-worker.tar
-#          target: deployed-worker
-      
-      - name: Copy artifacts from container
-        run: |
-          docker cp ${{ env.BUILD_CONTAINER_NAME }}:/usr/local/bin/${{ env.WORKER_BIN }} .
-          docker cp ${{ env.BUILD_CONTAINER_NAME }}:/usr/local/bin/${{ env.CLIENT_BIN }} .
-          docker cp ${{ env.BUILD_CONTAINER_NAME }}:/usr/local/bin/${{ env.ENCLAVE_BIN }} .
->>>>>>> 59b9b709
 
       - name: Test Enclave # cargo test is not supported in the enclave, see: https://github.com/apache/incubator-teaclave-sgx-sdk/issues/232
         run: docker run --name ${{ env.BUILD_CONTAINER_NAME }} integritee-worker-${{ matrix.mode }}-${{ github.sha }} test --all
@@ -153,19 +81,11 @@
           name: integritee-worker-${{ matrix.mode }}-${{ github.sha }}.tar.gz
           path: integritee-worker-${{ matrix.mode }}-${{ github.sha }}.tar.gz
 
-<<<<<<< HEAD
       - name: Upload CLI client image
         uses: actions/upload-artifact@v2
         with:
           name: integritee-cli-client-${{ matrix.mode }}-${{ github.sha }}.tar.gz
           path: integritee-cli-client-${{ matrix.mode }}-${{ github.sha }}.tar.gz
-=======
-#      - name: Upload deployable image
-#        uses: actions/upload-artifact@v2
-#        with:
-#          name: integritee-worker-${{ matrix.mode }}-image-${{ github.sha }}
-#          path: /tmp/integritee-worker.tar
->>>>>>> 59b9b709
 
   clippy:
     runs-on: ubuntu-latest
