name: Build, Test, Clippy

on:
  workflow_dispatch:
  push:
    branches:
      - master
      - 'sdk-v[0-9]+.[0-9]+.[0-9]+-*'
    tags:
      - 'v[0-9]+.[0-9]+.[0-9]+*'
  pull_request:
    branches:
      - master
      - 'sdk-v[0-9]+.[0-9]+.[0-9]+-*'

env:
  CARGO_TERM_COLOR: always
  LOG_DIR: logs
  BUILD_CONTAINER_NAME: integritee_worker_enclave_test

jobs:
  cancel_previous_runs:
    name: Cancel Previous Runs
    runs-on: ubuntu-latest
    steps:
      - uses: styfle/cancel-workflow-action@0.11.0
        with:
          access_token: ${{ secrets.GITHUB_TOKEN }}

  build-test:
    runs-on: ${{ matrix.host }}
    strategy:
      fail-fast: false
      matrix:
        include:
<<<<<<< HEAD
          - flavor_id: offchain-worker
            mode: offchain-worker
            host: ubuntu-latest
            sgx_mode: SW

=======
          - flavor_id: sidechain
            mode: sidechain
            host: integritee-builder-sgx
            sgx_mode: HW
            additional_features: dcap
          - flavor_id: offchain-worker
            mode: offchain-worker
            host: integritee-builder-sgx
            sgx_mode: HW
            additional_features: dcap
          - flavor_id: teeracle
            mode: teeracle
            host: integritee-builder-sgx
            sgx_mode: HW
            additional_features: dcap
          - flavor_id: sidechain-evm
            mode: sidechain
            additional_features: evm,dcap
            host: integritee-builder-sgx
            sgx_mode: HW
>>>>>>> 2c0cab61

    steps:
      - uses: actions/checkout@v3

      - name: Set env
        run: |
          fingerprint=$RANDOM
          echo "FINGERPRINT=$fingerprint" >> $GITHUB_ENV
          if [[ ${{ matrix.sgx_mode }} == 'HW' ]]; then
             echo "DOCKER_DEVICES=--device=/dev/sgx/enclave --device=/dev/sgx/provision" >> $GITHUB_ENV
             echo "DOCKER_VOLUMES=--volume /var/run/aesmd:/var/run/aesmd --volume /etc/sgx_default_qcnl.conf:/etc/sgx_default_qcnl.conf" >> $GITHUB_ENV
          else
             echo "DOCKER_DEVICES=" >> $GITHUB_ENV
             echo "DOCKER_VOLUMES=" >> $GITHUB_ENV
          fi

      - name: Set up Docker Buildx
        uses: docker/setup-buildx-action@v2
        with:
          buildkitd-flags: --debug
          driver: docker-container

      - name: Build Worker & Run Cargo Test
        env:
          DOCKER_BUILDKIT: 1
        run: >
          docker build -t integritee-worker-${{ matrix.flavor_id }}-${{ github.sha }}
          --target deployed-worker
          --build-arg WORKER_MODE_ARG=${{ matrix.mode }} --build-arg FINGERPRINT=${FINGERPRINT} --build-arg ADDITIONAL_FEATURES_ARG=${{ matrix.additional_features }} --build-arg SGX_MODE=${{ matrix.sgx_mode }}
          -f build.Dockerfile .

      - name: Build CLI client
        env:
          DOCKER_BUILDKIT: 1
        run: >
          docker build -t integritee-cli-client-${{ matrix.flavor_id }}-${{ github.sha }}
          --target deployed-client
          --build-arg WORKER_MODE_ARG=${{ matrix.mode }} --build-arg FINGERPRINT=${FINGERPRINT} --build-arg ADDITIONAL_FEATURES_ARG=${{ matrix.additional_features }}
          -f build.Dockerfile .

      - run: docker images --all

      - name: Test Enclave # cargo test is not supported in the enclave, see: https://github.com/apache/incubator-teaclave-sgx-sdk/issues/232
        run: docker run ${{ env.DOCKER_DEVICES }} ${{ env.DOCKER_VOLUMES }} integritee-worker-${{ matrix.flavor_id }}-${{ github.sha }} test --all

      - name: Export worker image(s)
        run: |
          docker image save integritee-worker-${{ matrix.flavor_id }}-${{ github.sha }} | gzip > integritee-worker-${{ matrix.flavor_id }}-${{ github.sha }}.tar.gz
          docker image save integritee-cli-client-${{ matrix.flavor_id }}-${{ github.sha }} | gzip > integritee-cli-client-${{ matrix.flavor_id }}-${{ github.sha }}.tar.gz

      - name: Upload worker image
        uses: actions/upload-artifact@v3
        with:
          name: integritee-worker-${{ matrix.flavor_id }}-${{ github.sha }}.tar.gz
          path: integritee-worker-${{ matrix.flavor_id }}-${{ github.sha }}.tar.gz

      - name: Upload CLI client image
        uses: actions/upload-artifact@v3
        with:
          name: integritee-cli-client-${{ matrix.flavor_id }}-${{ github.sha }}.tar.gz
          path: integritee-cli-client-${{ matrix.flavor_id }}-${{ github.sha }}.tar.gz

      - name: Delete images
        run: |
          if [[ "$(docker images -q integritee-worker-${{ matrix.flavor_id }}-${{ github.sha }} 2> /dev/null)" != "" ]]; then
              docker image rmi --force integritee-worker-${{ matrix.flavor_id }}-${{ github.sha }} 2>/dev/null
          fi
          if [[ "$(docker images -q integritee-cli-client-${{ matrix.flavor_id }}-${{ github.sha }} 2> /dev/null)" != "" ]]; then
              docker image rmi --force integritee-cli-client-${{ matrix.flavor_id }}-${{ github.sha }} 2>/dev/null
          fi
          docker images --all

  clippy:
    runs-on: ubuntu-latest
    container: "integritee/integritee-dev:0.2.1"
    steps:
      - uses: actions/checkout@v3
      - name: init rust
        # enclave is not in the same workspace
        run: rustup show && cd enclave-runtime && rustup show

      - name: Clippy default features
        run: cargo clippy -- -D warnings
      - name: Enclave # Enclave is separate as it's not in the workspace
        run: cd enclave-runtime && cargo clippy -- -D warnings

      - name: Clippy with Offchain-worker feature
        run: |
          cargo clippy --features offchain-worker -- -D warnings
          cd enclave-runtime && cargo clippy --features offchain-worker -- -D warnings

      - name: Fail-fast; cancel other jobs
        if: failure()
        uses: andymckay/cancel-action@0.3

  fmt:
    runs-on: ubuntu-latest
    steps:
      - uses: actions/checkout@v3
      - name: init rust
        run: rustup show

      - name: Worker & Client
        run: cargo fmt --all -- --check
      - name: Enclave # Enclave is separate as it's not in the workspace
        run: cd enclave-runtime && cargo fmt --all -- --check

      - name: Install taplo
        run: cargo install taplo-cli --locked
      - name: Cargo.toml fmt
        run: taplo fmt --check

      - name: Fail-fast; cancel other jobs
        if: failure()
        uses: andymckay/cancel-action@0.3

  integration-tests:
    runs-on: ${{ matrix.host }}
    if: ${{ always() }}
    needs: build-test
    env:
      WORKER_IMAGE_TAG: integritee-worker:dev
      CLIENT_IMAGE_TAG: integritee-cli:dev
<<<<<<< HEAD
=======
      COINMARKETCAP_KEY: ${{ secrets.COINMARKETCAP_KEY }}
      # IAS_EPID_SPID: ${{ secrets.IAS_SPID }}
      # IAS_EPID_KEY: ${{ secrets.IAS_PRIMARY_KEY }}
      TEERACLE_INTERVAL_SECONDS: 10
>>>>>>> 2c0cab61

    strategy:
      fail-fast: false
      matrix:
        include:
          - test: M6
            flavor_id: offchain-worker
            demo_name: demo-indirect-invocation
            host: ubuntu-latest
            sgx_mode: SW

    steps:
      - uses: actions/checkout@v3

      - name: Set env
        run: |
          version=$RANDOM
          echo "FLAVOR_ID=${{ matrix.flavor_id }}" >> $GITHUB_ENV
          echo "PROJECT=${{ matrix.flavor_id }}-${{ matrix.demo_name }}" >> $GITHUB_ENV
          echo "VERSION=dev.$version" >> $GITHUB_ENV
          echo "WORKER_IMAGE_TAG=integritee-worker:dev.$version" >> $GITHUB_ENV
<<<<<<< HEAD
          echo "INTEGRITEE_NODE=integritee-node-dev:1.0.36.$version" >> $GITHUB_ENV
=======
          echo "INTEGRITEE_NODE=integritee-node-dev-ias:1.1.0.$version" >> $GITHUB_ENV
>>>>>>> 2c0cab61
          echo "CLIENT_IMAGE_TAG=integritee-cli:dev.$version" >> $GITHUB_ENV
          if [[ ${{ matrix.sgx_mode }} == 'HW' ]]; then
             echo "SGX_PROVISION=/dev/sgx/provision" >> $GITHUB_ENV
             echo "SGX_ENCLAVE=/dev/sgx/enclave" >> $GITHUB_ENV
             echo "AESMD=/var/run/aesmd" >> $GITHUB_ENV
             echo "SGX_QCNL=/etc/sgx_default_qcnl.conf" >> $GITHUB_ENV
          fi

          echo "LOG_DIR=./logs-$version" >> $GITHUB_ENV

      - name: Download Worker Image
        uses: actions/download-artifact@v3
        with:
          name: integritee-worker-${{ matrix.flavor_id }}-${{ github.sha }}.tar.gz
          path: .

      - name: Download CLI client Image
        uses: actions/download-artifact@v3
        with:
          name: integritee-cli-client-${{ matrix.flavor_id }}-${{ github.sha }}.tar.gz
          path: .

      - name: Load Worker & Client Images
        env:
          DOCKER_BUILDKIT: 1
        run: |
          docker image load --input integritee-worker-${{ matrix.flavor_id }}-${{ github.sha }}.tar.gz
          docker image load --input integritee-cli-client-${{ matrix.flavor_id }}-${{ github.sha }}.tar.gz
          docker images --all

      ##
      # Before tagging, delete the old "stuck" ones to be sure that the newly created ones are the latest
      # Without if the docker image rmi throws an error if the image doesn't exist.
      ##
      - name: Re-name Image Tags
        run: |
          if [[ "$(docker images -q ${{ env.WORKER_IMAGE_TAG }} 2> /dev/null)" == "" ]]; then
             docker image rmi --force ${{ env.WORKER_IMAGE_TAG }} 2>/dev/null
          fi
          if [[ "$(docker images -q ${{ env.CLIENT_IMAGE_TAG }} 2> /dev/null)" == "" ]]; then
             docker image rmi --force ${{ env.CLIENT_IMAGE_TAG }} 2>/dev/null
          fi
          docker tag integritee-worker-${{ matrix.flavor_id }}-${{ github.sha }} ${{ env.WORKER_IMAGE_TAG }}
          docker tag integritee-cli-client-${{ matrix.flavor_id }}-${{ github.sha }} ${{ env.CLIENT_IMAGE_TAG }}
<<<<<<< HEAD
          docker pull integritee/integritee-node-dev:1.0.36
          docker tag integritee/integritee-node-dev:1.0.36 ${{ env.INTEGRITEE_NODE }}
=======
          docker pull integritee/integritee-node-dev-ias:1.1.0
          docker tag integritee/integritee-node-dev-ias:1.1.0 ${{ env.INTEGRITEE_NODE }}
>>>>>>> 2c0cab61
          docker images --all

      ##
      # Stop any stucked/running compose projects
      ##
      - name: Stop docker containers
        if: always()
        continue-on-error: true
        run: |
          cd docker
          docker compose -f <(envsubst < docker-compose.yml) -f <(envsubst < ${{ matrix.demo_name }}.yml) -p ${PROJECT} stop

      - name: Integration Test ${{ matrix.test }}-${{ matrix.flavor_id }}
        timeout-minutes: 30
        run: |
          cd docker
          docker compose -f <(envsubst < docker-compose.yml) -f <(envsubst < ${{ matrix.demo_name }}.yml) -p ${PROJECT} up ${{ matrix.demo_name }} --no-build --exit-code-from ${{ matrix.demo_name }} --remove-orphans


      - name: Collect Docker Logs
        continue-on-error: true
        if: always()
        uses: jwalton/gh-docker-logs@v2
        with:
          images: '${{ env.WORKER_IMAGE_TAG }},${{ env.CLIENT_IMAGE_TAG }},${{ env.INTEGRITEE_NODE }}'
          tail: all
          dest: ${{ env.LOG_DIR }}

      - name: Upload logs
        if: always()
        uses: actions/upload-artifact@v3
        with:
          name: logs-${{ matrix.test }}-${{ matrix.flavor_id }}
          path: ${{ env.LOG_DIR }}

      - name: Stop docker containers
        if: always()
        continue-on-error: true
        run: |
          cd docker
          docker compose -f <(envsubst < docker-compose.yml) -f <(envsubst < ${{ matrix.demo_name }}.yml) -p ${PROJECT} stop

      - name: Delete images
        run: |
          if [[ "$(docker images -q integritee-worker-${{ matrix.flavor_id }}-${{ github.sha }} 2> /dev/null)" != "" ]]; then
              docker image rmi --force integritee-worker-${{ matrix.flavor_id }}-${{ github.sha }} 2>/dev/null
          fi
          if [[ "$(docker images -q integritee-cli-client-${{ matrix.flavor_id }}-${{ github.sha }} 2> /dev/null)" != "" ]]; then
              docker image rmi --force integritee-cli-client-${{ matrix.flavor_id }}-${{ github.sha }} 2>/dev/null
          fi
          if [[ "$(docker images -q ${{ env.WORKER_IMAGE_TAG }} 2> /dev/null)" != "" ]]; then
             docker image rmi --force ${{ env.WORKER_IMAGE_TAG }} 2>/dev/null
          fi
          if [[ "$(docker images -q ${{ env.CLIENT_IMAGE_TAG }} 2> /dev/null)" != "" ]]; then
             docker image rmi --force ${{ env.CLIENT_IMAGE_TAG }} 2>/dev/null
          fi
          if [[ "$(docker images -q ${{ env.INTEGRITEE_NODE }} 2> /dev/null)" != "" ]]; then
             docker image rmi --force ${{ env.INTEGRITEE_NODE }} 2>/dev/null
          fi
          docker images --all

  release-build:
    runs-on: integritee-builder-sgx
    name: Release Build of teeracle
    if: startsWith(github.ref, 'refs/tags/')
    needs: [build-test, integration-tests]

    strategy:
      fail-fast: false
      matrix:
        include:
          - flavor_id: teeracle
            mode: teeracle
            sgx_mode: HW
            additional_features: dcap

    steps:
      - uses: actions/checkout@v3

      - name: Add masks
        run: |
          echo "::add-mask::$VAULT_TOKEN"
          echo "::add-mask::$PRIVKEY_B64"
          echo "::add-mask::$PRIVKEY_PASS"

      - name: Set env
        run: |
          fingerprint=$RANDOM
          echo "FINGERPRINT=$fingerprint" >> $GITHUB_ENV
          if [[ ${{ matrix.sgx_mode }} == 'HW' ]]; then
              echo "DOCKER_DEVICES=--device=/dev/sgx/enclave --device=/dev/sgx/provision" >> $GITHUB_ENV
              echo "DOCKER_VOLUMES=--volume /var/run/aesmd:/var/run/aesmd --volume /etc/sgx_default_qcnl.conf:/etc/sgx_default_qcnl.conf" >> $GITHUB_ENV
          else
              echo "DOCKER_DEVICES=" >> $GITHUB_ENV
              echo "DOCKER_VOLUMES=" >> $GITHUB_ENV
          fi
          echo "VAULT_TOKEN=$VAULT_TOKEN" >> "$GITHUB_ENV"

      - name: Set up Docker Buildx
        uses: docker/setup-buildx-action@v2
        with:
          buildkitd-flags: --debug
          driver: docker-container

      - name: Import secrets
        uses: hashicorp/vault-action@v2
        id: import-secrets
        with:
          url: ${{ secrets.VAULT_URL }}
          tlsSkipVerify: false
          token: ${{ env.VAULT_TOKEN }}
          exportEnv: false
          secrets: |
            ${{ secrets.VAULT_PATH }} intel_sgx_pem_base64 | PRIVKEY_B64 ;
            ${{ secrets.VAULT_PATH }} password | PRIVKEY_PASS

      - name: Get secrets
        env:
          PRIVKEY_B64: ${{ steps.import-secrets.outputs.PRIVKEY_B64 }}
          PRIVKEY_PASS: ${{ steps.import-secrets.outputs.PRIVKEY_PASS }}
        run: |
          echo $PRIVKEY_B64 | base64 --ignore-garbage --decode > enclave-runtime/intel_sgx.pem
          echo $PRIVKEY_PASS > enclave-runtime/passfile.txt

      - name: Build Worker & Run Cargo Test
        env:
          DOCKER_BUILDKIT: 1
        run: >
          docker build -t integritee/${{ matrix.flavor_id }}:${{ github.ref_name }}
          --target deployed-worker
          --build-arg WORKER_MODE_ARG=${{ matrix.mode }} --build-arg SGX_COMMERCIAL_KEY=enclave-runtime/intel_sgx.pem --build-arg SGX_PASSFILE=enclave-runtime/passfile.txt --build-arg SGX_PRODUCTION=1 --build-arg ADDITIONAL_FEATURES_ARG=${{ matrix.additional_features }} --build-arg SGX_MODE=${{ matrix.sgx_mode }}
          -f build.Dockerfile .

      - name: Save released teeracle
        run: |
            docker image save integritee/${{ matrix.flavor_id }}:${{ github.ref_name }} | gzip > integritee-worker-${{ matrix.flavor_id }}-${{ github.ref_name }}.tar.gz
            docker images --all

      - name: Upload teeracle image
        uses: actions/upload-artifact@v3
        with:
          name: integritee-worker-${{ matrix.flavor_id }}-${{ github.ref_name }}.tar.gz
          path: integritee-worker-${{ matrix.flavor_id }}-${{ github.ref_name }}.tar.gz

      - name: Delete images
        run: |
            if [[ "$(docker images -q integritee/${{ matrix.flavor_id }}:${{ github.ref_name }} 2> /dev/null)" != "" ]]; then
                docker image rmi --force integritee/${{ matrix.flavor_id }}:${{ github.ref_name }} 2>/dev/null
            fi
            docker images --all

  release:
    runs-on: ubuntu-latest
    name: Draft Release
    if: startsWith(github.ref, 'refs/tags/')
    needs: [build-test, integration-tests, release-build]
    outputs:
      release_url: ${{ steps.create-release.outputs.html_url }}
      asset_upload_url: ${{ steps.create-release.outputs.upload_url }}
    steps:
      - uses: actions/checkout@v3

      - name: Download Worker Image
        uses: actions/download-artifact@v3
        with:
          name: integritee-worker-teeracle-${{ github.ref_name }}.tar.gz
          path: .

      #
      # Temporary comment out until we decide what to release
      #
      # - name: Download Integritee Service
      #   uses: actions/download-artifact@v3
      #   with:
      #     name: integritee-worker-sidechain-${{ github.sha }}
      #     path: integritee-worker-tmp

      # - name: Download Integritee Client
      #   uses: actions/download-artifact@v3
      #   with:
      #     name: integritee-client-sidechain-${{ github.sha }}
      #     path: integritee-client-tmp

      # - name: Download Enclave Signed
      #   uses: actions/download-artifact@v3
      #   with:
      #     name: enclave-signed-sidechain-${{ github.sha }}
      #     path: enclave-signed-tmp

      # - name: Move service binaries
      #   run: mv integritee-worker-tmp/integritee-service ./integritee-demo-validateer

      # - name: Move service client binaries
      #   run: mv integritee-client-tmp/integritee-cli ./integritee-client

      # - name: Move service client binaries
      #   run: mv enclave-signed-tmp/enclave.signed.so ./enclave.signed.so

      - name: Changelog
        uses: scottbrenner/generate-changelog-action@master
        id: Changelog

      - name: Display structure of downloaded files
        run: ls -R
        working-directory: .

      - name: Release
        id: create-release
        uses: softprops/action-gh-release@v1
        env:
          GITHUB_TOKEN: ${{ secrets.GITHUB_TOKEN }}
        with:
          body: |
            ${{ steps.Changelog.outputs.changelog }}
          draft: true
          name: Docker ${{ github.ref_name }}
          files: |
            integritee-worker-teeracle-${{ github.ref_name }}.tar.gz
            integritee-client
            integritee-demo-validateer
            enclave.signed.so<|MERGE_RESOLUTION|>--- conflicted
+++ resolved
@@ -33,34 +33,11 @@
       fail-fast: false
       matrix:
         include:
-<<<<<<< HEAD
           - flavor_id: offchain-worker
             mode: offchain-worker
             host: ubuntu-latest
             sgx_mode: SW
-
-=======
-          - flavor_id: sidechain
-            mode: sidechain
-            host: integritee-builder-sgx
-            sgx_mode: HW
             additional_features: dcap
-          - flavor_id: offchain-worker
-            mode: offchain-worker
-            host: integritee-builder-sgx
-            sgx_mode: HW
-            additional_features: dcap
-          - flavor_id: teeracle
-            mode: teeracle
-            host: integritee-builder-sgx
-            sgx_mode: HW
-            additional_features: dcap
-          - flavor_id: sidechain-evm
-            mode: sidechain
-            additional_features: evm,dcap
-            host: integritee-builder-sgx
-            sgx_mode: HW
->>>>>>> 2c0cab61
 
     steps:
       - uses: actions/checkout@v3
@@ -184,13 +161,6 @@
     env:
       WORKER_IMAGE_TAG: integritee-worker:dev
       CLIENT_IMAGE_TAG: integritee-cli:dev
-<<<<<<< HEAD
-=======
-      COINMARKETCAP_KEY: ${{ secrets.COINMARKETCAP_KEY }}
-      # IAS_EPID_SPID: ${{ secrets.IAS_SPID }}
-      # IAS_EPID_KEY: ${{ secrets.IAS_PRIMARY_KEY }}
-      TEERACLE_INTERVAL_SECONDS: 10
->>>>>>> 2c0cab61
 
     strategy:
       fail-fast: false
@@ -212,11 +182,7 @@
           echo "PROJECT=${{ matrix.flavor_id }}-${{ matrix.demo_name }}" >> $GITHUB_ENV
           echo "VERSION=dev.$version" >> $GITHUB_ENV
           echo "WORKER_IMAGE_TAG=integritee-worker:dev.$version" >> $GITHUB_ENV
-<<<<<<< HEAD
-          echo "INTEGRITEE_NODE=integritee-node-dev:1.0.36.$version" >> $GITHUB_ENV
-=======
           echo "INTEGRITEE_NODE=integritee-node-dev-ias:1.1.0.$version" >> $GITHUB_ENV
->>>>>>> 2c0cab61
           echo "CLIENT_IMAGE_TAG=integritee-cli:dev.$version" >> $GITHUB_ENV
           if [[ ${{ matrix.sgx_mode }} == 'HW' ]]; then
              echo "SGX_PROVISION=/dev/sgx/provision" >> $GITHUB_ENV
@@ -261,13 +227,8 @@
           fi
           docker tag integritee-worker-${{ matrix.flavor_id }}-${{ github.sha }} ${{ env.WORKER_IMAGE_TAG }}
           docker tag integritee-cli-client-${{ matrix.flavor_id }}-${{ github.sha }} ${{ env.CLIENT_IMAGE_TAG }}
-<<<<<<< HEAD
-          docker pull integritee/integritee-node-dev:1.0.36
-          docker tag integritee/integritee-node-dev:1.0.36 ${{ env.INTEGRITEE_NODE }}
-=======
           docker pull integritee/integritee-node-dev-ias:1.1.0
           docker tag integritee/integritee-node-dev-ias:1.1.0 ${{ env.INTEGRITEE_NODE }}
->>>>>>> 2c0cab61
           docker images --all
 
       ##
