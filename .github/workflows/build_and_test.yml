name: Build, Test, Clippy

on:
  workflow_dispatch:
  push:
    branches: [ master ]
    tags:
      - '[0-9]+.[0-9]+.[0-9]+'
  pull_request:
    branches: [ master ]

env:
  CARGO_TERM_COLOR: always
  WORKER_BIN: integritee-service
  CLIENT_BIN: integritee-cli
  ENCLAVE_BIN: enclave.signed.so
  LOG_DIR: log
  BUILD_CONTAINER_NAME: integritee_worker_enclave_test

jobs:
  cancel_previous_runs:
    name: Cancel Previous Runs
    runs-on: ubuntu-20.04
    steps:
      - uses: styfle/cancel-workflow-action@0.4.1
        with:
          access_token: ${{ secrets.GITHUB_TOKEN }}
      
  build-test:
    runs-on: ubuntu-latest
    strategy:
      matrix:
        mode: [ sidechain, offchain-worker ]

    steps:
      - uses: actions/checkout@v3

      - name: Set up Docker Buildx
        uses: docker/setup-buildx-action@v2
        with:
          buildkitd-flags: --debug

      - name: Build Enclave Test Image
        env:
          DOCKER_BUILDKIT: 1
        run: docker build -t integritee-worker-enclave-test-${{ matrix.mode }}-${{ github.sha }} --target enclave-test --build-arg WORKER_MODE_ARG=${{ matrix.mode }} -f build.Dockerfile .

      - name: Test Enclave # cargo test is not supported, see: https://github.com/apache/incubator-teaclave-sgx-sdk/issues/232
<<<<<<< HEAD
        env:
          COINMARKETCAP_KEY: ${{ secrets.COINMARKETCAP_KEY }}
        run: docker run -e COINMARKETCAP_KEY=${{ env.COINMARKETCAP_KEY }} --name ${{ env.BUILD_CONTAINER_NAME }} integritee-worker-enclave-test-${{ github.sha }}
=======
        run: docker run --name ${{ env.BUILD_CONTAINER_NAME }} integritee-worker-enclave-test-${{ matrix.mode }}-${{ github.sha }}
>>>>>>> affe2c98

      - name: Build Cargo Test Image
        env:
          DOCKER_BUILDKIT: 1
        run:  docker build -t integritee-worker-ctest-${{ matrix.mode }}-${{ github.sha }} --target cargo-test --build-arg WORKER_MODE_ARG=${{ matrix.mode }} -f build.Dockerfile .

      - name: Run Cargo Test
<<<<<<< HEAD
        env:
          COINMARKETCAP_KEY: ${{ secrets.COINMARKETCAP_KEY }}
        run: docker run -e COINMARKETCAP_KEY=${{ env.COINMARKETCAP_KEY }} --rm integritee-worker-ctest-${{ github.sha }}
=======
        run: docker run --rm integritee-worker-ctest-${{ matrix.mode }}-${{ github.sha }}
>>>>>>> affe2c98

      - name: Build Deployable Image
        env:
          DOCKER_BUILDKIT: 1
        run: docker build --output=type=tar,dest=/tmp/integritee-worker.tar --target=deployed-worker --build-arg WORKER_MODE_ARG=${{ matrix.mode }} -f build.Dockerfile .
      
      - name: Copy artifacts from container
        run: |
          docker cp ${{ env.BUILD_CONTAINER_NAME }}:/root/work/worker/bin/${{ env.WORKER_BIN }} .
          docker cp ${{ env.BUILD_CONTAINER_NAME }}:/root/work/worker/bin/${{ env.CLIENT_BIN }} .
          docker cp ${{ env.BUILD_CONTAINER_NAME }}:/root/work/worker/bin/${{ env.ENCLAVE_BIN }} .

      - name: Upload worker
        uses: actions/upload-artifact@v2
        with:
          name: integritee-worker-${{ matrix.mode }}-${{ github.sha }}
          path: ${{ env.WORKER_BIN }}

      - name: Upload client
        uses: actions/upload-artifact@v2
        with:
          name: integritee-client-${{ matrix.mode }}-${{ github.sha }}
          path: ${{ env.CLIENT_BIN }}

      - name: Upload enclave
        uses: actions/upload-artifact@v2
        with:
          name: enclave-signed-${{ matrix.mode }}-${{ github.sha }}
          path: ${{ env.ENCLAVE_BIN }}

      - name: Upload deployable image
        uses: actions/upload-artifact@v2
        with:
          name: integritee-worker-${{ matrix.mode }}-image-${{ github.sha }}
          path: /tmp/integritee-worker.tar

  clippy:
    runs-on: ubuntu-latest
    container: "integritee/integritee-dev:0.1.9"
    steps:
      - uses: actions/checkout@v3
      - name: init rust
        # enclave is not in the same workspace
        run: rustup show && cd enclave-runtime && rustup show

      - name: Worker & Client
        run: cargo clippy --all --exclude test-sgx-build -- -D warnings
      - name: Enclave # Enclave is separate as it's not in the workspace
        run: cd enclave-runtime && cargo clippy -- -D warnings

      - name: Fail-fast; cancel other jobs
        if: failure()
        uses: andymckay/cancel-action@0.2

  fmt:
    runs-on: ubuntu-latest
    steps:
      - uses: actions/checkout@v3
      - name: init rust
        run: rustup show

      - name: Worker & Client
        run: cargo fmt --all -- --check
      - name: Enclave # Enclave is separate as it's not in the workspace
        run: cd enclave-runtime && cargo fmt --all -- --check

      - name: Fail-fast; cancel other jobs
        if: failure()
        uses: andymckay/cancel-action@0.2

  integration-tests:
    runs-on: ubuntu-latest
    needs: build-test
    container: "integritee/integritee-dev:0.1.9"
    strategy:
      fail-fast: false
      matrix:
<<<<<<< HEAD
        test: [T1]
        include:
          - test: T1
            demo_name: t1_demo_teeracle
            demo_script: teeracle1.sh
=======
        include:
          - test: M6
            mode: sidechain
            demo_name: m6_demo_shielding_unshielding
            demo_script: m6.sh
          - test: M8
            mode: sidechain
            demo_name: m8_demo_direct_call
            demo_script: m8.sh
          - test: Sidechain
            mode: sidechain
            demo_name: sidechain_demo
            demo_script: sidechain.sh
          - test: M6
            mode: offchain-worker
            demo_name: m6_demo_shielding_unshielding
            demo_script: m6.sh
>>>>>>> affe2c98

    env:
      BIN_DIR: bin
      COINMARKETCAP_KEY: ${{ secrets.COINMARKETCAP_KEY }}

    steps:
      - uses: actions/checkout@v3

      - uses: actions/setup-python@v3
        with:
          python-version: '3.7'

      - name: Download Worker
        uses: actions/download-artifact@v2
        with:
          name: integritee-worker-${{ matrix.mode }}-${{ github.sha }}
          path: ${{ env.BIN_DIR }}

      - name: Download Client
        uses: actions/download-artifact@v2
        with:
          name: integritee-client-${{ matrix.mode }}-${{ github.sha }}
          path: ${{ env.BIN_DIR }}

      - name: Download Enclave
        uses: actions/download-artifact@v2
        with:
          name: enclave-signed-${{ matrix.mode }}-${{ github.sha }}
          path: ${{ env.BIN_DIR }}

        # If you want to debug ci and you don't want to build the binaries, you can replace the downloads above with
        # the actions below to download binaries from an earlier run.
#      - name: Download Worker
#        uses: dawidd6/action-download-artifact@v2
#        with:
#          github_token: ${{secrets.GITHUB_TOKEN}}
#          workflow: build_and_test.yml
#          run_id: 1033249727
#          name: integritee-worker-da8d4b442d3f2b09dbafb097d4d7a1bce409d518
#          path: ${{ env.BIN_DIR }}
#
#      - name: Download Client
#        uses: dawidd6/action-download-artifact@v2
#        with:
#          github_token: ${{secrets.GITHUB_TOKEN}}
#          workflow: build_and_test.yml
#          run_id: 1033249727
#          name: integritee-client-da8d4b442d3f2b09dbafb097d4d7a1bce409d518
#          path: ${{ env.BIN_DIR }}
#
#      - name: Download Enclave
#        uses: dawidd6/action-download-artifact@v2
#        with:
#          github_token: ${{secrets.GITHUB_TOKEN}}
#          workflow: build_and_test.yml
#          run_id: 1033249727
#          name: enclave-signed-da8d4b442d3f2b09dbafb097d4d7a1bce409d518
#          path: ${{ env.BIN_DIR }}

      - name: Download integritee-node
        uses: dawidd6/action-download-artifact@v2
        with:
          github_token: ${{secrets.GITHUB_TOKEN}}
          workflow: ci.yml
          name: integritee-node-dev-a1a80ab709c3c94f3174c7218f86b4de390d6dc5
          # in fact this action should download the latest artifact, but sometimes fails. Then we need to
          # set the `run_id` to force a download of an updated binary.
          run_id: 2740081205
          path: node
          repo: integritee-network/integritee-node

      - name: Prepare working directory
        run: |
          mkdir -p ${{ env.LOG_DIR}}
          chmod +x node/integritee-node
          cd ${{ env.BIN_DIR }}
          chmod +x ${{ env.WORKER_BIN }}
          chmod +x ${{ env.CLIENT_BIN }}
          chmod +x ${{ env.ENCLAVE_BIN }}

      - name: "Setup Keys"
        env:
          KEY: ${{ secrets.IAS_PRIMARY_KEY }}
          SPID: ${{ secrets.IAS_SPID }}
          TLS_CERTIFICATE: ${{ secrets.TLS_WS_SERVER_CERTIFICATE }}
          TLS_PRIVATE_KEY: ${{ secrets.TLS_WS_SERVER_PRIVATE_KEY }}
        run: |
          cd ${{ env.BIN_DIR }}
          echo "${{ env.KEY }}" > key.txt
          echo "${{ env.SPID }}" > spid.txt
          echo "${{ env.TLS_CERTIFICATE }}" > end.fullchain
          echo "${{ env.TLS_PRIVATE_KEY }}" > end.rsa
          chmod 644 end.fullchain
          chmod 644 end.rsa

      - name: Run local setup
        # * `set -eo pipefail` is needed to return an error even if piped to `tee`.
        shell: bash --noprofile --norc -eo pipefail {0}
        run: |
          touch ${{ env.LOG_DIR }}/local-setup.log
          ./local-setup/launch.py local-setup/github-action-config.json 2>&1 | tee -i ${{ env.LOG_DIR }}/local-setup.log &
          sleep 150

      - name: ${{ matrix.demo_name }}-${{ matrix.mode }}
        # * the change the symbolic link which points to the target/release... folder.
        # * need overwrite default shell to bash to get access to the `source` cmd.
        shell: bash --noprofile --norc -eo pipefail {0}
        run: |
          source ./scripts/init_env.sh && ./scripts/${{ matrix.demo_script }}

      - name: Upload logs
        continue-on-error: true
        if: always()
        uses: actions/upload-artifact@v2
        with:
          name: ${{ matrix.test }}-${{ matrix.mode }}_logs
          path: ${{ env.LOG_DIR }}

  release:
    name: Draft Release
    if: startsWith(github.ref, 'refs/tags/')
    runs-on: ubuntu-latest
    needs: [build-test, integration-tests]
    outputs:
      release_url: ${{ steps.create-release.outputs.html_url }}
      asset_upload_url: ${{ steps.create-release.outputs.upload_url }}
    steps:
      - uses: actions/checkout@v3

      - name: Download Integritee Service
        uses: actions/download-artifact@v2
        with:
          name: integritee-worker-sidechain-${{ github.sha }}
          path: integritee-worker-tmp

      - name: Download Integritee Client
        uses: actions/download-artifact@v2
        with:
          name: integritee-client-sidechain-${{ github.sha }}
          path: integritee-client-tmp

      - name: Download Enclave Signed
        uses: actions/download-artifact@v2
        with:
          name: enclave-signed-sidechain-${{ github.sha }}
          path: enclave-signed-tmp

      - name: Move service binaries
        run: mv integritee-worker-tmp/integritee-service ./integritee-demo-validateer

      - name: Move service client binaries
        run: mv integritee-client-tmp/integritee-cli ./integritee-client

      - name: Move service client binaries
        run: mv enclave-signed-tmp/enclave.signed.so ./enclave.signed.so

      - name: Create required package.json
        run: test -f package.json || echo '{}' >package.json

      - name: Changelog
        uses: scottbrenner/generate-changelog-action@master
        id: Changelog

      - name: Display structure of downloaded files
        run: ls -R
        working-directory: .

      - name: Release
        id: create-release
        uses: softprops/action-gh-release@v1
        env:
          GITHUB_TOKEN: ${{ secrets.GITHUB_TOKEN }}
        with:
          body: |
            ${{ steps.Changelog.outputs.changelog }}
          draft: true
          files: |
            integritee-client
            integritee-demo-validateer
            enclave.signed.so<|MERGE_RESOLUTION|>--- conflicted
+++ resolved
@@ -30,7 +30,7 @@
     runs-on: ubuntu-latest
     strategy:
       matrix:
-        mode: [ sidechain, offchain-worker ]
+        mode: [ sidechain, offchain-worker, oracle ]
 
     steps:
       - uses: actions/checkout@v3
@@ -46,13 +46,9 @@
         run: docker build -t integritee-worker-enclave-test-${{ matrix.mode }}-${{ github.sha }} --target enclave-test --build-arg WORKER_MODE_ARG=${{ matrix.mode }} -f build.Dockerfile .
 
       - name: Test Enclave # cargo test is not supported, see: https://github.com/apache/incubator-teaclave-sgx-sdk/issues/232
-<<<<<<< HEAD
         env:
           COINMARKETCAP_KEY: ${{ secrets.COINMARKETCAP_KEY }}
-        run: docker run -e COINMARKETCAP_KEY=${{ env.COINMARKETCAP_KEY }} --name ${{ env.BUILD_CONTAINER_NAME }} integritee-worker-enclave-test-${{ github.sha }}
-=======
-        run: docker run --name ${{ env.BUILD_CONTAINER_NAME }} integritee-worker-enclave-test-${{ matrix.mode }}-${{ github.sha }}
->>>>>>> affe2c98
+        run: docker run -e COINMARKETCAP_KEY=${{ env.COINMARKETCAP_KEY }} --name ${{ env.BUILD_CONTAINER_NAME }} integritee-worker-enclave-test-${{ matrix.mode }}-${{ github.sha }}
 
       - name: Build Cargo Test Image
         env:
@@ -60,13 +56,9 @@
         run:  docker build -t integritee-worker-ctest-${{ matrix.mode }}-${{ github.sha }} --target cargo-test --build-arg WORKER_MODE_ARG=${{ matrix.mode }} -f build.Dockerfile .
 
       - name: Run Cargo Test
-<<<<<<< HEAD
         env:
           COINMARKETCAP_KEY: ${{ secrets.COINMARKETCAP_KEY }}
-        run: docker run -e COINMARKETCAP_KEY=${{ env.COINMARKETCAP_KEY }} --rm integritee-worker-ctest-${{ github.sha }}
-=======
-        run: docker run --rm integritee-worker-ctest-${{ matrix.mode }}-${{ github.sha }}
->>>>>>> affe2c98
+        run: docker run -e COINMARKETCAP_KEY=${{ env.COINMARKETCAP_KEY }} --rm integritee-worker-ctest-${{ matrix.mode }}-${{ github.sha }}
 
       - name: Build Deployable Image
         env:
@@ -144,13 +136,6 @@
     strategy:
       fail-fast: false
       matrix:
-<<<<<<< HEAD
-        test: [T1]
-        include:
-          - test: T1
-            demo_name: t1_demo_teeracle
-            demo_script: teeracle1.sh
-=======
         include:
           - test: M6
             mode: sidechain
@@ -168,7 +153,10 @@
             mode: offchain-worker
             demo_name: m6_demo_shielding_unshielding
             demo_script: m6.sh
->>>>>>> affe2c98
+          - test: T1
+            mode: oracle
+            demo_name: t1_demo_teeracle
+            demo_script: teeracle1.sh
 
     env:
       BIN_DIR: bin
