name: Build, Test, Clippy

on:
  workflow_dispatch:
  push:
    branches:
      - master
      - 'sdk-v[0-9]+.[0-9]+.[0-9]+-*'
    tags:
      - 'v[0-9]+.[0-9]+.[0-9]+*'
  pull_request:
    branches:
      - master
      - 'sdk-v[0-9]+.[0-9]+.[0-9]+-*'

env:
  CARGO_TERM_COLOR: always
  LOG_DIR: logs
  BUILD_CONTAINER_NAME: integritee_worker_enclave_test

jobs:
  cancel_previous_runs:
    name: Cancel Previous Runs
    runs-on: ubuntu-latest
    steps:
      - uses: styfle/cancel-workflow-action@0.11.0
        with:
          access_token: ${{ secrets.GITHUB_TOKEN }}

  build-test:
    runs-on: ${{ matrix.host }}
    strategy:
      fail-fast: false
      matrix:
        include:
          - flavor_id: offchain-worker
            mode: offchain-worker
            host: ubuntu-latest
            sgx_mode: SW
            additional_features: dcap

    steps:
      - uses: actions/checkout@v3

      - name: Set env
        run: |
          fingerprint=$RANDOM
          echo "FINGERPRINT=$fingerprint" >> $GITHUB_ENV
          SGX_MODE_LOWERCASE=$(echo "${${{ matrix.sgx_mode }},,}")
          echo "IMAGE_SUFFIX=$SGX_MODE_LOWERCASE-${{ matrix.flavor_id }}-${{ github.sha }}" >> $GITHUB_ENV
          if [[ ${{ matrix.sgx_mode }} == 'HW' ]]; then
             echo "DOCKER_DEVICES=--device=/dev/sgx/enclave --device=/dev/sgx/provision" >> $GITHUB_ENV
             echo "DOCKER_VOLUMES=--volume /var/run/aesmd:/var/run/aesmd --volume /etc/sgx_default_qcnl.conf:/etc/sgx_default_qcnl.conf" >> $GITHUB_ENV
          else
             echo "DOCKER_DEVICES=" >> $GITHUB_ENV
             echo "DOCKER_VOLUMES=" >> $GITHUB_ENV
          fi

      - name: Set up Docker Buildx
        uses: docker/setup-buildx-action@v2
        with:
          buildkitd-flags: --debug
          driver: docker-container

      - name: Build Worker
        env:
          DOCKER_BUILDKIT: 1
        run: >
          docker build -t integritee-worker-${{ env.IMAGE_SUFFIX }}
          --target deployed-worker
          --build-arg WORKER_MODE_ARG=${{ matrix.mode }} --build-arg FINGERPRINT=${FINGERPRINT} --build-arg ADDITIONAL_FEATURES_ARG=${{ matrix.additional_features }} --build-arg SGX_MODE=${{ matrix.sgx_mode }}
          -f build.Dockerfile .

<<<<<<< HEAD
      - name: Build CLI client
        env:
          DOCKER_BUILDKIT: 1
        run: >
          docker build -t integritee-cli-client-${{ env.IMAGE_SUFFIX }}
          --target deployed-client
          --build-arg WORKER_MODE_ARG=${{ matrix.mode }} --build-arg FINGERPRINT=${FINGERPRINT} --build-arg ADDITIONAL_FEATURES_ARG=${{ matrix.additional_features }}
          -f build.Dockerfile .

=======
>>>>>>> ea0042ff
      - run: docker images --all

      - name: Test Enclave # cargo test is not supported in the enclave, see: https://github.com/apache/incubator-teaclave-sgx-sdk/issues/232
        run: docker run --rm ${{ env.DOCKER_DEVICES }} ${{ env.DOCKER_VOLUMES }} integritee-worker-${{ env.IMAGE_SUFFIX }} test --all

      - name: Export worker image
        run: |
          docker image save integritee-worker-${{ env.IMAGE_SUFFIX }} | gzip > integritee-worker-${{ env.IMAGE_SUFFIX }}.tar.gz

      - name: Upload worker image
        uses: actions/upload-artifact@v3
        with:
          name: integritee-worker-${{ env.IMAGE_SUFFIX }}.tar.gz
          path: integritee-worker-${{ env.IMAGE_SUFFIX }}.tar.gz

      - name: Create Enclave Digest File
        run: |
          mrenclave_hex=$(docker run integritee-worker-${{ env.IMAGE_SUFFIX }} mrenclave | grep -oP ':\s*\K[a-fA-F0-9]+')
          echo "$mrenclave_hex" > mrenclave-${{ env.IMAGE_SUFFIX }}.hex

      - name: Upload Enclave Digest File
        uses: actions/upload-artifact@v3
        with:
          name: mrenclave-${{ env.IMAGE_SUFFIX }}.hex
          path: mrenclave-${{ env.IMAGE_SUFFIX }}.hex

      - name: Delete images
        run: |
          if [[ "$(docker images -q integritee-worker-${{ env.IMAGE_SUFFIX }} 2> /dev/null)" != "" ]]; then
              docker image rmi --force integritee-worker-${{ env.IMAGE_SUFFIX }} 2>/dev/null
          fi
          docker images --all

  build-client:
    runs-on: ${{ matrix.host }}
    strategy:
      fail-fast: false
      matrix:
        include:
          - flavor_id: sidechain
            mode: sidechain
            host: integritee-builder-sgx
            sgx_mode: HW
            additional_features: dcap
          - flavor_id: offchain-worker
            mode: offchain-worker
            host: integritee-builder-sgx
            sgx_mode: HW
            additional_features: dcap
          - flavor_id: teeracle
            mode: teeracle
            host: integritee-builder-sgx
            sgx_mode: HW
            additional_features: dcap
          - flavor_id: sidechain-evm
            mode: sidechain
            additional_features: evm,dcap
            host: integritee-builder-sgx
            sgx_mode: HW

    steps:
      - uses: actions/checkout@v3

      - name: Set env
        run: |
          fingerprint=$RANDOM
          echo "FINGERPRINT=$fingerprint" >> $GITHUB_ENV
          SGX_MODE_LOWERCASE=$(echo "${${{ matrix.sgx_mode }},,}")
          echo "IMAGE_SUFFIX=$SGX_MODE_LOWERCASE-${{ matrix.flavor_id }}-${{ github.sha }}" >> $GITHUB_ENV
          if [[ ${{ matrix.sgx_mode }} == 'HW' ]]; then
             echo "DOCKER_DEVICES=--device=/dev/sgx/enclave --device=/dev/sgx/provision" >> $GITHUB_ENV
             echo "DOCKER_VOLUMES=--volume /var/run/aesmd:/var/run/aesmd --volume /etc/sgx_default_qcnl.conf:/etc/sgx_default_qcnl.conf" >> $GITHUB_ENV
          else
             echo "DOCKER_DEVICES=" >> $GITHUB_ENV
             echo "DOCKER_VOLUMES=" >> $GITHUB_ENV
          fi

      - name: Set up Docker Buildx
        uses: docker/setup-buildx-action@v2
        with:
          buildkitd-flags: --debug
          driver: docker-container

      - name: Build CLI client
        env:
          DOCKER_BUILDKIT: 1
        run: >
          docker build -t integritee-cli-client-${{ env.IMAGE_SUFFIX }}
          --target deployed-client
          --build-arg WORKER_MODE_ARG=${{ matrix.mode }} --build-arg ADDITIONAL_FEATURES_ARG=${{ matrix.additional_features }}
          -f build.Dockerfile .

      - run: docker images --all

      - name: Export client image
        run: |
          docker image save integritee-cli-client-${{ env.IMAGE_SUFFIX }} | gzip > integritee-cli-client-${{ env.IMAGE_SUFFIX }}.tar.gz

      - name: Upload CLI client image
        uses: actions/upload-artifact@v3
        with:
          name: integritee-cli-client-${{ env.IMAGE_SUFFIX }}.tar.gz
          path: integritee-cli-client-${{ env.IMAGE_SUFFIX }}.tar.gz

      - name: Delete images
        run: |
          if [[ "$(docker images -q integritee-cli-client-${{ env.IMAGE_SUFFIX }} 2> /dev/null)" != "" ]]; then
              docker image rmi --force integritee-cli-client-${{ env.IMAGE_SUFFIX }} 2>/dev/null
          fi
          docker images --all

  code-quality:
    runs-on: ubuntu-latest
    container: "integritee/integritee-dev:0.2.2"
    strategy:
      fail-fast: false
      matrix:
        check: [
          # Workspace
          cargo test --release,
          # Worker
          # Use release mode as the CI runs out of disk space otherwise.
          cargo clippy --release -- -D warnings,
          cargo clippy --release --features evm -- -D warnings,
          cargo clippy --release --features sidechain -- -D warnings,
          cargo clippy --release --features teeracle -- -D warnings,
          cargo clippy --release --features offchain-worker -- -D warnings,

          # Enclave
          cd enclave-runtime && cargo clippy -- -D warnings,
          cd enclave-runtime && cargo clippy --features evm -- -D warnings,
          cd enclave-runtime && cargo clippy --features sidechain -- -D warnings,
          cd enclave-runtime && cargo clippy --features teeracle -- -D warnings,
          cd enclave-runtime && cargo clippy --features offchain-worker -- -D warnings,

          # Fmt
          cargo fmt --all -- --check,
          cd enclave-runtime && cargo fmt --all -- --check,
        ]
    steps:
      - uses: actions/checkout@v3
      - name: init-rust-target
        # Enclave is not in the same workspace
        run: rustup show && cd enclave-runtime && rustup show

      - uses: Swatinem/rust-cache@v2
        with:
          key: ${{ matrix.check }}

      - name: ${{ matrix.check }}
        run: ${{ matrix.check }}

  toml-fmt:
    runs-on: ubuntu-latest
    steps:
      - uses: actions/checkout@v3
      - name: init rust
        run: rustup show

      - name: Install taplo
        run: cargo install taplo-cli --locked
      - name: Cargo.toml fmt
        run: taplo fmt --check

      - name: Fail-fast; cancel other jobs
        if: failure()
        uses: andymckay/cancel-action@0.3

  integration-tests:
    runs-on: ${{ matrix.host }}
    if: ${{ always() }}
    needs: [build-test, build-client]
    env:
      WORKER_IMAGE_TAG: integritee-worker:dev
      CLIENT_IMAGE_TAG: integritee-cli:dev

    strategy:
      fail-fast: false
      matrix:
        include:
          - test: M6
            flavor_id: offchain-worker
            demo_name: demo-indirect-invocation
            host: ubuntu-latest
            sgx_mode: SW

    steps:
      - uses: actions/checkout@v3

      - name: Set env
        run: |
          version=$RANDOM
          SGX_MODE_LOWERCASE=$(echo "${${{ matrix.sgx_mode }},,}")
          echo "IMAGE_SUFFIX=$SGX_MODE_LOWERCASE-${{ matrix.flavor_id }}-${{ github.sha }}" >> $GITHUB_ENV
          echo "FLAVOR_ID=${{ matrix.flavor_id }}" >> $GITHUB_ENV
          echo "PROJECT=${{ matrix.flavor_id }}-${{ matrix.demo_name }}" >> $GITHUB_ENV
          echo "VERSION=dev.$version" >> $GITHUB_ENV
          echo "WORKER_IMAGE_TAG=integritee-worker:dev.$version" >> $GITHUB_ENV
          echo "INTEGRITEE_NODE=integritee-node:1.1.3.$version" >> $GITHUB_ENV
          echo "CLIENT_IMAGE_TAG=integritee-cli:dev.$version" >> $GITHUB_ENV
          if [[ ${{ matrix.sgx_mode }} == 'HW' ]]; then
             echo "SGX_PROVISION=/dev/sgx/provision" >> $GITHUB_ENV
             echo "SGX_ENCLAVE=/dev/sgx/enclave" >> $GITHUB_ENV
             echo "AESMD=/var/run/aesmd" >> $GITHUB_ENV
             echo "SGX_QCNL=/etc/sgx_default_qcnl.conf" >> $GITHUB_ENV
          fi

          echo "LOG_DIR=./logs-$version" >> $GITHUB_ENV

      - name: Download Worker Image
        uses: actions/download-artifact@v3
        with:
          name: integritee-worker-${{ env.IMAGE_SUFFIX }}.tar.gz
          path: .

      - name: Download CLI client Image
        uses: actions/download-artifact@v3
        with:
          name: integritee-cli-client-${{ env.IMAGE_SUFFIX }}.tar.gz
          path: .

      - name: Load Worker & Client Images
        env:
          DOCKER_BUILDKIT: 1
        run: |
          docker image load --input integritee-worker-${{ env.IMAGE_SUFFIX }}.tar.gz
          docker image load --input integritee-cli-client-${{ env.IMAGE_SUFFIX }}.tar.gz
          docker images --all

      ##
      # Before tagging, delete the old "stuck" ones to be sure that the newly created ones are the latest
      # Without if the docker image rmi throws an error if the image doesn't exist.
      ##
      - name: Re-name Image Tags
        run: |
          if [[ "$(docker images -q ${{ env.WORKER_IMAGE_TAG }} 2> /dev/null)" == "" ]]; then
             docker image rmi --force ${{ env.WORKER_IMAGE_TAG }} 2>/dev/null
          fi
          if [[ "$(docker images -q ${{ env.CLIENT_IMAGE_TAG }} 2> /dev/null)" == "" ]]; then
             docker image rmi --force ${{ env.CLIENT_IMAGE_TAG }} 2>/dev/null
          fi
          docker tag integritee-worker-${{ env.IMAGE_SUFFIX }} ${{ env.WORKER_IMAGE_TAG }}
          docker tag integritee-cli-client-${{ env.IMAGE_SUFFIX }} ${{ env.CLIENT_IMAGE_TAG }}
          docker pull integritee/integritee-node:1.1.3
          docker tag integritee/integritee-node:1.1.3 ${{ env.INTEGRITEE_NODE }}
          docker images --all

      ##
      # Stop any stucked/running compose projects
      ##
      - name: Stop docker containers
        if: always()
        continue-on-error: true
        run: |
          cd docker
          docker compose -f <(envsubst < docker-compose.yml) -f <(envsubst < ${{ matrix.demo_name }}.yml) -p ${PROJECT} stop

      - name: Integration Test ${{ matrix.test }}-${{ matrix.flavor_id }}
        timeout-minutes: 30
        run: |
          cd docker
          docker compose -f <(envsubst < docker-compose.yml) -f <(envsubst < ${{ matrix.demo_name }}.yml) -p ${PROJECT} up ${{ matrix.demo_name }} --no-build --exit-code-from ${{ matrix.demo_name }} --remove-orphans


      - name: Collect Docker Logs
        continue-on-error: true
        if: always()
        uses: jwalton/gh-docker-logs@v2
        with:
          images: '${{ env.WORKER_IMAGE_TAG }},${{ env.CLIENT_IMAGE_TAG }},${{ env.INTEGRITEE_NODE }}'
          tail: all
          dest: ${{ env.LOG_DIR }}

      - name: Upload logs
        if: always()
        uses: actions/upload-artifact@v3
        with:
          name: logs-${{ matrix.test }}-${{ matrix.flavor_id }}
          path: ${{ env.LOG_DIR }}

      - name: Stop docker containers
        if: always()
        continue-on-error: true
        run: |
          cd docker
          docker compose -f <(envsubst < docker-compose.yml) -f <(envsubst < ${{ matrix.demo_name }}.yml) -p ${PROJECT} stop

      - name: Delete images
        run: |
          if [[ "$(docker images -q integritee-worker-${{ env.IMAGE_SUFFIX }} 2> /dev/null)" != "" ]]; then
              docker image rmi --force integritee-worker-${{ env.IMAGE_SUFFIX }} 2>/dev/null
          fi
          if [[ "$(docker images -q integritee-cli-client-${{ env.IMAGE_SUFFIX }} 2> /dev/null)" != "" ]]; then
              docker image rmi --force integritee-cli-client-${{ env.IMAGE_SUFFIX }} 2>/dev/null
          fi
          if [[ "$(docker images -q ${{ env.WORKER_IMAGE_TAG }} 2> /dev/null)" != "" ]]; then
             docker image rmi --force ${{ env.WORKER_IMAGE_TAG }} 2>/dev/null
          fi
          if [[ "$(docker images -q ${{ env.CLIENT_IMAGE_TAG }} 2> /dev/null)" != "" ]]; then
             docker image rmi --force ${{ env.CLIENT_IMAGE_TAG }} 2>/dev/null
          fi
          if [[ "$(docker images -q ${{ env.INTEGRITEE_NODE }} 2> /dev/null)" != "" ]]; then
             docker image rmi --force ${{ env.INTEGRITEE_NODE }} 2>/dev/null
          fi
          docker images --all

  release-build:
    runs-on: integritee-builder-sgx
    name: Release Build of teeracle
    if: startsWith(github.ref, 'refs/tags/')
    needs: [ build-test, integration-tests ]

    strategy:
      fail-fast: false
      matrix:
        include:
          - flavor_id: teeracle
            mode: teeracle
            sgx_mode: HW
            additional_features: dcap
          - flavor_id: sidechain
            mode: sidechain
            sgx_mode: HW
            additional_features: dcap

    steps:
      - uses: actions/checkout@v3

      - name: Add masks
        run: |
          echo "::add-mask::$VAULT_TOKEN"
          echo "::add-mask::$PRIVKEY_B64"
          echo "::add-mask::$PRIVKEY_PASS"

      - name: Set env
        run: |
          fingerprint=$RANDOM
          echo "FINGERPRINT=$fingerprint" >> $GITHUB_ENV
          SGX_MODE_LOWERCASE=$(echo "${${{ matrix.sgx_mode }},,}")
          echo "IMAGE_SUFFIX=$SGX_MODE_LOWERCASE-${{ matrix.flavor_id }}-${{ github.sha }}" >> $GITHUB_ENV
          if [[ ${{ matrix.sgx_mode }} == 'HW' ]]; then
              echo "DOCKER_DEVICES=--device=/dev/sgx/enclave --device=/dev/sgx/provision" >> $GITHUB_ENV
              echo "DOCKER_VOLUMES=--volume /var/run/aesmd:/var/run/aesmd --volume /etc/sgx_default_qcnl.conf:/etc/sgx_default_qcnl.conf" >> $GITHUB_ENV
          else
              echo "DOCKER_DEVICES=" >> $GITHUB_ENV
              echo "DOCKER_VOLUMES=" >> $GITHUB_ENV
          fi
          echo "VAULT_TOKEN=$VAULT_TOKEN" >> "$GITHUB_ENV"

      - name: Set up Docker Buildx
        uses: docker/setup-buildx-action@v2
        with:
          buildkitd-flags: --debug
          driver: docker-container

      - name: Import secrets
        uses: hashicorp/vault-action@v2
        id: import-secrets
        with:
          url: ${{ secrets.VAULT_URL }}
          tlsSkipVerify: false
          token: ${{ env.VAULT_TOKEN }}
          exportEnv: false
          secrets: |
            ${{ secrets.VAULT_PATH }} intel_sgx_pem_base64 | PRIVKEY_B64 ;
            ${{ secrets.VAULT_PATH }} password | PRIVKEY_PASS

      - name: Get secrets
        env:
          PRIVKEY_B64: ${{ steps.import-secrets.outputs.PRIVKEY_B64 }}
          PRIVKEY_PASS: ${{ steps.import-secrets.outputs.PRIVKEY_PASS }}
        run: |
          echo $PRIVKEY_B64 | base64 --ignore-garbage --decode > enclave-runtime/intel_sgx.pem
          echo $PRIVKEY_PASS > enclave-runtime/passfile.txt

      - name: Build Worker & Run Cargo Test
        env:
          DOCKER_BUILDKIT: 1
        run: >
          docker build -t integritee/${{ matrix.flavor_id }}:${{ github.ref_name }}
          --target deployed-worker
          --build-arg WORKER_MODE_ARG=${{ matrix.mode }} --build-arg SGX_COMMERCIAL_KEY=enclave-runtime/intel_sgx.pem --build-arg SGX_PASSFILE=enclave-runtime/passfile.txt --build-arg SGX_PRODUCTION=1 --build-arg ADDITIONAL_FEATURES_ARG=${{ matrix.additional_features }} --build-arg SGX_MODE=${{ matrix.sgx_mode }}
          -f build.Dockerfile .

      - name: Save released teeracle
        run: |
          docker image save integritee/${{ matrix.flavor_id }}:${{ github.ref_name }} | gzip > integritee-worker-${{ matrix.flavor_id }}-${{ github.ref_name }}.tar.gz
          docker images --all

      - name: Upload teeracle image
        uses: actions/upload-artifact@v3
        with:
          name: integritee-worker-${{ matrix.flavor_id }}-${{ github.ref_name }}.tar.gz
          path: integritee-worker-${{ matrix.flavor_id }}-${{ github.ref_name }}.tar.gz

      - name: Delete images
        run: |
          if [[ "$(docker images -q integritee/${{ matrix.flavor_id }}:${{ github.ref_name }} 2> /dev/null)" != "" ]]; then
              docker image rmi --force integritee/${{ matrix.flavor_id }}:${{ github.ref_name }} 2>/dev/null
          fi
          docker images --all

  release:
    runs-on: ubuntu-latest
    name: Draft Release
    if: startsWith(github.ref, 'refs/tags/')
    needs: [ build-test, integration-tests, release-build ]
    outputs:
      release_url: ${{ steps.create-release.outputs.html_url }}
      asset_upload_url: ${{ steps.create-release.outputs.upload_url }}
    steps:
      - uses: actions/checkout@v3

      - name: Download Worker Image
        uses: actions/download-artifact@v3
        with:
          name: integritee-worker-teeracle-${{ github.ref_name }}.tar.gz
          path: .

      - name: Download Worker Image
        uses: actions/download-artifact@v3
        with:
          name: integritee-worker-sidechain-${{ github.ref_name }}.tar.gz
          path: .

      #
      # Temporary comment out until we decide what to release
      #
      # - name: Download Integritee Client
      #   uses: actions/download-artifact@v3
      #   with:
      #     name: integritee-client-sidechain-${{ github.sha }}
      #     path: integritee-client-tmp

      # - name: Download Enclave Signed
      #   uses: actions/download-artifact@v3
      #   with:
      #     name: enclave-signed-sidechain-${{ github.sha }}
      #     path: enclave-signed-tmp

      # - name: Move service binaries
      #   run: mv integritee-worker-tmp/integritee-service ./integritee-demo-validateer

      # - name: Move service client binaries
      #   run: mv integritee-client-tmp/integritee-cli ./integritee-client

      # - name: Move service client binaries
      #   run: mv enclave-signed-tmp/enclave.signed.so ./enclave.signed.so

      - name: Changelog
        uses: scottbrenner/generate-changelog-action@master
        id: Changelog

      - name: Display structure of downloaded files
        run: ls -R
        working-directory: .

      - name: Release
        id: create-release
        uses: softprops/action-gh-release@v1
        env:
          GITHUB_TOKEN: ${{ secrets.GITHUB_TOKEN }}
        with:
          body: |
            ${{ steps.Changelog.outputs.changelog }}
          draft: true
          name: Docker ${{ github.ref_name }}
          files: |
            integritee-worker-teeracle-${{ github.ref_name }}.tar.gz
            integritee-worker-sidechain-${{ github.ref_name }}.tar.gz
            integritee-client
            integritee-demo-validateer
            enclave.signed.so<|MERGE_RESOLUTION|>--- conflicted
+++ resolved
@@ -71,18 +71,6 @@
           --build-arg WORKER_MODE_ARG=${{ matrix.mode }} --build-arg FINGERPRINT=${FINGERPRINT} --build-arg ADDITIONAL_FEATURES_ARG=${{ matrix.additional_features }} --build-arg SGX_MODE=${{ matrix.sgx_mode }}
           -f build.Dockerfile .
 
-<<<<<<< HEAD
-      - name: Build CLI client
-        env:
-          DOCKER_BUILDKIT: 1
-        run: >
-          docker build -t integritee-cli-client-${{ env.IMAGE_SUFFIX }}
-          --target deployed-client
-          --build-arg WORKER_MODE_ARG=${{ matrix.mode }} --build-arg FINGERPRINT=${FINGERPRINT} --build-arg ADDITIONAL_FEATURES_ARG=${{ matrix.additional_features }}
-          -f build.Dockerfile .
-
-=======
->>>>>>> ea0042ff
       - run: docker images --all
 
       - name: Test Enclave # cargo test is not supported in the enclave, see: https://github.com/apache/incubator-teaclave-sgx-sdk/issues/232
@@ -122,26 +110,11 @@
       fail-fast: false
       matrix:
         include:
-          - flavor_id: sidechain
-            mode: sidechain
-            host: integritee-builder-sgx
-            sgx_mode: HW
-            additional_features: dcap
           - flavor_id: offchain-worker
             mode: offchain-worker
-            host: integritee-builder-sgx
-            sgx_mode: HW
+            host: ubuntu-latest
+            sgx_mode: SW
             additional_features: dcap
-          - flavor_id: teeracle
-            mode: teeracle
-            host: integritee-builder-sgx
-            sgx_mode: HW
-            additional_features: dcap
-          - flavor_id: sidechain-evm
-            mode: sidechain
-            additional_features: evm,dcap
-            host: integritee-builder-sgx
-            sgx_mode: HW
 
     steps:
       - uses: actions/checkout@v3
