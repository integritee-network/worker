name: Build, Test, Clippy

on:
  workflow_dispatch:
  push:
    branches: [ master ]
    tags:
      - '[0-9]+.[0-9]+.[0-9]+'
  pull_request:
    branches: [ master ]

env:
  CARGO_TERM_COLOR: always
  LOG_DIR: logs
  BUILD_CONTAINER_NAME: integritee_worker_enclave_test

jobs:
  cancel_previous_runs:
    name: Cancel Previous Runs
    runs-on: ubuntu-20.04
    steps:
      - uses: styfle/cancel-workflow-action@0.4.1
        with:
          access_token: ${{ secrets.GITHUB_TOKEN }}
      
  build-test:
    runs-on: ubuntu-20.04
    strategy:
      fail-fast: false
      matrix:
        mode: [ sidechain, offchain-worker, teeracle ]

    steps:
      - uses: actions/checkout@v3

      - name: Set up Docker Buildx
        uses: docker/setup-buildx-action@v2
        with:
          buildkitd-flags: --debug
          driver: docker-container

      - name: Build Worker & Run Cargo Test
        env:
          DOCKER_BUILDKIT: 1
        run: >
          docker build -t integritee-worker-${{ matrix.mode }}-${{ github.sha }} 
          --target deployed-worker --build-arg WORKER_MODE_ARG=${{ matrix.mode }} 
          -f build.Dockerfile .

      - name: Build CLI client
        env:
          DOCKER_BUILDKIT: 1
        run: >
          docker build -t integritee-cli-client-${{ matrix.mode }}-${{ github.sha }} 
          --target deployed-client --build-arg WORKER_MODE_ARG=${{ matrix.mode }} 
          -f build.Dockerfile .

      - run: docker images --all

      - name: Test Enclave # cargo test is not supported in the enclave, see: https://github.com/apache/incubator-teaclave-sgx-sdk/issues/232
        env:
          COINMARKETCAP_KEY: ${{ secrets.COINMARKETCAP_KEY }}
        run: docker run --name ${{ env.BUILD_CONTAINER_NAME }} integritee-worker-${{ matrix.mode }}-${{ github.sha }} test --all

      - name: Export worker image(s)
        run: |
          docker image save integritee-worker-${{ matrix.mode }}-${{ github.sha }} | gzip > integritee-worker-${{ matrix.mode }}-${{ github.sha }}.tar.gz
          docker image save integritee-cli-client-${{ matrix.mode }}-${{ github.sha }} | gzip > integritee-cli-client-${{ matrix.mode }}-${{ github.sha }}.tar.gz

      - name: Upload worker image
        uses: actions/upload-artifact@v2
        with:
          name: integritee-worker-${{ matrix.mode }}-${{ github.sha }}.tar.gz
          path: integritee-worker-${{ matrix.mode }}-${{ github.sha }}.tar.gz

      - name: Upload CLI client image
        uses: actions/upload-artifact@v2
        with:
          name: integritee-cli-client-${{ matrix.mode }}-${{ github.sha }}.tar.gz
          path: integritee-cli-client-${{ matrix.mode }}-${{ github.sha }}.tar.gz

  clippy:
    runs-on: ubuntu-latest
    container: "integritee/integritee-dev:0.1.9"
    steps:
      - uses: actions/checkout@v3
      - name: init rust
        # enclave is not in the same workspace
        run: rustup show && cd enclave-runtime && rustup show

      - name: Worker & Client
        run: cargo clippy -- -D warnings
      - name: Enclave # Enclave is separate as it's not in the workspace
        run: cd enclave-runtime && cargo clippy -- -D warnings

      - name: Fail-fast; cancel other jobs
        if: failure()
        uses: andymckay/cancel-action@0.2

  fmt:
    runs-on: ubuntu-latest
    steps:
      - uses: actions/checkout@v3
      - name: init rust
        run: rustup show

      - name: Worker & Client
        run: cargo fmt --all -- --check
      - name: Enclave # Enclave is separate as it's not in the workspace
        run: cd enclave-runtime && cargo fmt --all -- --check

      - name: Fail-fast; cancel other jobs
        if: failure()
        uses: andymckay/cancel-action@0.2

  integration-tests:
    runs-on: ubuntu-20.04
    needs: build-test
    env:
      WORKER_IMAGE_TAG: integritee-worker:dev
      CLIENT_IMAGE_TAG: integritee-cli:dev
      COINMARKETCAP_KEY: ${{ secrets.COINMARKETCAP_KEY }}

    strategy:
      fail-fast: false
      matrix:
        include:
          - test: M6
            mode: sidechain
            demo_name: demo-indirect-invocation
            compose_profile: double-worker
          - test: M8
            mode: sidechain
            demo_name: demo-direct-call
            compose_profile: double-worker
          - test: Sidechain
            mode: sidechain
            demo_name: demo-sidechain,
            compose_profile: double-worker
          - test: M6
            mode: offchain-worker
            demo_name: demo-indirect-invocation
            compose_profile: double-worker
          - test: Teeracle
            mode: teeracle
            demo_name: demo-teeracle
            compose_profile: single-worker

    steps:
      - uses: actions/checkout@v3

      - name: Download Worker Image
        uses: actions/download-artifact@v2
        with:
          name: integritee-worker-${{ matrix.mode }}-${{ github.sha }}.tar.gz
          path: .

      - name: Download CLI client Image
        uses: actions/download-artifact@v2
        with:
          name: integritee-cli-client-${{ matrix.mode }}-${{ github.sha }}.tar.gz
          path: .

      - name: Load Worker & Client Images
        env:
          DOCKER_BUILDKIT: 1
        run: |
          docker image load --input integritee-worker-${{ matrix.mode }}-${{ github.sha }}.tar.gz
          docker image load --input integritee-cli-client-${{ matrix.mode }}-${{ github.sha }}.tar.gz
          docker images --all

      - name: Re-name Image Tags
        run: |
          docker tag integritee-worker-${{ matrix.mode }}-${{ github.sha }} ${{ env.WORKER_IMAGE_TAG }}
          docker tag integritee-cli-client-${{ matrix.mode }}-${{ github.sha }} ${{ env.CLIENT_IMAGE_TAG }} 
          docker images --all

      - name: Integration Test ${{ matrix.test }}-${{ matrix.mode }}
        run: |
          cd docker
<<<<<<< HEAD
          docker compose --profile ${{ matrix.compose_profile }} -f docker-compose.yml -f ${{ matrix.demo_name }}.yml up --no-build --exit-code-from ${{ matrix.demo_name }}
=======
          docker compose -f docker-compose.yml -f ${{ matrix.demo_name }}.yml up --no-build --exit-code-from ${{ matrix.demo_name }}
>>>>>>> a037ba88

      - name: Collect Docker Logs
        continue-on-error: true
        if: always()
        uses: jwalton/gh-docker-logs@v2.2.0
        with:
          #images: '${{ env.WORKER_IMAGE_TAG }},${{ env.CLIENT_IMAGE_TAG }}'
          tail: all
          dest: ./${{ env.LOG_DIR }}

      - name: Upload logs
        if: always()
        uses: actions/upload-artifact@v2
        with:
          name: logs-${{ matrix.test }}-${{ matrix.mode }}
          path: ./${{ env.LOG_DIR }}

  release:
    name: Draft Release
    if: startsWith(github.ref, 'refs/tags/')
    runs-on: ubuntu-latest
    needs: [build-test, integration-tests]
    outputs:
      release_url: ${{ steps.create-release.outputs.html_url }}
      asset_upload_url: ${{ steps.create-release.outputs.upload_url }}
    steps:
      - uses: actions/checkout@v3

      - name: Download Integritee Service
        uses: actions/download-artifact@v2
        with:
          name: integritee-worker-sidechain-${{ github.sha }}
          path: integritee-worker-tmp

      - name: Download Integritee Client
        uses: actions/download-artifact@v2
        with:
          name: integritee-client-sidechain-${{ github.sha }}
          path: integritee-client-tmp

      - name: Download Enclave Signed
        uses: actions/download-artifact@v2
        with:
          name: enclave-signed-sidechain-${{ github.sha }}
          path: enclave-signed-tmp

      - name: Move service binaries
        run: mv integritee-worker-tmp/integritee-service ./integritee-demo-validateer

      - name: Move service client binaries
        run: mv integritee-client-tmp/integritee-cli ./integritee-client

      - name: Move service client binaries
        run: mv enclave-signed-tmp/enclave.signed.so ./enclave.signed.so

      - name: Create required package.json
        run: test -f package.json || echo '{}' >package.json

      - name: Changelog
        uses: scottbrenner/generate-changelog-action@master
        id: Changelog

      - name: Display structure of downloaded files
        run: ls -R
        working-directory: .

      - name: Release
        id: create-release
        uses: softprops/action-gh-release@v1
        env:
          GITHUB_TOKEN: ${{ secrets.GITHUB_TOKEN }}
        with:
          body: |
            ${{ steps.Changelog.outputs.changelog }}
          draft: true
          files: |
            integritee-client
            integritee-demo-validateer
            enclave.signed.so<|MERGE_RESOLUTION|>--- conflicted
+++ resolved
@@ -128,23 +128,18 @@
           - test: M6
             mode: sidechain
             demo_name: demo-indirect-invocation
-            compose_profile: double-worker
           - test: M8
             mode: sidechain
             demo_name: demo-direct-call
-            compose_profile: double-worker
           - test: Sidechain
             mode: sidechain
             demo_name: demo-sidechain,
-            compose_profile: double-worker
           - test: M6
             mode: offchain-worker
             demo_name: demo-indirect-invocation
-            compose_profile: double-worker
           - test: Teeracle
             mode: teeracle
             demo_name: demo-teeracle
-            compose_profile: single-worker
 
     steps:
       - uses: actions/checkout@v3
@@ -178,11 +173,7 @@
       - name: Integration Test ${{ matrix.test }}-${{ matrix.mode }}
         run: |
           cd docker
-<<<<<<< HEAD
-          docker compose --profile ${{ matrix.compose_profile }} -f docker-compose.yml -f ${{ matrix.demo_name }}.yml up --no-build --exit-code-from ${{ matrix.demo_name }}
-=======
           docker compose -f docker-compose.yml -f ${{ matrix.demo_name }}.yml up --no-build --exit-code-from ${{ matrix.demo_name }}
->>>>>>> a037ba88
 
       - name: Collect Docker Logs
         continue-on-error: true
