/*
    Copyright 2019 Supercomputing Systems AG

    Licensed under the Apache License, Version 2.0 (the "License");
    you may not use this file except in compliance with the License.
    You may obtain a copy of the License at

        http://www.apache.org/licenses/LICENSE-2.0

    Unless required by applicable law or agreed to in writing, software
    distributed under the License is distributed on an "AS IS" BASIS,
    WITHOUT WARRANTIES OR CONDITIONS OF ANY KIND, either express or implied.
    See the License for the specific language governing permissions and
    limitations under the License.

*/

<<<<<<< HEAD
use codec::{Encode, Decode};
=======
use codec::{Decode, Encode};
>>>>>>> 8d4c2b15
use substratee_stf::{Getter, ShardIdentifier};

#[derive(Encode, Decode, Clone, Debug)]
pub enum ClientRequest {
    PubKeyWorker,
    MuRaPortWorker,
    StfState(Getter, ShardIdentifier), // (trusted_getter_encrypted, shard)
}<|MERGE_RESOLUTION|>--- conflicted
+++ resolved
@@ -15,11 +15,7 @@
 
 */
 
-<<<<<<< HEAD
-use codec::{Encode, Decode};
-=======
 use codec::{Decode, Encode};
->>>>>>> 8d4c2b15
 use substratee_stf::{Getter, ShardIdentifier};
 
 #[derive(Encode, Decode, Clone, Debug)]
