--- conflicted
+++ resolved
@@ -20,21 +20,13 @@
 
 use sgx_crypto_helper::rsa3072::Rsa3072PubKey;
 
-<<<<<<< HEAD
-use codec::{Decode};
-=======
 use codec::Decode;
->>>>>>> 8d4c2b15
 use log::*;
 use ws::connect;
 
 use client::WsClient;
 use requests::*;
-<<<<<<< HEAD
-use substratee_stf::{ShardIdentifier, Getter};
-=======
 use substratee_stf::{Getter, ShardIdentifier};
->>>>>>> 8d4c2b15
 
 pub mod client;
 pub mod requests;
@@ -62,15 +54,7 @@
         Ok(rsa_pubkey)
     }
 
-<<<<<<< HEAD
-    pub fn get_stf_state(
-        &self,
-        getter: Getter,
-        shard: &ShardIdentifier,
-    ) -> Result<Vec<u8>, ()> {
-=======
     pub fn get_stf_state(&self, getter: Getter, shard: &ShardIdentifier) -> Result<Vec<u8>, ()> {
->>>>>>> 8d4c2b15
         let req = ClientRequest::StfState(getter, shard.to_owned());
         match Self::get(&self, req) {
             Ok(res) => {
