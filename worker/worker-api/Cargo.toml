[package]
name = "substratee-worker-api"
<<<<<<< HEAD
version = "0.6.11-sub2.0.0-alpha.7"
=======
version = "0.6.12-sub2.0.0"
>>>>>>> 8d4c2b15
authors = ["Supercomputing Systems AG <info@scs.ch>"]
edition = "2018"

[dependencies]
ws = "0.7"
log = "0.4"
hex	= "0.4"
serde_json = "1.0"
serde_derive = "1.0"
sgx_crypto_helper = { rev = "v1.1.2", git = "https://github.com/apache/teaclave-sgx-sdk.git" }
codec = { package = "parity-scale-codec", version = "1.3.1", default-features = false, features = ["derive"] }

[dependencies.sp-core]
version = '2.0.0'

[dependencies.substratee-stf]
path = "../../stf"<|MERGE_RESOLUTION|>--- conflicted
+++ resolved
@@ -1,10 +1,6 @@
 [package]
 name = "substratee-worker-api"
-<<<<<<< HEAD
-version = "0.6.11-sub2.0.0-alpha.7"
-=======
 version = "0.6.12-sub2.0.0"
->>>>>>> 8d4c2b15
 authors = ["Supercomputing Systems AG <info@scs.ch>"]
 edition = "2018"
 
