/*
    Copyright 2019 Supercomputing Systems AG

    Licensed under the Apache License, Version 2.0 (the "License");
    you may not use this file except in compliance with the License.
    You may obtain a copy of the License at

        http://www.apache.org/licenses/LICENSE-2.0

    Unless required by applicable law or agreed to in writing, software
    distributed under the License is distributed on an "AS IS" BASIS,
    WITHOUT WARRANTIES OR CONDITIONS OF ANY KIND, either express or implied.
    See the License for the specific language governing permissions and
    limitations under the License.

*/

use std::str;
use std::thread;

use sgx_types::*;

use codec::{Decode, Encode};
use log::*;
use std::sync::mpsc::Sender as MpscSender;
<<<<<<< HEAD
use substratee_stf::{ShardIdentifier, Getter};
=======
use substratee_stf::{Getter, ShardIdentifier};
>>>>>>> 8d4c2b15
use substratee_worker_api::requests::*;
use ws::{listen, CloseCode, Handler, Message, Result, Sender};

use crate::enclave::api::{enclave_query_state, enclave_shielding_key};

#[derive(Clone, Debug)]
pub struct WsServerRequest {
    client: Sender,
    request: ClientRequest,
}

impl WsServerRequest {
    pub fn new(client: Sender, request: ClientRequest) -> Self {
        Self { client, request }
    }
}

pub fn start_ws_server(addr: String, worker: MpscSender<WsServerRequest>) {
    // Server WebSocket handler
    struct Server {
        client: Sender,
        worker: MpscSender<WsServerRequest>,
    }

    impl Handler for Server {
        fn on_message(&mut self, msg: Message) -> Result<()> {
            info!(
                "[WS Server] Forwarding message to worker event loop: {:?}",
                msg
            );

            match ClientRequest::decode(&mut msg.into_data().as_slice()) {
                Ok(req) => {
                    self.worker
                        .send(WsServerRequest::new(self.client.clone(), req))
                        .unwrap();
                }
<<<<<<< HEAD
                Err(e) => self.client.send("Could not decode request").unwrap()
=======
                Err(_) => self.client.send("Could not decode request").unwrap(),
>>>>>>> 8d4c2b15
            }
            Ok(())
        }

        fn on_close(&mut self, code: CloseCode, reason: &str) {
            info!("[WS Server] WebSocket closing for ({:?}) {}", code, reason);
        }
    }
    // Server thread
    info!("Starting WebSocket server on {}", addr);
    thread::spawn(move || {
        listen(addr, |out| Server {
            client: out,
            worker: worker.clone(),
        })
        .unwrap()
    });
}

pub fn handle_request(
    req: WsServerRequest,
    eid: sgx_enclave_id_t,
    mu_ra_port: String,
) -> Result<()> {
    info!("     [WS Server] Got message '{:?}'. ", req);
    let answer = match req.request {
        ClientRequest::PubKeyWorker => get_pubkey(eid),
        ClientRequest::MuRaPortWorker => Message::text(mu_ra_port),
        ClientRequest::StfState(getter, shard) => get_stf_state(eid, getter, shard),
    };

    req.client.send(answer)
}

<<<<<<< HEAD
fn get_stf_state(
    eid: sgx_enclave_id_t,
    getter: Getter,
    shard: ShardIdentifier,
) -> Message {
=======
fn get_stf_state(eid: sgx_enclave_id_t, getter: Getter, shard: ShardIdentifier) -> Message {
>>>>>>> 8d4c2b15
    info!("     [WS Server] Query state");
    let value = match enclave_query_state(eid, getter.encode(), shard.encode()) {
        Ok(val) => Some(val),
        Err(_) => {
            error!("query state failed");
            None
        }
    };
    // we could strip the whitespace padding here, but actually constant message size is a privacy feature!
    debug!("get_state result: {:?}", value);
    Message::text(hex::encode(value.encode()))
}

fn get_pubkey(eid: sgx_enclave_id_t) -> Message {
    let rsa_pubkey = enclave_shielding_key(eid).unwrap();
    debug!("     [WS Server] RSA pubkey {:?}\n", rsa_pubkey);

    let rsa_pubkey_json = serde_json::to_string(&rsa_pubkey).unwrap();
    Message::text(rsa_pubkey_json)
}<|MERGE_RESOLUTION|>--- conflicted
+++ resolved
@@ -23,11 +23,7 @@
 use codec::{Decode, Encode};
 use log::*;
 use std::sync::mpsc::Sender as MpscSender;
-<<<<<<< HEAD
-use substratee_stf::{ShardIdentifier, Getter};
-=======
 use substratee_stf::{Getter, ShardIdentifier};
->>>>>>> 8d4c2b15
 use substratee_worker_api::requests::*;
 use ws::{listen, CloseCode, Handler, Message, Result, Sender};
 
@@ -65,11 +61,7 @@
                         .send(WsServerRequest::new(self.client.clone(), req))
                         .unwrap();
                 }
-<<<<<<< HEAD
-                Err(e) => self.client.send("Could not decode request").unwrap()
-=======
                 Err(_) => self.client.send("Could not decode request").unwrap(),
->>>>>>> 8d4c2b15
             }
             Ok(())
         }
@@ -104,15 +96,7 @@
     req.client.send(answer)
 }
 
-<<<<<<< HEAD
-fn get_stf_state(
-    eid: sgx_enclave_id_t,
-    getter: Getter,
-    shard: ShardIdentifier,
-) -> Message {
-=======
 fn get_stf_state(eid: sgx_enclave_id_t, getter: Getter, shard: ShardIdentifier) -> Message {
->>>>>>> 8d4c2b15
     info!("     [WS Server] Query state");
     let value = match enclave_query_state(eid, getter.encode(), shard.encode()) {
         Ok(val) => Some(val),
