--- conflicted
+++ resolved
@@ -67,10 +67,6 @@
 
 /// how many blocks will be synced before storing the chain db to disk
 const BLOCK_SYNC_BATCH_SIZE: u32 = 1000;
-<<<<<<< HEAD
-const VERSION: &'static str = env!("CARGO_PKG_VERSION");
-=======
->>>>>>> 8d4c2b15
 
 fn main() {
     // Setup logging
@@ -238,11 +234,7 @@
     // start the ws server to listen for worker requests
     let (ws_sender, ws_receiver) = channel();
     let w_url = format!("{}:{}", w_ip, w_port);
-<<<<<<< HEAD
-    start_ws_server(w_url.clone(),ws_sender.clone());
-=======
     start_ws_server(w_url.clone(), ws_sender);
->>>>>>> 8d4c2b15
 
     // ------------------------------------------------------------------------
     // let new workers call us for key provisioning
@@ -285,24 +277,16 @@
     let tx_hash = api.send_extrinsic(_xthex, XtStatus::InBlock).unwrap();
     println!("[<] Extrinsic got finalized. Hash: {:?}\n", tx_hash);
 
-<<<<<<< HEAD
     // browse enclave registry
     // Todo: Currently, we have not designed how to unregister workers. We assume currently that each worker is on its
     // own.
-=======
-    // // browse enclave registry
->>>>>>> 8d4c2b15
     // match get_first_worker_that_is_not_equal_to_self(&api, &tee_accountid) {
     //     Some(w) => {
     //         let _url = String::from_utf8_lossy(&w.url[..]).to_string();
     //         let _w_api = WorkerApi::new(_url.clone());
     //         let _url_split: Vec<_> = _url.split(':').collect();
     //         let mura_url = format!("{}:{}", _url_split[0], _w_api.get_mu_ra_port().unwrap());
-<<<<<<< HEAD
     //
-=======
-
->>>>>>> 8d4c2b15
     //         info!("Requesting key provisioning from worker at {}", mura_url);
     //         enclave_request_key_provisioning(
     //             eid,
@@ -317,12 +301,6 @@
     //     }
     // }
 
-<<<<<<< HEAD
-    println!("*** [+] finished remote attestation\n");
-
-    println!("*** Syncing chain relay\n\n");
-=======
->>>>>>> 8d4c2b15
     let mut latest_head = init_chain_relay(eid, &api);
     println!("*** [+] Finished syncing chain relay\n");
 
@@ -509,14 +487,6 @@
     // Todo: Check, is this dangerous such that it could be an eternal or too big loop?
     let mut head = curr_head.clone();
 
-<<<<<<< HEAD
-
-    let no_blocks_to_sync = head.block.header.number - last_synced_head.number;
-
-    if no_blocks_to_sync > 1 {
-        println!("Chain Relay is synced until block: {:?}", last_synced_head.number);
-        println!("Last finalized block number: {:?}\n", head.block.header.number);
-=======
     let no_blocks_to_sync = head.block.header.number - last_synced_head.number;
     if no_blocks_to_sync > 1 {
         println!(
@@ -527,7 +497,6 @@
             "Last finalized block number: {:?}\n",
             head.block.header.number
         );
->>>>>>> 8d4c2b15
     }
 
     while head.block.header.parent_hash != last_synced_head.hash() {
@@ -537,14 +506,10 @@
         blocks_to_sync.push(head.clone());
 
         if head.block.header.number % BLOCK_SYNC_BATCH_SIZE == 0 {
-<<<<<<< HEAD
-            println!("Remaining blocks to fetch until last synced header: {:?}", head.block.header.number - last_synced_head.number)
-=======
             println!(
                 "Remaining blocks to fetch until last synced header: {:?}",
                 head.block.header.number - last_synced_head.number
             )
->>>>>>> 8d4c2b15
         }
     }
     blocks_to_sync.reverse();
@@ -570,15 +535,11 @@
         }
 
         i += chunk.len();
-<<<<<<< HEAD
-        println!("Synced {} blocks out of {} finalized blocks", i ,  blocks_to_sync[0].block.header.number as usize + blocks_to_sync.len())
-=======
         println!(
             "Synced {} blocks out of {} finalized blocks",
             i,
             blocks_to_sync[0].block.header.number as usize + blocks_to_sync.len()
         )
->>>>>>> 8d4c2b15
     }
 
     curr_head.block.header
