--- conflicted
+++ resolved
@@ -47,13 +47,8 @@
         Ok(res) => {
             info!("Result Hash {}", res.hash);
             tx.send(res.hash.into_bytes()).unwrap();
-<<<<<<< HEAD
-        }
-        Err(e) => eprintln!("error adding file: {}", e),
-=======
         },
         Err(e) => eprintln!("error adding file: {}", e)
->>>>>>> 3ac405bd
     }
     let mut cid: Cid = [0; 46];
     cid.clone_from_slice(&rx.recv().unwrap());
@@ -61,11 +56,7 @@
 }
 
 #[tokio::main]
-<<<<<<< HEAD
 pub async fn read_from_ipfs(cid: Cid) -> Result<Vec<u8>, String> {
-=======
-pub async fn read_from_ipfs(cid: Cid) -> Vec<u8> {
->>>>>>> 3ac405bd
     // Creates an `IpfsClient` connected to the endpoint specified in ~/.ipfs/api.
     // If not found, tries to connect to `localhost:5001`.
     let client = IpfsClient::default();
@@ -73,27 +64,12 @@
 
     info!("Fetching content from: {}", h);
 
-<<<<<<< HEAD
     client
         .cat(h)
         .map_ok(|chunk| chunk.to_vec())
         .map_err(|e| e.to_string())
         .try_concat()
         .await
-=======
-    let (tx, rx) = channel();
-
-    match client.cat(h)
-        .map_ok(|chunk| chunk.to_vec())
-        .try_concat()
-		.await
-		{
-            Ok(res) => { tx.send(res).unwrap(); },
-            Err(e) => eprintln!("error reading file: {}", e)
-        }
-
-    rx.recv().unwrap().to_vec()
->>>>>>> 3ac405bd
 }
 
 #[no_mangle]
