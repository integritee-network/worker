/*
	Copyright 2021 Integritee AG and Supercomputing Systems AG

	Licensed under the Apache License, Version 2.0 (the "License");
	you may not use this file except in compliance with the License.
	You may obtain a copy of the License at

		http://www.apache.org/licenses/LICENSE-2.0

	Unless required by applicable law or agreed to in writing, software
	distributed under the License is distributed on an "AS IS" BASIS,
	WITHOUT WARRANTIES OR CONDITIONS OF ANY KIND, either express or implied.
	See the License for the specific language governing permissions and
	limitations under the License.

*/

#![cfg_attr(test, feature(assert_matches))]

use crate::{
	account_funding::{setup_account_funding, EnclaveAccountInfoProvider},
	error::Error,
	globals::{
		tokio_handle::{GetTokioHandle, GlobalTokioHandle},
		worker::{GlobalWorker, Worker},
	},
	ocall_bridge::{
		bridge_api::Bridge as OCallBridge, component_factory::OCallBridgeComponentFactory,
	},
	parentchain_block_syncer::{ParentchainBlockSyncer, SyncParentchainBlocks},
	prometheus_metrics::{start_metrics_server, EnclaveMetricsReceiver, MetricsHandler},
	sync_block_gossiper::SyncBlockGossiper,
	utils::{check_files, extract_shard},
	worker_peers_updater::WorkerPeersUpdater,
};
use base58::ToBase58;
use clap::{load_yaml, App};
use codec::Encode;
use config::Config;
use enclave::{
	api::enclave_init,
	tls_ra::{enclave_request_state_provisioning, enclave_run_state_provisioning_server},
};
<<<<<<< HEAD
use itc_rpc_client::direct_client::DirectClient;
use itp_api_client_extensions::{AccountApi, ChainApi};
=======
use futures::executor::block_on;
>>>>>>> df31e612
use itp_enclave_api::{
	direct_request::DirectRequest,
	enclave_base::EnclaveBase,
	remote_attestation::{RemoteAttestation, TlsRemoteAttestation},
	sidechain::Sidechain,
	teeracle_api::TeeracleApi,
	teerex_api::TeerexApi,
};
use itp_node_api_extensions::{
	node_api_factory::{CreateNodeApi, NodeApiFactory},
	AccountApi, ChainApi, PalletTeerexApi,
};
use itp_settings::{
	files::{
		ENCRYPTED_STATE_FILE, SHARDS_PATH, SHIELDING_KEY_FILE, SIDECHAIN_STORAGE_PATH,
		SIGNING_KEY_FILE,
	},
<<<<<<< HEAD
	node::MARKET_DATA_UPDATE_INTERVAL,
	worker::{EXISTENTIAL_DEPOSIT_FACTOR_FOR_INIT_FUNDS, REGISTERING_FEE_FACTOR_FOR_INIT_FUNDS},
};
use its_primitives::types::SignedBlock as SignedSidechainBlock;
use its_storage::{BlockPruner, SidechainStorageLock};
=======
	sidechain::SLOT_DURATION,
};
use its_consensus_slots::start_slot_worker;
use its_peer_fetch::{
	block_fetch_client::BlockFetcher, untrusted_peer_fetch::UntrustedPeerFetcher,
};
use its_primitives::types::SignedBlock as SignedSidechainBlock;
use its_storage::{
	interface::FetchBlocks, start_sidechain_pruning_loop, BlockPruner, SidechainStorageLock,
};
>>>>>>> df31e612
use log::*;
use my_node_runtime::Header;
use parse_duration::parse;
use sgx_types::*;
use sp_core::{
	crypto::{AccountId32, Ss58Codec},
	sr25519,
};
use sp_finality_grandpa::VersionedAuthorityList;
use sp_keyring::AccountKeyring;
use std::{
	fs::{self, File},
	io::{stdin, Write},
	path::{Path, PathBuf},
	str,
	sync::Arc,
	thread,
	time::{Duration, Instant},
};
<<<<<<< HEAD
use substrate_api_client::{rpc::WsRpcClient, Api, GenericAddress, XtStatus};
=======
use substrate_api_client::{
	rpc::WsRpcClient, utils::FromHexString, Api, Header as HeaderTrait, XtStatus,
};
>>>>>>> df31e612
use teerex_primitives::ShardIdentifier;

mod account_funding;
mod config;
mod enclave;
mod error;
mod globals;
mod ocall_bridge;
mod parentchain_block_syncer;
mod prometheus_metrics;
mod sync_block_gossiper;
mod sync_state;
mod tests;
mod utils;
mod worker;
mod worker_peers_updater;

/// how many blocks will be synced before storing the chain db to disk
const VERSION: &str = env!("CARGO_PKG_VERSION");

fn main() {
	// Setup logging
	env_logger::init();

	let yml = load_yaml!("cli.yml");
	let matches = App::from_yaml(yml).get_matches();

	let config = Config::from(&matches);

	GlobalTokioHandle::initialize();

	// log this information, don't println because some python scripts for GA rely on the
	// stdout from the service
	#[cfg(feature = "production")]
	info!("*** Starting service in SGX production mode");
	#[cfg(not(feature = "production"))]
	info!("*** Starting service in SGX debug mode");

	// build the entire dependency tree
	let worker = Arc::new(GlobalWorker {});
	let tokio_handle = Arc::new(GlobalTokioHandle {});
	let sync_block_gossiper =
		Arc::new(SyncBlockGossiper::new(tokio_handle.clone(), worker.clone()));
	let peer_updater = Arc::new(WorkerPeersUpdater::new(worker));
	let sidechain_blockstorage = Arc::new(
		SidechainStorageLock::<SignedSidechainBlock>::new(PathBuf::from(&SIDECHAIN_STORAGE_PATH))
			.unwrap(),
	);
	let node_api_factory =
		Arc::new(NodeApiFactory::new(config.node_url(), AccountKeyring::Alice.pair()));
	let enclave = Arc::new(enclave_init(&config).unwrap());
	let untrusted_peer_fetcher = UntrustedPeerFetcher::new(node_api_factory.clone());
	let peer_sidechain_block_fetcher =
		Arc::new(BlockFetcher::<SignedSidechainBlock, _>::new(untrusted_peer_fetcher));
	let enclave_metrics_receiver = Arc::new(EnclaveMetricsReceiver {});

	// initialize o-call bridge with a concrete factory implementation
	OCallBridge::initialize(Arc::new(OCallBridgeComponentFactory::new(
		node_api_factory.clone(),
		sync_block_gossiper,
		enclave.clone(),
		sidechain_blockstorage.clone(),
		peer_updater,
		peer_sidechain_block_fetcher,
		tokio_handle.clone(),
		enclave_metrics_receiver,
	)));

	if let Some(smatches) = matches.subcommand_matches("run") {
		let shard = extract_shard(smatches, enclave.as_ref());

		println!("Worker Config: {:?}", config);
		let skip_ra = smatches.is_present("skip-ra");
		let dev = smatches.is_present("dev");

<<<<<<< HEAD
		let interval = smatches
			.value_of("interval")
			.map_or_else(|| Ok(MARKET_DATA_UPDATE_INTERVAL), parse)
			.unwrap_or_else(|e| panic!("Interval parsing error {:?}", e));

		println!("Update exchange rate interval is {:?}", interval);

		let node_api = node_api_factory.create_api().set_signer(AccountKeyring::Alice.pair());
=======
		let node_api =
			node_api_factory.create_api().expect("Failed to create parentchain node API");
>>>>>>> df31e612

		GlobalWorker::reset_worker(Worker::new(
			config.clone(),
			node_api.clone(),
			enclave.clone(),
			Vec::new(),
		));

		start_worker(
			config,
			&shard,
			enclave,
			sidechain_blockstorage,
			skip_ra,
			dev,
			interval,
			node_api,
			tokio_handle,
		);
	} else if let Some(smatches) = matches.subcommand_matches("request-state") {
		println!("*** Requesting state from a registered worker \n");
		let node_api =
			node_api_factory.create_api().expect("Failed to create parentchain node API");
		sync_state::sync_state(
			&node_api,
			&extract_shard(smatches, enclave.as_ref()),
			enclave.as_ref(),
			smatches.is_present("skip-ra"),
		);
	} else if matches.is_present("shielding-key") {
		info!("*** Get the public key from the TEE\n");
		let pubkey = enclave.get_rsa_shielding_pubkey().unwrap();
		let file = File::create(SHIELDING_KEY_FILE).unwrap();
		match serde_json::to_writer(file, &pubkey) {
			Err(x) => {
				error!("[-] Failed to write '{}'. {}", SHIELDING_KEY_FILE, x);
			},
			_ => {
				println!("[+] File '{}' written successfully", SHIELDING_KEY_FILE);
			},
		}
	} else if matches.is_present("signing-key") {
		info!("*** Get the signing key from the TEE\n");
		let pubkey = enclave.get_ecc_signing_pubkey().unwrap();
		debug!("[+] Signing key raw: {:?}", pubkey);
		match fs::write(SIGNING_KEY_FILE, pubkey) {
			Err(x) => {
				error!("[-] Failed to write '{}'. {}", SIGNING_KEY_FILE, x);
			},
			_ => {
				println!("[+] File '{}' written successfully", SIGNING_KEY_FILE);
			},
		}
	} else if matches.is_present("dump-ra") {
		info!("*** Perform RA and dump cert to disk");
		enclave.dump_ra_to_disk().unwrap();
	} else if matches.is_present("mrenclave") {
		println!("{}", enclave.get_mrenclave().unwrap().encode().to_base58());
	} else if let Some(_matches) = matches.subcommand_matches("init-shard") {
		let shard = extract_shard(_matches, enclave.as_ref());
		init_shard(&shard);
	} else if let Some(_matches) = matches.subcommand_matches("test") {
		if _matches.is_present("provisioning-server") {
			println!("*** Running Enclave MU-RA TLS server\n");
			enclave_run_state_provisioning_server(
				enclave.as_ref(),
				sgx_quote_sign_type_t::SGX_UNLINKABLE_SIGNATURE,
				&config.mu_ra_url(),
				_matches.is_present("skip-ra"),
			);
			println!("[+] Done!");
		} else if _matches.is_present("provisioning-client") {
			println!("*** Running Enclave MU-RA TLS client\n");
			let shard = extract_shard(_matches, enclave.as_ref());
			enclave_request_state_provisioning(
				enclave.as_ref(),
				sgx_quote_sign_type_t::SGX_UNLINKABLE_SIGNATURE,
				&config.mu_ra_url_external(),
				&shard,
				_matches.is_present("skip-ra"),
			)
			.unwrap();
			println!("[+] Done!");
		} else {
			tests::run_enclave_tests(_matches);
		}
	} else {
		println!("For options: use --help");
	}
}

/// FIXME: needs some discussion (restructuring?)
#[allow(clippy::too_many_arguments)]
fn start_worker<E, T, D>(
	config: Config,
	shard: &ShardIdentifier,
	enclave: Arc<E>,
	_sidechain_storage: Arc<D>,
	skip_ra: bool,
	dev: bool,
<<<<<<< HEAD
	interval: Duration,
	mut node_api: Api<sr25519::Pair, WsRpcClient>,
	tokio_handle: Arc<T>,
=======
	node_api: Api<sr25519::Pair, WsRpcClient>,
	tokio_handle_getter: Arc<T>,
>>>>>>> df31e612
) where
	T: GetTokioHandle,
	E: EnclaveBase
		+ DirectRequest
		+ Sidechain
		+ RemoteAttestation
		+ TlsRemoteAttestation
		+ TeerexApi
		+ TeeracleApi
		+ Clone,
	D: BlockPruner + FetchBlocks<SignedSidechainBlock> + Sync + Send + 'static,
{
	println!("IntegriTEE Worker v{}", VERSION);
	info!("starting worker on shard {}", shard.encode().to_base58());
	// ------------------------------------------------------------------------
	// check for required files
	check_files();
	// ------------------------------------------------------------------------
	// initialize the enclave
	let mrenclave = enclave.get_mrenclave().unwrap();
	println!("MRENCLAVE={}", mrenclave.to_base58());
	println!("MRENCLAVE in hex {:?}", hex::encode(mrenclave));

	// ------------------------------------------------------------------------
	// let new workers call us for key provisioning
	println!("MU-RA server listening on {}", config.mu_ra_url());
	let ra_url = config.mu_ra_url();
	let enclave_api_key_prov = enclave.clone();
	thread::spawn(move || {
		enclave_run_state_provisioning_server(
			enclave_api_key_prov.as_ref(),
			sgx_quote_sign_type_t::SGX_UNLINKABLE_SIGNATURE,
			&ra_url,
			skip_ra,
		)
	});

	let tokio_handle = tokio_handle_getter.get_handle();

	// ------------------------------------------------------------------------
	// Start trusted worker rpc server.
	let direct_invocation_server_addr = config.trusted_worker_url_internal();
	let enclave_for_direct_invocation = enclave.clone();
	thread::spawn(move || {
		println!(
			"[+] Trusted RPC direction invocation server listening on {}",
			direct_invocation_server_addr
		);
		enclave_for_direct_invocation
			.init_direct_invocation_server(direct_invocation_server_addr)
			.unwrap();
		println!("[+] RPC direction invocation server shut down");
	});

	// ------------------------------------------------------------------------
	// Get the public key of our TEE.
	let genesis_hash = node_api.genesis_hash.as_bytes().to_vec();
	let tee_accountid = enclave_account(enclave.as_ref());
	println!("MRENCLAVE account {:} ", &tee_accountid.to_ss58check());
	// ------------------------------------------------------------------------
	// Start prometheus metrics server.
	if config.enable_metrics_server {
		let enclave_wallet =
			Arc::new(EnclaveAccountInfoProvider::new(node_api.clone(), tee_accountid.clone()));
		let metrics_handler = Arc::new(MetricsHandler::new(enclave_wallet));
		let metrics_server_port = config
			.try_parse_metrics_server_port()
			.expect("metrics server port to be a valid port number");
		tokio_handle.spawn(async move {
			if let Err(e) = start_metrics_server(metrics_handler, metrics_server_port).await {
				error!("Unexpected error in Prometheus metrics server: {:?}", e);
			}
		});
	}

	// ------------------------------------------------------------------------
	// Perform a remote attestation and get an unchecked extrinsic back.
	let nonce = node_api.get_nonce_of(&tee_accountid).unwrap();
	info!("Enclave nonce = {:?}", nonce);
	enclave
		.set_nonce(nonce)
		.expect("Could not set nonce of enclave. Returning here...");
	let trusted_url = config.trusted_worker_url_external();
	let uxt = if skip_ra {
		println!(
			"[!] skipping remote attestation. Registering enclave without attestation report."
		);
		enclave.mock_register_xt(node_api.genesis_hash, nonce, &trusted_url).unwrap()
	} else {
		enclave
			.perform_ra(genesis_hash, nonce, trusted_url.as_bytes().to_vec())
			.unwrap()
	};

	let mut xthex = hex::encode(uxt);
	xthex.insert_str(0, "0x");

	// Account funds
	if let Err(x) = setup_account_funding(&node_api, &tee_accountid, xthex.clone(), dev) {
		error!("Starting worker failed: {:?}", x);
		// Return without registering the enclave. This will fail and the transaction will be banned for 30min.
		return
	}

	println!("[>] Register the enclave (send the extrinsic)");
	let register_enclave_xt_hash = node_api.send_extrinsic(xthex, XtStatus::Finalized).unwrap();
	println!("[<] Extrinsic got finalized. Hash: {:?}\n", register_enclave_xt_hash);

	let register_enclave_xt_header =
		node_api.get_header(register_enclave_xt_hash).unwrap().unwrap();
	let we_are_primary_validateer =
		we_are_primary_validateer(&node_api, &register_enclave_xt_header).unwrap();

	if we_are_primary_validateer {
		println!("[+] We are the primary validateer");
	} else {
		println!("[+] We are NOT the primary validateer");
	}

<<<<<<< HEAD
	// start update exchange rate loop
	let api5 = node_api.clone();
	let market_enclave_api = enclave;
	start_interval_market_update(&api5, interval, market_enclave_api.as_ref());

	/*
	   let last_synced_header = init_light_client(&node_api, enclave.clone()).unwrap();
	   println!("*** [+] Finished syncing light client\n");

	   // ------------------------------------------------------------------------
	   // start interval block production (execution of trusted calls, sidechain block production)
	   let side_chain_enclave_api = enclave.clone();
	   thread::Builder::new()
		   .name("interval_block_production_timer".to_owned())
		   .spawn(move || {
			   let future = start_slot_worker(
				   || execute_trusted_calls(side_chain_enclave_api.as_ref()),
				   SLOT_DURATION,
			   );
			   block_on(future);
		   })
		   .unwrap();

	   // ------------------------------------------------------------------------
	   // start parentchain syncing loop (subscribe to header updates)
	   let api4 = node_api.clone();
	   let parentchain_sync_enclave_api = enclave.clone();
	   thread::Builder::new()
		   .name("parent_chain_sync_loop".to_owned())
		   .spawn(move || {
			   if let Err(e) = subscribe_to_parentchain_new_headers(
				   parentchain_sync_enclave_api,
				   &api4,
				   last_synced_header,
			   ) {
				   error!("Parentchain block syncing terminated with a failure: {:?}", e);
			   }
			   println!("[+] Parentchain block syncing has terminated");
		   })
		   .unwrap();

	   //-------------------------------------------------------------------------
	   // start execution of trusted getters
	   let trusted_getters_enclave_api = enclave.clone();
	   thread::Builder::new()
		   .name("trusted_getters_execution".to_owned())
		   .spawn(move || {
			   start_interval_trusted_getter_execution(trusted_getters_enclave_api.as_ref())
		   })
		   .unwrap();

	   // ------------------------------------------------------------------------
	   // start sidechain pruning loop
	   thread::Builder::new()
		   .name("sidechain_pruning_loop".to_owned())
		   .spawn(move || {
			   start_sidechain_pruning_loop(
				   &sidechain_storage,
				   SIDECHAIN_PURGE_INTERVAL,
				   SIDECHAIN_PURGE_LIMIT,
			   );
		   })
		   .unwrap();

	   // ------------------------------------------------------------------------
	   // start update exchange rate loop
	   let api5 = node_api.clone();
	   let market_enclave_api = enclave;
	   thread::Builder::new()
		   .name("update_market_data".to_owned())
		   .spawn(move || {
			   start_interval_market_update(&api5, interval, market_enclave_api.as_ref());
		   })
		   .unwrap();
	   // ------------------------------------------------------------------------
	   // subscribe to events and react on firing
	   println!("*** Subscribing to events");
	   let (sender, receiver) = channel();
	   let sender2 = sender.clone();
	   let _eventsubscriber = thread::Builder::new()
		   .name("eventsubscriber".to_owned())
		   .spawn(move || {
			   node_api.subscribe_events(sender2).unwrap();
		   })
		   .unwrap();

	   println!("[+] Subscribed to events. waiting...");
	   let timeout = Duration::from_millis(10);
	   loop {
		   if let Ok(msg) = receiver.recv_timeout(timeout) {
			   if let Ok(events) = parse_events(msg.clone()) {
				   print_events(events, sender.clone())
			   }
		   }
	   }
	*/
=======
	let last_synced_header = init_light_client(&node_api, enclave.clone()).unwrap();
	println!("*** [+] Finished syncing light client, syncing parent chain...");

	// Syncing all parentchain blocks, this might take a while..
	let parentchain_block_syncer =
		Arc::new(ParentchainBlockSyncer::new(node_api.clone(), enclave.clone()));
	let mut last_synced_header = parentchain_block_syncer.sync_parentchain(last_synced_header);

	// If we're the first validateer to register, also trigger parentchain block import.
	if we_are_primary_validateer {
		last_synced_header = import_parentchain_blocks_until_self_registry(
			enclave.clone(),
			parentchain_block_syncer,
			&last_synced_header,
			&register_enclave_xt_header,
		)
		.unwrap();
	}

	// ------------------------------------------------------------------------
	// Start untrusted worker rpc server.
	// FIXME: this should be removed - this server should only handle untrusted things.
	// i.e move sidechain block importing to trusted worker.
	let enclave_for_block_gossip_rpc_server = enclave.clone();
	let untrusted_url = config.untrusted_worker_url();
	println!("[+] Untrusted RPC server listening on {}", &untrusted_url);
	let sidechain_storage_for_rpc = sidechain_storage.clone();
	let _untrusted_rpc_join_handle = tokio_handle.spawn(async move {
		itc_rpc_server::run_server(
			&untrusted_url,
			enclave_for_block_gossip_rpc_server,
			sidechain_storage_for_rpc,
		)
		.await
		.unwrap();
	});

	thread::sleep(Duration::from_secs(3));

	// ------------------------------------------------------------------------
	// Start interval sidechain block production (execution of trusted calls, sidechain block production).
	let sidechain_enclave_api = enclave.clone();
	println!("[+] Spawning thread for sidechain block production");
	thread::Builder::new()
		.name("interval_block_production_timer".to_owned())
		.spawn(move || {
			let future = start_slot_worker(
				|| execute_trusted_calls(sidechain_enclave_api.as_ref()),
				SLOT_DURATION,
			);
			block_on(future);
			println!("[!] Sidechain block production loop has terminated");
		})
		.unwrap();

	// ------------------------------------------------------------------------
	// start parentchain syncing loop (subscribe to header updates)
	let api4 = node_api.clone();
	let parentchain_sync_enclave_api = enclave.clone();
	thread::Builder::new()
		.name("parentchain_sync_loop".to_owned())
		.spawn(move || {
			if let Err(e) = subscribe_to_parentchain_new_headers(
				parentchain_sync_enclave_api,
				&api4,
				last_synced_header,
			) {
				error!("Parentchain block syncing terminated with a failure: {:?}", e);
			}
			println!("[!] Parentchain block syncing has terminated");
		})
		.unwrap();

	//-------------------------------------------------------------------------
	// start execution of trusted getters
	let trusted_getters_enclave_api = enclave;
	thread::Builder::new()
		.name("trusted_getters_execution".to_owned())
		.spawn(move || {
			start_interval_trusted_getter_execution(trusted_getters_enclave_api.as_ref())
		})
		.unwrap();

	// ------------------------------------------------------------------------
	// start sidechain pruning loop
	thread::Builder::new()
		.name("sidechain_pruning_loop".to_owned())
		.spawn(move || {
			start_sidechain_pruning_loop(
				&sidechain_storage,
				SIDECHAIN_PURGE_INTERVAL,
				SIDECHAIN_PURGE_LIMIT,
			);
		})
		.unwrap();

	// ------------------------------------------------------------------------
	// subscribe to events and react on firing
	println!("*** Subscribing to events");
	let (sender, receiver) = channel();
	let sender2 = sender.clone();
	let _eventsubscriber = thread::Builder::new()
		.name("eventsubscriber".to_owned())
		.spawn(move || {
			node_api.subscribe_events(sender2).unwrap();
		})
		.unwrap();

	println!("[+] Subscribed to events. waiting...");
	let timeout = Duration::from_millis(10);
	loop {
		if let Ok(msg) = receiver.recv_timeout(timeout) {
			if let Ok(events) = parse_events(msg.clone()) {
				print_events(events, sender.clone())
			}
		}
	}
>>>>>>> df31e612
}

/*
/// Starts the execution of trusted getters in repeating intervals.
///
/// The getters are executed in a pre-defined slot duration.
fn start_interval_trusted_getter_execution<E: Sidechain>(enclave_api: &E) {
	use itp_settings::enclave::TRUSTED_GETTERS_SLOT_DURATION;

	schedule_on_repeating_intervals(
		|| {
			if let Err(e) = enclave_api.execute_trusted_getters() {
				error!("Execution of trusted getters failed: {:?}", e);
			}
		},
		TRUSTED_GETTERS_SLOT_DURATION,
	);
}
*/
/// Send extrinsic to chain according to the market data update interval in the settings
/// with the current market data (for now only exchange rate).
fn start_interval_market_update<E: EnclaveBase + TeeracleApi>(
	api: &Api<sr25519::Pair, WsRpcClient>,
	interval: Duration,
	enclave_api: &E,
) {
	schedule_on_repeating_intervals(
		|| {
			execute_update_market(api, enclave_api);
		},
		interval,
	);
}

fn execute_update_market<E: EnclaveBase + TeeracleApi>(
	node_api: &Api<sr25519::Pair, WsRpcClient>,
	enclave: &E,
) {
	// Get market data for usd (hardcoded)
	let updated_extrinsic =
		match enclave.update_market_data_xt(node_api.genesis_hash, "TEER", "USD") {
			Err(e) => {
				error!("{:?}", e);
				return
			},
			Ok(r) => r,
		};

	let mut hex_encoded_extrinsic = hex::encode(updated_extrinsic);
	hex_encoded_extrinsic.insert_str(0, "0x");

	// Send the extrinsic to the parentchain and wait for InBlock confirmation.
	println!("[>] Update the exchange rate (send the extrinsic)");
	let extrinsic_hash = match node_api.send_extrinsic(hex_encoded_extrinsic, XtStatus::InBlock) {
		Err(e) => {
			error!("{:?}: ", e);
			return
		},
		Ok(r) => r,
	};
	println!("[<] Extrinsic got included into a block. Hash: {:?}\n", extrinsic_hash);
}

/// Schedules a task on perpetually looping intervals.
///
/// In case the task takes longer than is scheduled by the interval duration,
/// the interval timing will drift. The task is responsible for
/// ensuring it does not use up more time than is scheduled.
fn schedule_on_repeating_intervals<T>(task: T, interval_duration: Duration)
where
	T: Fn(),
{
	let mut interval_start = Instant::now();
	loop {
		let elapsed = interval_start.elapsed();

		if elapsed >= interval_duration {
			// update interval time
			interval_start = Instant::now();
			task();
		} else {
			// sleep for the rest of the interval
			let sleep_time = interval_duration - elapsed;
			thread::sleep(sleep_time);
		}
	}
}

<<<<<<< HEAD
fn request_keys<E: TlsRemoteAttestation>(
	provider_url: &str,
	_shard: &ShardIdentifier,
	enclave_api: &E,
	skip_ra: bool,
) {
	// FIXME: we now assume that keys are equal for all shards

	// initialize the enclave
	#[cfg(feature = "production")]
	println!("*** Starting enclave in production mode");
	#[cfg(not(feature = "production"))]
	println!("*** Starting enclave in development mode");

	println!("Requesting key provisioning from worker at {}", provider_url);

	enclave_request_key_provisioning(
		enclave_api,
		sgx_quote_sign_type_t::SGX_UNLINKABLE_SIGNATURE,
		provider_url,
		skip_ra,
	)
	.unwrap();
	println!("key provisioning successfully performed");
}

/*
=======
>>>>>>> df31e612
type Events = Vec<frame_system::EventRecord<Event, Hash>>;

fn parse_events(event: String) -> Result<Events, String> {
	let _unhex = Vec::from_hex(event).map_err(|_| "Decoding Events Failed".to_string())?;
	let mut _er_enc = _unhex.as_slice();
	Events::decode(&mut _er_enc).map_err(|_| "Decoding Events Failed".to_string())
}

fn print_events(events: Events, _sender: Sender<String>) {
	for evr in &events {
		debug!("Decoded: phase = {:?}, event = {:?}", evr.phase, evr.event);
		match &evr.event {
			Event::Balances(be) => {
				info!("[+] Received balances event");
				debug!("{:?}", be);
				match &be {
					pallet_balances::Event::Transfer {
						from: transactor,
						to: dest,
						amount: value,
					} => {
						debug!("    Transactor:  {:?}", transactor.to_ss58check());
						debug!("    Destination: {:?}", dest.to_ss58check());
						debug!("    Value:       {:?}", value);
					},
					_ => {
						trace!("Ignoring unsupported balances event");
					},
				}
			},
			Event::Teerex(re) => {
				debug!("{:?}", re);
				match &re {
					my_node_runtime::pallet_teerex::Event::AddedEnclave(sender, worker_url) => {
						println!("[+] Received AddedEnclave event");
						println!("    Sender (Worker):  {:?}", sender);
						println!("    Registered URL: {:?}", str::from_utf8(worker_url).unwrap());
					},
					my_node_runtime::pallet_teerex::Event::Forwarded(shard) => {
						println!(
							"[+] Received trusted call for shard {}",
							shard.encode().to_base58()
						);
					},
					my_node_runtime::pallet_teerex::Event::ProcessedParentchainBlock(
						sender,
						block_hash,
						merkle_root,
					) => {
						info!("[+] Received ProcessedParentchainBlock event");
						debug!("    From:    {:?}", sender);
						debug!("    Block Hash: {:?}", hex::encode(block_hash));
						debug!("    Merkle Root: {:?}", hex::encode(merkle_root));
					},
					my_node_runtime::pallet_teerex::Event::ProposedSidechainBlock(
						sender,
						payload,
					) => {
						info!("[+] Received ProposedSidechainBlock event");
						debug!("    From:    {:?}", sender);
						debug!("    Payload: {:?}", hex::encode(payload));
					},
					my_node_runtime::pallet_teerex::Event::ShieldFunds(incognito_account) => {
						info!("[+] Received ShieldFunds event");
						debug!("    For:    {:?}", incognito_account);
					},
					my_node_runtime::pallet_teerex::Event::UnshieldedFunds(incognito_account) => {
						info!("[+] Received UnshieldedFunds event");
						debug!("    For:    {:?}", incognito_account);
					},
					_ => {
						trace!("Ignoring unsupported pallet_teerex event");
					},
				}
			},
			/*
			/// FIXME: to add as soon as worker, node, and pallet are compatible (based on the same substrate version)
						Event::Teeracle(re) => {
							debug!("{:?}", re);
							match &re {
								my_node_runtime::pallet_teeracle::RawEvent::ExchangeRateUpdated(
									currency,
									new_value,
								) => {
									println!("[+] Received ExchangeRateUpdated event");
									println!("    Currency:  {:?}", str::from_utf8(&currency).unwrap());
									println!("    Exchange rate: {}", new_value.to_string());
								},
							}
						},
			*/
			_ => {
				trace!("Ignoring event {:?}", evr);
			},
		}
	}
}
*/

pub fn init_light_client<E: EnclaveBase + Sidechain>(
	api: &Api<sr25519::Pair, WsRpcClient>,
	enclave_api: Arc<E>,
) -> Result<Header, Error> {
	let genesis_hash = api.get_genesis_hash().unwrap();
	let genesis_header: Header = api.get_header(Some(genesis_hash)).unwrap().unwrap();
	info!("Got genesis Header: \n {:?} \n", genesis_header);
	let grandpas = api.grandpa_authorities(Some(genesis_hash)).unwrap();
	let grandpa_proof = api.grandpa_authorities_proof(Some(genesis_hash)).unwrap();

	debug!("Grandpa Authority List: \n {:?} \n ", grandpas);

	let authority_list = VersionedAuthorityList::from(grandpas);

	Ok(enclave_api
		.init_light_client(genesis_header, authority_list, grandpa_proof)
		.unwrap())
}

/*
/// Subscribe to the node API finalized heads stream and trigger a parent chain sync
/// upon receiving a new header.
fn subscribe_to_parentchain_new_headers<E: EnclaveBase + Sidechain>(
	enclave_api: Arc<E>,
	api: &Api<sr25519::Pair, WsRpcClient>,
	mut last_synced_header: Header,
) -> Result<(), Error> {
	let (sender, receiver) = channel();
	api.subscribe_finalized_heads(sender).map_err(Error::ApiClient)?;

	let parentchain_block_syncer = ParentchainBlockSyncer::new(api.clone(), enclave_api);
	loop {
		let new_header: Header = match receiver.recv() {
			Ok(header_str) => serde_json::from_str(&header_str).map_err(Error::Serialization),
			Err(e) => Err(Error::ApiSubscriptionDisconnected(e)),
		}?;

		println!(
			"[+] Received finalized header update ({}), syncing parent chain...",
			new_header.number
		);

		last_synced_header = parentchain_block_syncer.sync_parentchain(last_synced_header);
	}
}

/// Execute trusted operations in the enclave
///
///
fn execute_trusted_calls<E: Sidechain>(enclave_api: &E) {
	if let Err(e) = enclave_api.execute_trusted_calls() {
		error!("{:?}", e);
	};
}
*/

fn init_shard(shard: &ShardIdentifier) {
	let path = format!("{}/{}", SHARDS_PATH, shard.encode().to_base58());
	println!("initializing shard at {}", path);
	fs::create_dir_all(path.clone()).expect("could not create dir");

	let path = format!("{}/{}", path, ENCRYPTED_STATE_FILE);
	if Path::new(&path).exists() {
		println!("shard state exists. Overwrite? [y/N]");
		let buffer = &mut String::new();
		stdin().read_line(buffer).unwrap();
		match buffer.trim() {
			"y" | "Y" => (),
			_ => return,
		}
	}
	let mut file = fs::File::create(path).unwrap();
	file.write_all(b"").unwrap();
}

/// Get the public signing key of the TEE.
fn enclave_account<E: EnclaveBase>(enclave_api: &E) -> AccountId32 {
	let tee_public = enclave_api.get_ecc_signing_pubkey().unwrap();
	trace!("[+] Got ed25519 account of TEE = {}", tee_public.to_ss58check());
	AccountId32::from(*tee_public.as_array_ref())
}

/// Ensure we're synced up until the parentchain block where we have registered ourselves.
fn import_parentchain_blocks_until_self_registry<
	E: EnclaveBase + TeerexApi + Sidechain,
	ParentchainSyncer: SyncParentchainBlocks,
>(
	enclave_api: Arc<E>,
	parentchain_block_syncer: Arc<ParentchainSyncer>,
	last_synced_header: &Header,
	register_enclave_xt_header: &Header,
) -> Result<Header, Error> {
	info!(
		"We're the first validateer to be registered, syncing parentchain blocks until the one we have registered ourselves on."
	);
	let mut last_synced_header = last_synced_header.clone();

	while last_synced_header.number() < register_enclave_xt_header.number() {
		last_synced_header = parentchain_block_syncer.sync_parentchain(last_synced_header);
	}
	enclave_api.trigger_parentchain_block_import()?;

	Ok(last_synced_header)
}

/// Checks if we are the first validateer to register on the parentchain.
fn we_are_primary_validateer(
	node_api: &Api<sr25519::Pair, WsRpcClient>,
	register_enclave_xt_header: &Header,
) -> Result<bool, Error> {
	let enclave_count_of_previous_block =
		node_api.enclave_count(Some(*register_enclave_xt_header.parent_hash()))?;
	Ok(enclave_count_of_previous_block == 0)
}<|MERGE_RESOLUTION|>--- conflicted
+++ resolved
@@ -41,12 +41,6 @@
 	api::enclave_init,
 	tls_ra::{enclave_request_state_provisioning, enclave_run_state_provisioning_server},
 };
-<<<<<<< HEAD
-use itc_rpc_client::direct_client::DirectClient;
-use itp_api_client_extensions::{AccountApi, ChainApi};
-=======
-use futures::executor::block_on;
->>>>>>> df31e612
 use itp_enclave_api::{
 	direct_request::DirectRequest,
 	enclave_base::EnclaveBase,
@@ -64,24 +58,13 @@
 		ENCRYPTED_STATE_FILE, SHARDS_PATH, SHIELDING_KEY_FILE, SIDECHAIN_STORAGE_PATH,
 		SIGNING_KEY_FILE,
 	},
-<<<<<<< HEAD
 	node::MARKET_DATA_UPDATE_INTERVAL,
-	worker::{EXISTENTIAL_DEPOSIT_FACTOR_FOR_INIT_FUNDS, REGISTERING_FEE_FACTOR_FOR_INIT_FUNDS},
 };
-use its_primitives::types::SignedBlock as SignedSidechainBlock;
-use its_storage::{BlockPruner, SidechainStorageLock};
-=======
-	sidechain::SLOT_DURATION,
-};
-use its_consensus_slots::start_slot_worker;
 use its_peer_fetch::{
 	block_fetch_client::BlockFetcher, untrusted_peer_fetch::UntrustedPeerFetcher,
 };
 use its_primitives::types::SignedBlock as SignedSidechainBlock;
-use its_storage::{
-	interface::FetchBlocks, start_sidechain_pruning_loop, BlockPruner, SidechainStorageLock,
-};
->>>>>>> df31e612
+use its_storage::{interface::FetchBlocks, BlockPruner, SidechainStorageLock};
 use log::*;
 use my_node_runtime::Header;
 use parse_duration::parse;
@@ -101,13 +84,7 @@
 	thread,
 	time::{Duration, Instant},
 };
-<<<<<<< HEAD
-use substrate_api_client::{rpc::WsRpcClient, Api, GenericAddress, XtStatus};
-=======
-use substrate_api_client::{
-	rpc::WsRpcClient, utils::FromHexString, Api, Header as HeaderTrait, XtStatus,
-};
->>>>>>> df31e612
+use substrate_api_client::{rpc::WsRpcClient, Api, Header as HeaderTrait, XtStatus};
 use teerex_primitives::ShardIdentifier;
 
 mod account_funding;
@@ -183,7 +160,6 @@
 		let skip_ra = smatches.is_present("skip-ra");
 		let dev = smatches.is_present("dev");
 
-<<<<<<< HEAD
 		let interval = smatches
 			.value_of("interval")
 			.map_or_else(|| Ok(MARKET_DATA_UPDATE_INTERVAL), parse)
@@ -191,11 +167,8 @@
 
 		println!("Update exchange rate interval is {:?}", interval);
 
-		let node_api = node_api_factory.create_api().set_signer(AccountKeyring::Alice.pair());
-=======
 		let node_api =
 			node_api_factory.create_api().expect("Failed to create parentchain node API");
->>>>>>> df31e612
 
 		GlobalWorker::reset_worker(Worker::new(
 			config.clone(),
@@ -296,14 +269,9 @@
 	_sidechain_storage: Arc<D>,
 	skip_ra: bool,
 	dev: bool,
-<<<<<<< HEAD
 	interval: Duration,
-	mut node_api: Api<sr25519::Pair, WsRpcClient>,
-	tokio_handle: Arc<T>,
-=======
 	node_api: Api<sr25519::Pair, WsRpcClient>,
 	tokio_handle_getter: Arc<T>,
->>>>>>> df31e612
 ) where
 	T: GetTokioHandle,
 	E: EnclaveBase
@@ -423,47 +391,84 @@
 		println!("[+] We are NOT the primary validateer");
 	}
 
-<<<<<<< HEAD
 	// start update exchange rate loop
-	let api5 = node_api.clone();
+	let api5 = node_api;
 	let market_enclave_api = enclave;
 	start_interval_market_update(&api5, interval, market_enclave_api.as_ref());
 
 	/*
-	   let last_synced_header = init_light_client(&node_api, enclave.clone()).unwrap();
-	   println!("*** [+] Finished syncing light client\n");
-
-	   // ------------------------------------------------------------------------
-	   // start interval block production (execution of trusted calls, sidechain block production)
-	   let side_chain_enclave_api = enclave.clone();
-	   thread::Builder::new()
-		   .name("interval_block_production_timer".to_owned())
-		   .spawn(move || {
-			   let future = start_slot_worker(
-				   || execute_trusted_calls(side_chain_enclave_api.as_ref()),
-				   SLOT_DURATION,
-			   );
-			   block_on(future);
-		   })
-		   .unwrap();
-
-	   // ------------------------------------------------------------------------
-	   // start parentchain syncing loop (subscribe to header updates)
-	   let api4 = node_api.clone();
-	   let parentchain_sync_enclave_api = enclave.clone();
-	   thread::Builder::new()
-		   .name("parent_chain_sync_loop".to_owned())
-		   .spawn(move || {
-			   if let Err(e) = subscribe_to_parentchain_new_headers(
-				   parentchain_sync_enclave_api,
-				   &api4,
-				   last_synced_header,
-			   ) {
-				   error!("Parentchain block syncing terminated with a failure: {:?}", e);
-			   }
-			   println!("[+] Parentchain block syncing has terminated");
-		   })
-		   .unwrap();
+	let last_synced_header = init_light_client(&node_api, enclave.clone()).unwrap();
+	println!("*** [+] Finished syncing light client, syncing parent chain...");
+
+	// Syncing all parentchain blocks, this might take a while..
+	let parentchain_block_syncer =
+		Arc::new(ParentchainBlockSyncer::new(node_api.clone(), enclave.clone()));
+	let mut last_synced_header = parentchain_block_syncer.sync_parentchain(last_synced_header);
+
+	// If we're the first validateer to register, also trigger parentchain block import.
+	if we_are_primary_validateer {
+		last_synced_header = import_parentchain_blocks_until_self_registry(
+			enclave.clone(),
+			parentchain_block_syncer,
+			&last_synced_header,
+			&register_enclave_xt_header,
+		)
+		.unwrap();
+	}
+
+	// ------------------------------------------------------------------------
+	// Start untrusted worker rpc server.
+	// FIXME: this should be removed - this server should only handle untrusted things.
+	// i.e move sidechain block importing to trusted worker.
+	let enclave_for_block_gossip_rpc_server = enclave.clone();
+	let untrusted_url = config.untrusted_worker_url();
+	println!("[+] Untrusted RPC server listening on {}", &untrusted_url);
+	let sidechain_storage_for_rpc = sidechain_storage.clone();
+	let _untrusted_rpc_join_handle = tokio_handle.spawn(async move {
+		itc_rpc_server::run_server(
+			&untrusted_url,
+			enclave_for_block_gossip_rpc_server,
+			sidechain_storage_for_rpc,
+		)
+		.await
+		.unwrap();
+	});
+
+	thread::sleep(Duration::from_secs(3));
+
+	// ------------------------------------------------------------------------
+	// Start interval sidechain block production (execution of trusted calls, sidechain block production).
+	let sidechain_enclave_api = enclave.clone();
+	println!("[+] Spawning thread for sidechain block production");
+	thread::Builder::new()
+		.name("interval_block_production_timer".to_owned())
+		.spawn(move || {
+			let future = start_slot_worker(
+				|| execute_trusted_calls(sidechain_enclave_api.as_ref()),
+				SLOT_DURATION,
+			);
+			block_on(future);
+			println!("[!] Sidechain block production loop has terminated");
+		})
+		.unwrap();
+
+	// ------------------------------------------------------------------------
+	// start parentchain syncing loop (subscribe to header updates)
+	let api4 = node_api.clone();
+	let parentchain_sync_enclave_api = enclave.clone();
+	thread::Builder::new()
+		.name("parentchain_sync_loop".to_owned())
+		.spawn(move || {
+			if let Err(e) = subscribe_to_parentchain_new_headers(
+				parentchain_sync_enclave_api,
+				&api4,
+				last_synced_header,
+			) {
+				error!("Parentchain block syncing terminated with a failure: {:?}", e);
+			}
+			println!("[!] Parentchain block syncing has terminated");
+		})
+		.unwrap();
 
 	   //-------------------------------------------------------------------------
 	   // start execution of trusted getters
@@ -520,125 +525,6 @@
 		   }
 	   }
 	*/
-=======
-	let last_synced_header = init_light_client(&node_api, enclave.clone()).unwrap();
-	println!("*** [+] Finished syncing light client, syncing parent chain...");
-
-	// Syncing all parentchain blocks, this might take a while..
-	let parentchain_block_syncer =
-		Arc::new(ParentchainBlockSyncer::new(node_api.clone(), enclave.clone()));
-	let mut last_synced_header = parentchain_block_syncer.sync_parentchain(last_synced_header);
-
-	// If we're the first validateer to register, also trigger parentchain block import.
-	if we_are_primary_validateer {
-		last_synced_header = import_parentchain_blocks_until_self_registry(
-			enclave.clone(),
-			parentchain_block_syncer,
-			&last_synced_header,
-			&register_enclave_xt_header,
-		)
-		.unwrap();
-	}
-
-	// ------------------------------------------------------------------------
-	// Start untrusted worker rpc server.
-	// FIXME: this should be removed - this server should only handle untrusted things.
-	// i.e move sidechain block importing to trusted worker.
-	let enclave_for_block_gossip_rpc_server = enclave.clone();
-	let untrusted_url = config.untrusted_worker_url();
-	println!("[+] Untrusted RPC server listening on {}", &untrusted_url);
-	let sidechain_storage_for_rpc = sidechain_storage.clone();
-	let _untrusted_rpc_join_handle = tokio_handle.spawn(async move {
-		itc_rpc_server::run_server(
-			&untrusted_url,
-			enclave_for_block_gossip_rpc_server,
-			sidechain_storage_for_rpc,
-		)
-		.await
-		.unwrap();
-	});
-
-	thread::sleep(Duration::from_secs(3));
-
-	// ------------------------------------------------------------------------
-	// Start interval sidechain block production (execution of trusted calls, sidechain block production).
-	let sidechain_enclave_api = enclave.clone();
-	println!("[+] Spawning thread for sidechain block production");
-	thread::Builder::new()
-		.name("interval_block_production_timer".to_owned())
-		.spawn(move || {
-			let future = start_slot_worker(
-				|| execute_trusted_calls(sidechain_enclave_api.as_ref()),
-				SLOT_DURATION,
-			);
-			block_on(future);
-			println!("[!] Sidechain block production loop has terminated");
-		})
-		.unwrap();
-
-	// ------------------------------------------------------------------------
-	// start parentchain syncing loop (subscribe to header updates)
-	let api4 = node_api.clone();
-	let parentchain_sync_enclave_api = enclave.clone();
-	thread::Builder::new()
-		.name("parentchain_sync_loop".to_owned())
-		.spawn(move || {
-			if let Err(e) = subscribe_to_parentchain_new_headers(
-				parentchain_sync_enclave_api,
-				&api4,
-				last_synced_header,
-			) {
-				error!("Parentchain block syncing terminated with a failure: {:?}", e);
-			}
-			println!("[!] Parentchain block syncing has terminated");
-		})
-		.unwrap();
-
-	//-------------------------------------------------------------------------
-	// start execution of trusted getters
-	let trusted_getters_enclave_api = enclave;
-	thread::Builder::new()
-		.name("trusted_getters_execution".to_owned())
-		.spawn(move || {
-			start_interval_trusted_getter_execution(trusted_getters_enclave_api.as_ref())
-		})
-		.unwrap();
-
-	// ------------------------------------------------------------------------
-	// start sidechain pruning loop
-	thread::Builder::new()
-		.name("sidechain_pruning_loop".to_owned())
-		.spawn(move || {
-			start_sidechain_pruning_loop(
-				&sidechain_storage,
-				SIDECHAIN_PURGE_INTERVAL,
-				SIDECHAIN_PURGE_LIMIT,
-			);
-		})
-		.unwrap();
-
-	// ------------------------------------------------------------------------
-	// subscribe to events and react on firing
-	println!("*** Subscribing to events");
-	let (sender, receiver) = channel();
-	let sender2 = sender.clone();
-	let _eventsubscriber = thread::Builder::new()
-		.name("eventsubscriber".to_owned())
-		.spawn(move || {
-			node_api.subscribe_events(sender2).unwrap();
-		})
-		.unwrap();
-
-	println!("[+] Subscribed to events. waiting...");
-	let timeout = Duration::from_millis(10);
-	loop {
-		if let Ok(msg) = receiver.recv_timeout(timeout) {
-			if let Ok(events) = parse_events(msg.clone()) {
-				print_events(events, sender.clone())
-			}
-		}
-	}
->>>>>>> df31e612
 }
 
 /*
@@ -726,37 +612,7 @@
 		}
 	}
 }
-
-<<<<<<< HEAD
-fn request_keys<E: TlsRemoteAttestation>(
-	provider_url: &str,
-	_shard: &ShardIdentifier,
-	enclave_api: &E,
-	skip_ra: bool,
-) {
-	// FIXME: we now assume that keys are equal for all shards
-
-	// initialize the enclave
-	#[cfg(feature = "production")]
-	println!("*** Starting enclave in production mode");
-	#[cfg(not(feature = "production"))]
-	println!("*** Starting enclave in development mode");
-
-	println!("Requesting key provisioning from worker at {}", provider_url);
-
-	enclave_request_key_provisioning(
-		enclave_api,
-		sgx_quote_sign_type_t::SGX_UNLINKABLE_SIGNATURE,
-		provider_url,
-		skip_ra,
-	)
-	.unwrap();
-	println!("key provisioning successfully performed");
-}
-
 /*
-=======
->>>>>>> df31e612
 type Events = Vec<frame_system::EventRecord<Event, Hash>>;
 
 fn parse_events(event: String) -> Result<Events, String> {
@@ -938,6 +794,7 @@
 	AccountId32::from(*tee_public.as_array_ref())
 }
 
+/*
 /// Ensure we're synced up until the parentchain block where we have registered ourselves.
 fn import_parentchain_blocks_until_self_registry<
 	E: EnclaveBase + TeerexApi + Sidechain,
@@ -960,6 +817,7 @@
 
 	Ok(last_synced_header)
 }
+*/
 
 /// Checks if we are the first validateer to register on the parentchain.
 fn we_are_primary_validateer(
