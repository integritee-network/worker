/*
	Copyright 2021 Integritee AG and Supercomputing Systems AG

	Licensed under the Apache License, Version 2.0 (the "License");
	you may not use this file except in compliance with the License.
	You may obtain a copy of the License at

		http://www.apache.org/licenses/LICENSE-2.0

	Unless required by applicable law or agreed to in writing, software
	distributed under the License is distributed on an "AS IS" BASIS,
	WITHOUT WARRANTIES OR CONDITIONS OF ANY KIND, either express or implied.
	See the License for the specific language governing permissions and
	limitations under the License.

*/

#![cfg_attr(test, feature(assert_matches))]

use crate::{
	account_funding::{setup_account_funding, EnclaveAccountInfoProvider},
	error::Error,
	globals::tokio_handle::{GetTokioHandle, GlobalTokioHandle},
	initialized_service::{
		start_is_initialized_server, InitializationHandler, IsInitialized, TrackInitialization,
	},
	interval_scheduling::schedule_on_repeating_intervals,
	ocall_bridge::{
		bridge_api::Bridge as OCallBridge, component_factory::OCallBridgeComponentFactory,
	},
	parentchain_block_syncer::{ParentchainBlockSyncer, SyncParentchainBlocks},
	prometheus_metrics::{start_metrics_server, EnclaveMetricsReceiver, MetricsHandler},
	sidechain_setup::{sidechain_init_block_production, sidechain_start_untrusted_rpc_server},
	sync_block_gossiper::SyncBlockGossiper,
	utils::{check_files, extract_shard},
	worker::Worker,
	worker_peers_updater::WorkerPeersUpdater,
};
use base58::ToBase58;
use clap::{load_yaml, App};
use codec::{Decode, Encode};
use config::Config;
use enclave::{
	api::enclave_init,
	tls_ra::{enclave_request_state_provisioning, enclave_run_state_provisioning_server},
};
use itc_parentchain_light_client::light_client_init_params::LightClientInitParams;
use itp_enclave_api::{
	direct_request::DirectRequest,
	enclave_base::EnclaveBase,
	remote_attestation::{RemoteAttestation, TlsRemoteAttestation},
	sidechain::Sidechain,
	teeracle_api::TeeracleApi,
	teerex_api::TeerexApi,
	Enclave,
};
use itp_node_api_extensions::{
	metadata::NodeMetadata,
	node_api_factory::{CreateNodeApi, NodeApiFactory},
	AccountApi, ChainApi, PalletTeerexApi, ParentchainApi,
};
<<<<<<< HEAD
use itp_settings::{files::SIDECHAIN_STORAGE_PATH, node::MARKET_DATA_UPDATE_INTERVAL};
=======
use itp_settings::{
	files::SIDECHAIN_STORAGE_PATH,
	worker_mode::{ProvideWorkerMode, WorkerMode, WorkerModeProvider},
};
>>>>>>> affe2c98
use its_peer_fetch::{
	block_fetch_client::BlockFetcher, untrusted_peer_fetch::UntrustedPeerFetcher,
};
use its_storage::{interface::FetchBlocks, BlockPruner, SidechainStorageLock};
use log::*;
use my_node_runtime::{Event, Hash, Header};
use parse_duration::parse;
use sgx_types::*;
use sidechain_primitives::types::block::SignedBlock as SignedSidechainBlock;
use sp_core::crypto::{AccountId32, Ss58Codec};
use sp_finality_grandpa::VersionedAuthorityList;
use sp_keyring::AccountKeyring;
use sp_runtime::OpaqueExtrinsic;
use std::{
	path::PathBuf,
	str,
	sync::{
		mpsc::{channel, Sender},
		Arc,
	},
	thread,
	time::Duration,
};
use substrate_api_client::{utils::FromHexString, Header as HeaderTrait, XtStatus};
use teerex_primitives::ShardIdentifier;
use tokio::runtime::Handle;

mod account_funding;
mod config;
mod enclave;
mod error;
mod globals;
mod initialized_service;
mod interval_scheduling;
mod ocall_bridge;
mod parentchain_block_syncer;
mod prometheus_metrics;
mod setup;
mod sidechain_setup;
mod sync_block_gossiper;
mod sync_state;
mod teeracle_metrics;
mod tests;
mod utils;
mod worker;
mod worker_peers_updater;

/// how many blocks will be synced before storing the chain db to disk
const VERSION: &str = env!("CARGO_PKG_VERSION");

pub type EnclaveWorker =
	Worker<Config, NodeApiFactory, Enclave, InitializationHandler<WorkerModeProvider>>;

fn main() {
	// Setup logging
	env_logger::init();

	let yml = load_yaml!("cli.yml");
	let matches = App::from_yaml(yml).get_matches();

	let config = Config::from(&matches);

	GlobalTokioHandle::initialize();

	// log this information, don't println because some python scripts for GA rely on the
	// stdout from the service
	#[cfg(feature = "production")]
	info!("*** Starting service in SGX production mode");
	#[cfg(not(feature = "production"))]
	info!("*** Starting service in SGX debug mode");

	info!("*** Running worker in mode: {:?} \n", WorkerModeProvider::worker_mode());

	let clean_reset = matches.is_present("clean-reset");
	if clean_reset {
		setup::purge_files_from_cwd().unwrap();
	}

	// build the entire dependency tree
	let tokio_handle = Arc::new(GlobalTokioHandle {});
	let sidechain_blockstorage = Arc::new(
		SidechainStorageLock::<SignedSidechainBlock>::new(PathBuf::from(&SIDECHAIN_STORAGE_PATH))
			.unwrap(),
	);
	let node_api_factory =
		Arc::new(NodeApiFactory::new(config.node_url(), AccountKeyring::Alice.pair()));
	let enclave = Arc::new(enclave_init(&config).unwrap());
	let initialization_handler = Arc::new(InitializationHandler::default());
	let worker = Arc::new(EnclaveWorker::new(
		config.clone(),
		enclave.clone(),
		node_api_factory.clone(),
		initialization_handler.clone(),
		Vec::new(),
	));
	let sync_block_gossiper =
		Arc::new(SyncBlockGossiper::new(tokio_handle.clone(), worker.clone()));
	let peer_updater = Arc::new(WorkerPeersUpdater::new(worker));
	let untrusted_peer_fetcher = UntrustedPeerFetcher::new(node_api_factory.clone());
	let peer_sidechain_block_fetcher =
		Arc::new(BlockFetcher::<SignedSidechainBlock, _>::new(untrusted_peer_fetcher));
	let enclave_metrics_receiver = Arc::new(EnclaveMetricsReceiver {});

	// initialize o-call bridge with a concrete factory implementation
	OCallBridge::initialize(Arc::new(OCallBridgeComponentFactory::new(
		node_api_factory.clone(),
		sync_block_gossiper,
		enclave.clone(),
		sidechain_blockstorage.clone(),
		peer_updater,
		peer_sidechain_block_fetcher,
		tokio_handle.clone(),
		enclave_metrics_receiver,
	)));

	if let Some(smatches) = matches.subcommand_matches("run") {
		let shard = extract_shard(smatches, enclave.as_ref());

		println!("Worker Config: {:?}", config);
		let skip_ra = smatches.is_present("skip-ra");
		let dev = smatches.is_present("dev");

		if clean_reset {
			setup::initialize_shard_and_keys(enclave.as_ref(), &shard).unwrap();
		}

		let interval = smatches
			.value_of("interval")
			.map_or_else(|| Ok(MARKET_DATA_UPDATE_INTERVAL), parse)
			.unwrap_or_else(|e| panic!("Interval parsing error {:?}", e));

		println!("Update exchange rate interval is {:?}", interval);

		let node_api =
			node_api_factory.create_api().expect("Failed to create parentchain node API");

		let request_state = smatches.is_present("request-state");
		if request_state {
			sync_state::sync_state::<_, _, WorkerModeProvider>(
				&node_api,
				&shard,
				enclave.as_ref(),
				skip_ra,
			);
		}

		start_worker::<_, _, _, _, WorkerModeProvider>(
			config,
			&shard,
			enclave,
			sidechain_blockstorage,
			skip_ra,
			dev,
			node_api,
			interval,
			tokio_handle,
			initialization_handler,
		);
	} else if let Some(smatches) = matches.subcommand_matches("request-state") {
		println!("*** Requesting state from a registered worker \n");
		let node_api =
			node_api_factory.create_api().expect("Failed to create parentchain node API");
		sync_state::sync_state::<_, _, WorkerModeProvider>(
			&node_api,
			&extract_shard(smatches, enclave.as_ref()),
			enclave.as_ref(),
			smatches.is_present("skip-ra"),
		);
	} else if matches.is_present("shielding-key") {
		setup::generate_shielding_key_file(enclave.as_ref());
	} else if matches.is_present("signing-key") {
		setup::generate_signing_key_file(enclave.as_ref());
	} else if matches.is_present("dump-ra") {
		info!("*** Perform RA and dump cert to disk");
		enclave.dump_ra_to_disk().unwrap();
	} else if matches.is_present("mrenclave") {
		println!("{}", enclave.get_mrenclave().unwrap().encode().to_base58());
	} else if let Some(sub_matches) = matches.subcommand_matches("init-shard") {
		setup::init_shard(enclave.as_ref(), &extract_shard(sub_matches, enclave.as_ref()));
	} else if let Some(sub_matches) = matches.subcommand_matches("test") {
		if sub_matches.is_present("provisioning-server") {
			println!("*** Running Enclave MU-RA TLS server\n");
			enclave_run_state_provisioning_server(
				enclave.as_ref(),
				sgx_quote_sign_type_t::SGX_UNLINKABLE_SIGNATURE,
				&config.mu_ra_url(),
				sub_matches.is_present("skip-ra"),
			);
			println!("[+] Done!");
		} else if sub_matches.is_present("provisioning-client") {
			println!("*** Running Enclave MU-RA TLS client\n");
			let shard = extract_shard(sub_matches, enclave.as_ref());
			enclave_request_state_provisioning(
				enclave.as_ref(),
				sgx_quote_sign_type_t::SGX_UNLINKABLE_SIGNATURE,
				&config.mu_ra_url_external(),
				&shard,
				sub_matches.is_present("skip-ra"),
			)
			.unwrap();
			println!("[+] Done!");
		} else {
			tests::run_enclave_tests(sub_matches);
		}
	} else {
		println!("For options: use --help");
	}
}

/// FIXME: needs some discussion (restructuring?)
#[allow(clippy::too_many_arguments)]
fn start_worker<E, T, D, InitializationHandler, WorkerModeProvider>(
	config: Config,
	shard: &ShardIdentifier,
	enclave: Arc<E>,
	_sidechain_storage: Arc<D>,
	skip_ra: bool,
	dev: bool,
	node_api: ParentchainApi,
	interval: Duration,
	tokio_handle_getter: Arc<T>,
	initialization_handler: Arc<InitializationHandler>,
) where
	T: GetTokioHandle,
	E: EnclaveBase
		+ DirectRequest
		+ Sidechain
		+ RemoteAttestation
		+ TlsRemoteAttestation
		+ TeerexApi
		+ TeeracleApi
		+ Clone,
	D: BlockPruner + FetchBlocks<SignedSidechainBlock> + Sync + Send + 'static,
	InitializationHandler: TrackInitialization + IsInitialized + Sync + Send + 'static,
	WorkerModeProvider: ProvideWorkerMode,
{
	println!("IntegriTEE Worker v{}", VERSION);
	info!("starting worker on shard {}", shard.encode().to_base58());
	// ------------------------------------------------------------------------
	// check for required files
	check_files();
	// ------------------------------------------------------------------------
	// initialize the enclave
	let mrenclave = enclave.get_mrenclave().unwrap();
	println!("MRENCLAVE={}", mrenclave.to_base58());
	println!("MRENCLAVE in hex {:?}", hex::encode(mrenclave));

	// ------------------------------------------------------------------------
	// let new workers call us for key provisioning
	println!("MU-RA server listening on {}", config.mu_ra_url());
	let ra_url = config.mu_ra_url();
	let enclave_api_key_prov = enclave.clone();
	thread::spawn(move || {
		enclave_run_state_provisioning_server(
			enclave_api_key_prov.as_ref(),
			sgx_quote_sign_type_t::SGX_UNLINKABLE_SIGNATURE,
			&ra_url,
			skip_ra,
		)
	});

	let tokio_handle = tokio_handle_getter.get_handle();

	// ------------------------------------------------------------------------
	// Get the public key of our TEE.
	let genesis_hash = node_api.genesis_hash.as_bytes().to_vec();
	let tee_accountid = enclave_account(enclave.as_ref());
	println!("MRENCLAVE account {:} ", &tee_accountid.to_ss58check());

	// ------------------------------------------------------------------------
	// Start `is_initialized` server.
	let untrusted_http_server_port = config
		.try_parse_untrusted_http_server_port()
		.expect("untrusted http server port to be a valid port number");
	let initialization_handler_clone = initialization_handler.clone();
	tokio_handle.spawn(async move {
		if let Err(e) =
			start_is_initialized_server(initialization_handler_clone, untrusted_http_server_port)
				.await
		{
			error!("Unexpected error in `is_initialized` server: {:?}", e);
		}
	});

	// ------------------------------------------------------------------------
	// Start prometheus metrics server.
	if config.enable_metrics_server {
		let enclave_wallet =
			Arc::new(EnclaveAccountInfoProvider::new(node_api.clone(), tee_accountid.clone()));
		let metrics_handler = Arc::new(MetricsHandler::new(enclave_wallet));
		let metrics_server_port = config
			.try_parse_metrics_server_port()
			.expect("metrics server port to be a valid port number");
		tokio_handle.spawn(async move {
			if let Err(e) = start_metrics_server(metrics_handler, metrics_server_port).await {
				error!("Unexpected error in Prometheus metrics server: {:?}", e);
			}
		});
	}

	// ------------------------------------------------------------------------
	// Start trusted worker rpc server
	let direct_invocation_server_addr = config.trusted_worker_url_internal();
	let enclave_for_direct_invocation = enclave.clone();
	thread::spawn(move || {
		println!(
			"[+] Trusted RPC direct invocation server listening on {}",
			direct_invocation_server_addr
		);
		enclave_for_direct_invocation
			.init_direct_invocation_server(direct_invocation_server_addr)
			.unwrap();
		println!("[+] RPC direct invocation server shut down");
	});

	// ------------------------------------------------------------------------
	// Start untrusted worker rpc server.
	// i.e move sidechain block importing to trusted worker.
<<<<<<< HEAD
	// let enclave_for_block_gossip_rpc_server = enclave.clone();
	// let untrusted_url = config.untrusted_worker_url();
	// println!("[+] Untrusted RPC server listening on {}", &untrusted_url);
	// let sidechain_storage_for_rpc = sidechain_storage.clone();
	// let _untrusted_rpc_join_handle = tokio_handle.spawn(async move {
	// 	itc_rpc_server::run_server(
	// 		&untrusted_url,
	// 		enclave_for_block_gossip_rpc_server,
	// 		sidechain_storage_for_rpc,
	// 	)
	// 	.await
	// 	.unwrap();
	// });
=======
	if WorkerModeProvider::worker_mode() == WorkerMode::Sidechain {
		sidechain_start_untrusted_rpc_server(
			&config,
			enclave.clone(),
			sidechain_storage.clone(),
			tokio_handle,
		);
	}
>>>>>>> affe2c98

	// ------------------------------------------------------------------------
	// Perform a remote attestation and get an unchecked extrinsic back.
	let nonce = node_api.get_nonce_of(&tee_accountid).unwrap();
	info!("Enclave nonce = {:?}", nonce);
	enclave
		.set_nonce(nonce)
		.expect("Could not set nonce of enclave. Returning here...");

	let metadata = node_api.metadata.clone();
	let runtime_spec_version = node_api.runtime_version.spec_version;
	let runtime_transaction_version = node_api.runtime_version.transaction_version;
	enclave
		.set_node_metadata(
			NodeMetadata::new(metadata, runtime_spec_version, runtime_transaction_version).encode(),
		)
		.expect("Could not set the node meta data in the enclave");

	let trusted_url = config.trusted_worker_url_external();
	let uxt = if skip_ra {
		println!(
			"[!] skipping remote attestation. Registering enclave without attestation report."
		);
		enclave.mock_register_xt(node_api.genesis_hash, nonce, &trusted_url).unwrap()
	} else {
		enclave
			.perform_ra(genesis_hash, nonce, trusted_url.as_bytes().to_vec())
			.unwrap()
	};

	let mut xthex = hex::encode(uxt);
	xthex.insert_str(0, "0x");

	// Account funds
	if let Err(x) = setup_account_funding(&node_api, &tee_accountid, xthex.clone(), dev) {
		error!("Starting worker failed: {:?}", x);
		// Return without registering the enclave. This will fail and the transaction will be banned for 30min.
		return
	}

	println!("[>] Register the enclave (send the extrinsic)");
	let register_enclave_xt_hash = node_api.send_extrinsic(xthex, XtStatus::Finalized).unwrap();
	println!("[<] Extrinsic got finalized. Hash: {:?}\n", register_enclave_xt_hash);

	let register_enclave_xt_header =
		node_api.get_header(register_enclave_xt_hash).unwrap().unwrap();

	let we_are_primary_validateer =
		we_are_primary_validateer(&node_api, &register_enclave_xt_header).unwrap();

	if we_are_primary_validateer {
		println!("[+] We are the primary validateer");
	} else {
		println!("[+] We are NOT the primary validateer");
	}

	initialization_handler.registered_on_parentchain();

	// start update exchange rate loop
	let api5 = node_api;
	let market_enclave_api = enclave;
	start_interval_market_update(&api5, interval, market_enclave_api.as_ref(), &tokio_handle);

	/*
	let last_synced_header = init_light_client(&node_api, enclave.clone()).unwrap();
	println!("*** [+] Finished syncing light client, syncing parentchain...");

	// Syncing all parentchain blocks, this might take a while..
	let parentchain_block_syncer =
		Arc::new(ParentchainBlockSyncer::new(node_api.clone(), enclave.clone()));
	let mut last_synced_header = parentchain_block_syncer.sync_parentchain(last_synced_header);

	// ------------------------------------------------------------------------
	// initialize the sidechain
	if WorkerModeProvider::worker_mode() == WorkerMode::Sidechain {
		last_synced_header = sidechain_init_block_production(
			enclave.clone(),
			&register_enclave_xt_header,
			we_are_primary_validateer,
			parentchain_block_syncer,
			sidechain_storage,
			&last_synced_header,
		);
	}

	// ------------------------------------------------------------------------
	// start parentchain syncing loop (subscribe to header updates)
	let api4 = node_api.clone();
	let parentchain_sync_enclave_api = enclave.clone();
	thread::Builder::new()
		.name("parentchain_sync_loop".to_owned())
		.spawn(move || {
			if let Err(e) = subscribe_to_parentchain_new_headers(
				parentchain_sync_enclave_api,
				&api4,
				last_synced_header,
			) {
				error!("Parentchain block syncing terminated with a failure: {:?}", e);
			}
			println!("[!] Parentchain block syncing has terminated");
		})
		.unwrap();

	   //-------------------------------------------------------------------------
	   // start execution of trusted getters
	   let trusted_getters_enclave_api = enclave.clone();
	   thread::Builder::new()
		   .name("trusted_getters_execution".to_owned())
		   .spawn(move || {
			   start_interval_trusted_getter_execution(trusted_getters_enclave_api.as_ref())
		   })
		   .unwrap();

	   // ------------------------------------------------------------------------
	   // start sidechain pruning loop
	   thread::Builder::new()
		   .name("sidechain_pruning_loop".to_owned())
		   .spawn(move || {
			   start_sidechain_pruning_loop(
				   &sidechain_storage,
				   SIDECHAIN_PURGE_INTERVAL,
				   SIDECHAIN_PURGE_LIMIT,
			   );
		   })
		   .unwrap();

	   // ------------------------------------------------------------------------
	   // start update exchange rate loop
	   let api5 = node_api.clone();
	   let market_enclave_api = enclave;
	   thread::Builder::new()
		   .name("update_market_data".to_owned())
		   .spawn(move || {
			   start_interval_market_update(&api5, interval, market_enclave_api.as_ref());
		   })
		   .unwrap();
	   // ------------------------------------------------------------------------
	   // subscribe to events and react on firing
	   println!("*** Subscribing to events");
	   let (sender, receiver) = channel();
	   let sender2 = sender.clone();
	   let _eventsubscriber = thread::Builder::new()
		   .name("eventsubscriber".to_owned())
		   .spawn(move || {
			   node_api.subscribe_events(sender2).unwrap();
		   })
		   .unwrap();
	// ------------------------------------------------------------------------
	spawn_worker_for_shard_polling(shard, node_api.clone(), initialization_handler);

	// ------------------------------------------------------------------------
	// subscribe to events and react on firing
	println!("*** Subscribing to events");
	let (sender, receiver) = channel();
	let sender2 = sender.clone();
	let _eventsubscriber = thread::Builder::new()
		.name("eventsubscriber".to_owned())
		.spawn(move || {
			node_api.subscribe_events(sender2).unwrap();
		})
		.unwrap();

	   println!("[+] Subscribed to events. waiting...");
	   let timeout = Duration::from_millis(10);
	   loop {
		   if let Ok(msg) = receiver.recv_timeout(timeout) {
			   if let Ok(events) = parse_events(msg.clone()) {
				   print_events(events, sender.clone())
			   }
		   }
	   }
	*/
}

/// Start polling loop to wait until we have a worker for a shard registered on
/// the parentchain (TEEREX WorkerForShard). This is the pre-requisite to be
<<<<<<< HEAD
/// considered initialized and ready for the next worker to start.
#[allow(unused)]
=======
/// considered initialized and ready for the next worker to start (in sidechain mode only).
>>>>>>> affe2c98
fn spawn_worker_for_shard_polling<InitializationHandler>(
	shard: &ShardIdentifier,
	node_api: ParentchainApi,
	initialization_handler: Arc<InitializationHandler>,
) where
	InitializationHandler: TrackInitialization + Sync + Send + 'static,
{
	let shard_for_initialized = *shard;
	thread::spawn(move || {
		const POLL_INTERVAL_SECS: u64 = 2;

		loop {
			info!("Polling for worker for shard ({} seconds interval)", POLL_INTERVAL_SECS);
			if let Ok(Some(_)) = node_api.worker_for_shard(&shard_for_initialized, None) {
				// Set that the service is initialized.
				initialization_handler.worker_for_shard_registered();
				println!("[+] Found `WorkerForShard` on parentchain state");
				break
			}
			thread::sleep(Duration::from_secs(POLL_INTERVAL_SECS));
		}
	});
}

/// Starts the execution of trusted getters in repeating intervals.
///
/// The getters are executed in a pre-defined slot duration.
#[allow(unused)]
fn start_interval_trusted_getter_execution<E: Sidechain>(enclave_api: &E) {
	use itp_settings::enclave::TRUSTED_GETTERS_SLOT_DURATION;

	schedule_on_repeating_intervals(
		|| {
			if let Err(e) = enclave_api.execute_trusted_getters() {
				error!("Execution of trusted getters failed: {:?}", e);
			}
		},
		TRUSTED_GETTERS_SLOT_DURATION,
	);
}

<<<<<<< HEAD
/// Send extrinsic to chain according to the market data update interval in the settings
/// with the current market data (for now only exchange rate).
fn start_interval_market_update<E: TeeracleApi>(
	api: &ParentchainApi,
	interval: Duration,
	enclave_api: &E,
	tokio_handle: &Handle,
) {
	schedule_on_repeating_intervals(
		|| {
			execute_update_market(api, enclave_api, tokio_handle);
		},
		interval,
	);
}

fn execute_update_market<E: TeeracleApi>(
	node_api: &ParentchainApi,
	enclave: &E,
	tokio_handle: &Handle,
) {
	use teeracle_metrics::{
		increment_number_of_request_failures, set_extrinsics_inclusion_success,
	};

	// Get market data for usd (hardcoded)
	let updated_extrinsic =
		match enclave.update_market_data_xt(node_api.genesis_hash, "TEER", "USD") {
			Err(e) => {
				error!("{:?}", e);
				increment_number_of_request_failures();
				return
			},
			Ok(r) => r,
		};

	let extrinsics: Vec<OpaqueExtrinsic> = match Decode::decode(&mut updated_extrinsic.as_slice()) {
		Ok(calls) => calls,
		Err(e) => {
			error!("{:?}: ", e);
			return
		},
	};

	// Send the extrinsics to the parentchain and wait for InBlock confirmation.
	for call in extrinsics.into_iter() {
		let node_api_clone = node_api.clone();
		tokio_handle.spawn(async move {
			let mut hex_encoded_extrinsic = hex::encode(call.encode());
			hex_encoded_extrinsic.insert_str(0, "0x");

			println!("[>] Update the exchange rate (send the extrinsic)");
			let extrinsic_hash =
				match node_api_clone.send_extrinsic(hex_encoded_extrinsic, XtStatus::InBlock) {
					Err(e) => {
						error!("{:?}: ", e);
						set_extrinsics_inclusion_success(false);
						return
					},
					Ok(hash) => {
						set_extrinsics_inclusion_success(true);
						hash
					},
				};

			println!("[<] Extrinsic got included into a block. Hash: {:?}\n", extrinsic_hash);
		});
	}
}

/// Schedules a task on perpetually looping intervals.
///
/// In case the task takes longer than is scheduled by the interval duration,
/// the interval timing will drift. The task is responsible for
/// ensuring it does not use up more time than is scheduled.
fn schedule_on_repeating_intervals<T>(task: T, interval_duration: Duration)
where
	T: Fn(),
{
	let mut interval_start = Instant::now();
	loop {
		let elapsed = interval_start.elapsed();

		if elapsed >= interval_duration {
			// update interval time
			interval_start = Instant::now();
			task();
		} else {
			// sleep for the rest of the interval
			let sleep_time = interval_duration - elapsed;
			thread::sleep(sleep_time);
		}
	}
}

#[allow(unused)]
=======
>>>>>>> affe2c98
type Events = Vec<frame_system::EventRecord<Event, Hash>>;

#[allow(unused)]
fn parse_events(event: String) -> Result<Events, String> {
	let _unhex = Vec::from_hex(event).map_err(|_| "Decoding Events Failed".to_string())?;
	let mut _er_enc = _unhex.as_slice();
	Events::decode(&mut _er_enc).map_err(|_| "Decoding Events Failed".to_string())
}

#[allow(unused)]
fn print_events(events: Events, _sender: Sender<String>) {
	for evr in &events {
		debug!("Decoded: phase = {:?}, event = {:?}", evr.phase, evr.event);
		match &evr.event {
			Event::Balances(be) => {
				info!("[+] Received balances event");
				debug!("{:?}", be);
				match &be {
					pallet_balances::Event::Transfer {
						from: transactor,
						to: dest,
						amount: value,
					} => {
						debug!("    Transactor:  {:?}", transactor.to_ss58check());
						debug!("    Destination: {:?}", dest.to_ss58check());
						debug!("    Value:       {:?}", value);
					},
					_ => {
						trace!("Ignoring unsupported balances event");
					},
				}
			},
			Event::Teerex(re) => {
				debug!("{:?}", re);
				match &re {
					my_node_runtime::pallet_teerex::Event::AddedEnclave(sender, worker_url) => {
						println!("[+] Received AddedEnclave event");
						println!("    Sender (Worker):  {:?}", sender);
						println!("    Registered URL: {:?}", str::from_utf8(worker_url).unwrap());
					},
					my_node_runtime::pallet_teerex::Event::Forwarded(shard) => {
						println!(
							"[+] Received trusted call for shard {}",
							shard.encode().to_base58()
						);
					},
					my_node_runtime::pallet_teerex::Event::ProcessedParentchainBlock(
						sender,
						block_hash,
						merkle_root,
					) => {
						info!("[+] Received ProcessedParentchainBlock event");
						debug!("    From:    {:?}", sender);
						debug!("    Block Hash: {:?}", hex::encode(block_hash));
						debug!("    Merkle Root: {:?}", hex::encode(merkle_root));
					},
					my_node_runtime::pallet_teerex::Event::ShieldFunds(incognito_account) => {
						info!("[+] Received ShieldFunds event");
						debug!("    For:    {:?}", incognito_account);
					},
					my_node_runtime::pallet_teerex::Event::UnshieldedFunds(incognito_account) => {
						info!("[+] Received UnshieldedFunds event");
						debug!("    For:    {:?}", incognito_account);
					},
					_ => {
						trace!("Ignoring unsupported pallet_teerex event");
					},
				}
			},
			/*
			/// FIXME: to add as soon as worker, node, and pallet are compatible (based on the same substrate version)
						Event::Teeracle(re) => {
							debug!("{:?}", re);
							match &re {
								my_node_runtime::pallet_teeracle::RawEvent::ExchangeRateUpdated(
									currency,
									new_value,
								) => {
									println!("[+] Received ExchangeRateUpdated event");
									println!("    Currency:  {:?}", str::from_utf8(&currency).unwrap());
									println!("    Exchange rate: {}", new_value.to_string());
								},
							}
						},
			*/
			Event::Sidechain(re) => match &re {
				my_node_runtime::pallet_sidechain::Event::ProposedSidechainBlock(
					sender,
					payload,
				) => {
					info!("[+] Received ProposedSidechainBlock event");
					debug!("    From:    {:?}", sender);
					debug!("    Payload: {:?}", hex::encode(payload));
				},
				_ => {
					trace!("Ignoring unsupported pallet_sidechain event");
				},
			},
			_ => {
				trace!("Ignoring event {:?}", evr);
			},
		}
	}
}

#[allow(unused)]
pub fn init_light_client<E: EnclaveBase + Sidechain>(
	api: &ParentchainApi,
	enclave_api: Arc<E>,
) -> Result<Header, Error> {
	let genesis_hash = api.get_genesis_hash().unwrap();
	let genesis_header: Header = api.get_header(Some(genesis_hash)).unwrap().unwrap();
	info!("Got genesis Header: \n {:?} \n", genesis_header);
	if api.is_grandpa_available()? {
		let grandpas = api.grandpa_authorities(Some(genesis_hash)).unwrap();
		let grandpa_proof = api.grandpa_authorities_proof(Some(genesis_hash)).unwrap();

		debug!("Grandpa Authority List: \n {:?} \n ", grandpas);

		let authority_list = VersionedAuthorityList::from(grandpas);

		let params = LightClientInitParams::Grandpa {
			genesis_header,
			authorities: authority_list.into(),
			authority_proof: grandpa_proof,
		};

		Ok(enclave_api.init_light_client(params).unwrap())
	} else {
		let params = LightClientInitParams::Parachain { genesis_header };

		Ok(enclave_api.init_light_client(params).unwrap())
	}
}

/// Subscribe to the node API finalized heads stream and trigger a parent chain sync
/// upon receiving a new header.
#[allow(unused)]
fn subscribe_to_parentchain_new_headers<E: EnclaveBase + Sidechain>(
	enclave_api: Arc<E>,
	api: &ParentchainApi,
	mut last_synced_header: Header,
) -> Result<(), Error> {
	let (sender, receiver) = channel();
	api.subscribe_finalized_heads(sender).map_err(Error::ApiClient)?;

	let parentchain_block_syncer = ParentchainBlockSyncer::new(api.clone(), enclave_api);
	loop {
		let new_header: Header = match receiver.recv() {
			Ok(header_str) => serde_json::from_str(&header_str).map_err(Error::Serialization),
			Err(e) => Err(Error::ApiSubscriptionDisconnected(e)),
		}?;

		println!(
			"[+] Received finalized header update ({}), syncing parent chain...",
			new_header.number
		);

		last_synced_header = parentchain_block_syncer.sync_parentchain(last_synced_header);
	}
}

<<<<<<< HEAD
/// Execute trusted operations in the enclave
///
///
#[allow(unused)]
fn execute_trusted_calls<E: Sidechain>(enclave_api: &E) {
	if let Err(e) = enclave_api.execute_trusted_calls() {
		error!("{:?}", e);
	};
}

=======
>>>>>>> affe2c98
/// Get the public signing key of the TEE.
fn enclave_account<E: EnclaveBase>(enclave_api: &E) -> AccountId32 {
	let tee_public = enclave_api.get_ecc_signing_pubkey().unwrap();
	trace!("[+] Got ed25519 account of TEE = {}", tee_public.to_ss58check());
	AccountId32::from(*tee_public.as_array_ref())
}

<<<<<<< HEAD
/// Ensure we're synced up until the parentchain block where we have registered ourselves.
#[allow(unused)]
fn import_parentchain_blocks_until_self_registry<
	E: EnclaveBase + TeerexApi + Sidechain,
	ParentchainSyncer: SyncParentchainBlocks,
>(
	enclave_api: Arc<E>,
	parentchain_block_syncer: Arc<ParentchainSyncer>,
	last_synced_header: &Header,
	register_enclave_xt_header: &Header,
) -> Result<Header, Error> {
	info!(
		"We're the first validateer to be registered, syncing parentchain blocks until the one we have registered ourselves on."
	);
	let mut last_synced_header = last_synced_header.clone();

	while last_synced_header.number() < register_enclave_xt_header.number() {
		last_synced_header = parentchain_block_syncer.sync_parentchain(last_synced_header);
	}
	enclave_api.trigger_parentchain_block_import()?;

	Ok(last_synced_header)
}

=======
>>>>>>> affe2c98
/// Checks if we are the first validateer to register on the parentchain.
fn we_are_primary_validateer(
	node_api: &ParentchainApi,
	register_enclave_xt_header: &Header,
) -> Result<bool, Error> {
	let enclave_count_of_previous_block =
		node_api.enclave_count(Some(*register_enclave_xt_header.parent_hash()))?;
	Ok(enclave_count_of_previous_block == 0)
}<|MERGE_RESOLUTION|>--- conflicted
+++ resolved
@@ -59,14 +59,11 @@
 	node_api_factory::{CreateNodeApi, NodeApiFactory},
 	AccountApi, ChainApi, PalletTeerexApi, ParentchainApi,
 };
-<<<<<<< HEAD
-use itp_settings::{files::SIDECHAIN_STORAGE_PATH, node::MARKET_DATA_UPDATE_INTERVAL};
-=======
 use itp_settings::{
 	files::SIDECHAIN_STORAGE_PATH,
+	node::MARKET_DATA_UPDATE_INTERVAL,
 	worker_mode::{ProvideWorkerMode, WorkerMode, WorkerModeProvider},
 };
->>>>>>> affe2c98
 use its_peer_fetch::{
 	block_fetch_client::BlockFetcher, untrusted_peer_fetch::UntrustedPeerFetcher,
 };
@@ -385,21 +382,6 @@
 	// ------------------------------------------------------------------------
 	// Start untrusted worker rpc server.
 	// i.e move sidechain block importing to trusted worker.
-<<<<<<< HEAD
-	// let enclave_for_block_gossip_rpc_server = enclave.clone();
-	// let untrusted_url = config.untrusted_worker_url();
-	// println!("[+] Untrusted RPC server listening on {}", &untrusted_url);
-	// let sidechain_storage_for_rpc = sidechain_storage.clone();
-	// let _untrusted_rpc_join_handle = tokio_handle.spawn(async move {
-	// 	itc_rpc_server::run_server(
-	// 		&untrusted_url,
-	// 		enclave_for_block_gossip_rpc_server,
-	// 		sidechain_storage_for_rpc,
-	// 	)
-	// 	.await
-	// 	.unwrap();
-	// });
-=======
 	if WorkerModeProvider::worker_mode() == WorkerMode::Sidechain {
 		sidechain_start_untrusted_rpc_server(
 			&config,
@@ -408,7 +390,6 @@
 			tokio_handle,
 		);
 	}
->>>>>>> affe2c98
 
 	// ------------------------------------------------------------------------
 	// Perform a remote attestation and get an unchecked extrinsic back.
@@ -512,50 +493,16 @@
 		})
 		.unwrap();
 
-	   //-------------------------------------------------------------------------
-	   // start execution of trusted getters
-	   let trusted_getters_enclave_api = enclave.clone();
-	   thread::Builder::new()
-		   .name("trusted_getters_execution".to_owned())
-		   .spawn(move || {
-			   start_interval_trusted_getter_execution(trusted_getters_enclave_api.as_ref())
-		   })
-		   .unwrap();
-
-	   // ------------------------------------------------------------------------
-	   // start sidechain pruning loop
-	   thread::Builder::new()
-		   .name("sidechain_pruning_loop".to_owned())
-		   .spawn(move || {
-			   start_sidechain_pruning_loop(
-				   &sidechain_storage,
-				   SIDECHAIN_PURGE_INTERVAL,
-				   SIDECHAIN_PURGE_LIMIT,
-			   );
-		   })
-		   .unwrap();
-
-	   // ------------------------------------------------------------------------
-	   // start update exchange rate loop
-	   let api5 = node_api.clone();
-	   let market_enclave_api = enclave;
-	   thread::Builder::new()
-		   .name("update_market_data".to_owned())
-		   .spawn(move || {
-			   start_interval_market_update(&api5, interval, market_enclave_api.as_ref());
-		   })
-		   .unwrap();
-	   // ------------------------------------------------------------------------
-	   // subscribe to events and react on firing
-	   println!("*** Subscribing to events");
-	   let (sender, receiver) = channel();
-	   let sender2 = sender.clone();
-	   let _eventsubscriber = thread::Builder::new()
-		   .name("eventsubscriber".to_owned())
-		   .spawn(move || {
-			   node_api.subscribe_events(sender2).unwrap();
-		   })
-		   .unwrap();
+	//-------------------------------------------------------------------------
+	// start execution of trusted getters
+	let trusted_getters_enclave_api = enclave;
+	thread::Builder::new()
+		.name("trusted_getters_execution".to_owned())
+		.spawn(move || {
+			start_interval_trusted_getter_execution(trusted_getters_enclave_api.as_ref())
+		})
+		.unwrap();
+
 	// ------------------------------------------------------------------------
 	spawn_worker_for_shard_polling(shard, node_api.clone(), initialization_handler);
 
@@ -571,26 +518,23 @@
 		})
 		.unwrap();
 
-	   println!("[+] Subscribed to events. waiting...");
-	   let timeout = Duration::from_millis(10);
-	   loop {
-		   if let Ok(msg) = receiver.recv_timeout(timeout) {
-			   if let Ok(events) = parse_events(msg.clone()) {
-				   print_events(events, sender.clone())
-			   }
-		   }
-	   }
-	*/
+	println!("[+] Subscribed to events. waiting...");
+	let timeout = Duration::from_millis(10);
+	loop {
+		if let Ok(msg) = receiver.recv_timeout(timeout) {
+			if let Ok(events) = parse_events(msg.clone()) {
+				print_events(events, sender.clone())
+			}
+		}
+	}
+	 */
 }
 
 /// Start polling loop to wait until we have a worker for a shard registered on
 /// the parentchain (TEEREX WorkerForShard). This is the pre-requisite to be
-<<<<<<< HEAD
+/// considered initialized and ready for the next worker to start (in sidechain mode only).
 /// considered initialized and ready for the next worker to start.
 #[allow(unused)]
-=======
-/// considered initialized and ready for the next worker to start (in sidechain mode only).
->>>>>>> affe2c98
 fn spawn_worker_for_shard_polling<InitializationHandler>(
 	shard: &ShardIdentifier,
 	node_api: ParentchainApi,
@@ -632,7 +576,6 @@
 	);
 }
 
-<<<<<<< HEAD
 /// Send extrinsic to chain according to the market data update interval in the settings
 /// with the current market data (for now only exchange rate).
 fn start_interval_market_update<E: TeeracleApi>(
@@ -729,8 +672,6 @@
 }
 
 #[allow(unused)]
-=======
->>>>>>> affe2c98
 type Events = Vec<frame_system::EventRecord<Event, Hash>>;
 
 #[allow(unused)]
@@ -893,19 +834,6 @@
 	}
 }
 
-<<<<<<< HEAD
-/// Execute trusted operations in the enclave
-///
-///
-#[allow(unused)]
-fn execute_trusted_calls<E: Sidechain>(enclave_api: &E) {
-	if let Err(e) = enclave_api.execute_trusted_calls() {
-		error!("{:?}", e);
-	};
-}
-
-=======
->>>>>>> affe2c98
 /// Get the public signing key of the TEE.
 fn enclave_account<E: EnclaveBase>(enclave_api: &E) -> AccountId32 {
 	let tee_public = enclave_api.get_ecc_signing_pubkey().unwrap();
@@ -913,33 +841,6 @@
 	AccountId32::from(*tee_public.as_array_ref())
 }
 
-<<<<<<< HEAD
-/// Ensure we're synced up until the parentchain block where we have registered ourselves.
-#[allow(unused)]
-fn import_parentchain_blocks_until_self_registry<
-	E: EnclaveBase + TeerexApi + Sidechain,
-	ParentchainSyncer: SyncParentchainBlocks,
->(
-	enclave_api: Arc<E>,
-	parentchain_block_syncer: Arc<ParentchainSyncer>,
-	last_synced_header: &Header,
-	register_enclave_xt_header: &Header,
-) -> Result<Header, Error> {
-	info!(
-		"We're the first validateer to be registered, syncing parentchain blocks until the one we have registered ourselves on."
-	);
-	let mut last_synced_header = last_synced_header.clone();
-
-	while last_synced_header.number() < register_enclave_xt_header.number() {
-		last_synced_header = parentchain_block_syncer.sync_parentchain(last_synced_header);
-	}
-	enclave_api.trigger_parentchain_block_import()?;
-
-	Ok(last_synced_header)
-}
-
-=======
->>>>>>> affe2c98
 /// Checks if we are the first validateer to register on the parentchain.
 fn we_are_primary_validateer(
 	node_api: &ParentchainApi,
