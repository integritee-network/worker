--- conflicted
+++ resolved
@@ -520,17 +520,10 @@
 	let api_register_enclave_xt_header =
 		integritee_rpc_api.get_header(register_enclave_block_hash).unwrap().unwrap();
 
-<<<<<<< HEAD
-	let register_enclave_xt_header = integritee_rpc_api
-		.get_header(Some(register_enclave_block_hash))
-		.unwrap()
-		.unwrap();
-=======
 	// TODO: #1451: Fix api-client type hacks
 	let register_enclave_xt_header =
 		Header::decode(&mut api_register_enclave_xt_header.encode().as_slice())
 			.expect("Can decode previously encoded header; qed");
->>>>>>> b9c80164
 
 	println!(
 		"[+] Enclave registered at block number: {:?}, hash: {:?}",
@@ -697,11 +690,7 @@
 	thread::Builder::new()
 		.name(format!("{:?}_parentchain_event_subscription", parentchain_id))
 		.spawn(move || loop {
-<<<<<<< HEAD
-			if let Some(Ok(events)) = subscription.next_event::<RuntimeEvent, Hash>() {
-=======
 			if let Some(Ok(events)) = subscription.next_events::<RuntimeEvent, Hash>() {
->>>>>>> b9c80164
 				print_events(events)
 			}
 		})
