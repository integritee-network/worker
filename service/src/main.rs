/*
	Copyright 2021 Integritee AG and Supercomputing Systems AG

	Licensed under the Apache License, Version 2.0 (the "License");
	you may not use this file except in compliance with the License.
	You may obtain a copy of the License at

		http://www.apache.org/licenses/LICENSE-2.0

	Unless required by applicable law or agreed to in writing, software
	distributed under the License is distributed on an "AS IS" BASIS,
	WITHOUT WARRANTIES OR CONDITIONS OF ANY KIND, either express or implied.
	See the License for the specific language governing permissions and
	limitations under the License.

*/

#![cfg_attr(test, feature(assert_matches))]

#[cfg(feature = "teeracle")]
use crate::teeracle::{schedule_periodic_reregistration_thread, start_periodic_market_update};

#[cfg(not(feature = "dcap"))]
use crate::utils::check_files;

use crate::{
	account_funding::{setup_account_funding, EnclaveAccountInfoProvider},
	error::Error,
	globals::tokio_handle::{GetTokioHandle, GlobalTokioHandle},
	initialized_service::{
		start_is_initialized_server, InitializationHandler, IsInitialized, TrackInitialization,
	},
	ocall_bridge::{
		bridge_api::Bridge as OCallBridge, component_factory::OCallBridgeComponentFactory,
	},
	parentchain_handler::{HandleParentchain, ParentchainHandler},
	prometheus_metrics::{start_metrics_server, EnclaveMetricsReceiver, MetricsHandler},
	sidechain_setup::{sidechain_init_block_production, sidechain_start_untrusted_rpc_server},
	sync_block_broadcaster::SyncBlockBroadcaster,
	utils::extract_shard,
	worker::Worker,
	worker_peers_updater::WorkerPeersUpdater,
};
use base58::ToBase58;
use clap::{load_yaml, App};
use codec::Encode;
use config::Config;
use enclave::{
	api::enclave_init,
	tls_ra::{enclave_request_state_provisioning, enclave_run_state_provisioning_server},
};
use itp_enclave_api::{
	direct_request::DirectRequest,
	enclave_base::EnclaveBase,
	remote_attestation::{RemoteAttestation, TlsRemoteAttestation},
	sidechain::Sidechain,
	teeracle_api::TeeracleApi,
	Enclave,
};
use itp_node_api::{
	api_client::{AccountApi, PalletTeerexApi, ParentchainApi},
	metadata::NodeMetadata,
	node_api_factory::{CreateNodeApi, NodeApiFactory},
};
use itp_settings::worker_mode::{ProvideWorkerMode, WorkerMode, WorkerModeProvider};
use its_peer_fetch::{
	block_fetch_client::BlockFetcher, untrusted_peer_fetch::UntrustedPeerFetcher,
};
use its_primitives::types::block::SignedBlock as SignedSidechainBlock;
use its_storage::{interface::FetchBlocks, BlockPruner, SidechainStorageLock};
use log::*;
use my_node_runtime::{Hash, Header, RuntimeEvent};
use sgx_types::*;
use substrate_api_client::{
	api::XtStatus, rpc::HandleSubscription, GetHeader, SubmitAndWatch, SubscribeChain,
	SubscribeEvents,
};

#[cfg(feature = "dcap")]
use sgx_verify::extract_tcb_info_from_raw_dcap_quote;

use enclave_bridge_primitives::ShardIdentifier;
use sp_core::crypto::{AccountId32, Ss58Codec};
use sp_keyring::AccountKeyring;
use sp_runtime::traits::Header as HeaderTrait;
use std::{str, sync::Arc, thread, time::Duration};

mod account_funding;
mod config;
mod enclave;
mod error;
mod globals;
mod initialized_service;
mod ocall_bridge;
mod parentchain_handler;
mod prometheus_metrics;
mod setup;
mod sidechain_setup;
mod sync_block_broadcaster;
mod sync_state;
#[cfg(feature = "teeracle")]
mod teeracle;
mod tests;
mod utils;
mod worker;
mod worker_peers_updater;

const VERSION: &str = env!("CARGO_PKG_VERSION");

pub type EnclaveWorker =
	Worker<Config, NodeApiFactory, Enclave, InitializationHandler<WorkerModeProvider>>;
pub type Event = substrate_api_client::EventRecord<RuntimeEvent, Hash>;

fn main() {
	// Setup logging
	env_logger::init();

	let yml = load_yaml!("cli.yml");
	let matches = App::from_yaml(yml).get_matches();

	let config = Config::from(&matches);

	GlobalTokioHandle::initialize();

	// log this information, don't println because some python scripts for GA rely on the
	// stdout from the service
	#[cfg(feature = "production")]
	info!("*** Starting service in SGX production mode");
	#[cfg(not(feature = "production"))]
	info!("*** Starting service in SGX debug mode");

	info!("*** Running worker in mode: {:?} \n", WorkerModeProvider::worker_mode());

	let clean_reset = matches.is_present("clean-reset");
	if clean_reset {
		setup::purge_files_from_dir(config.data_dir()).unwrap();
	}

	// build the entire dependency tree
	let tokio_handle = Arc::new(GlobalTokioHandle {});
	let sidechain_blockstorage = Arc::new(
		SidechainStorageLock::<SignedSidechainBlock>::from_base_path(
			config.data_dir().to_path_buf(),
		)
		.unwrap(),
	);
	let node_api_factory =
		Arc::new(NodeApiFactory::new(config.node_url(), AccountKeyring::Alice.pair()));
	let enclave = Arc::new(enclave_init(&config).unwrap());
	let initialization_handler = Arc::new(InitializationHandler::default());
	let worker = Arc::new(EnclaveWorker::new(
		config.clone(),
		enclave.clone(),
		node_api_factory.clone(),
		initialization_handler.clone(),
		Vec::new(),
	));
	let sync_block_broadcaster =
		Arc::new(SyncBlockBroadcaster::new(tokio_handle.clone(), worker.clone()));
	let peer_updater = Arc::new(WorkerPeersUpdater::new(worker));
	let untrusted_peer_fetcher = UntrustedPeerFetcher::new(node_api_factory.clone());
	let peer_sidechain_block_fetcher =
		Arc::new(BlockFetcher::<SignedSidechainBlock, _>::new(untrusted_peer_fetcher));
	let enclave_metrics_receiver = Arc::new(EnclaveMetricsReceiver {});

	// initialize o-call bridge with a concrete factory implementation
	OCallBridge::initialize(Arc::new(OCallBridgeComponentFactory::new(
		node_api_factory.clone(),
		sync_block_broadcaster,
		enclave.clone(),
		sidechain_blockstorage.clone(),
		peer_updater,
		peer_sidechain_block_fetcher,
		tokio_handle.clone(),
		enclave_metrics_receiver,
	)));

	let quoting_enclave_target_info = match enclave.qe_get_target_info() {
		Ok(target_info) => Some(target_info),
		Err(e) => {
			warn!("Setting up DCAP - qe_get_target_info failed with error: {:#?}, continuing.", e);
			None
		},
	};
	let quote_size = match enclave.qe_get_quote_size() {
		Ok(size) => Some(size),
		Err(e) => {
			warn!("Setting up DCAP - qe_get_quote_size failed with error: {:#?}, continuing.", e);
			None
		},
	};

	if let Some(run_config) = config.run_config() {
		let shard = extract_shard(run_config.shard(), enclave.as_ref());

		println!("Worker Config: {:?}", config);

		if clean_reset {
			setup::initialize_shard_and_keys(enclave.as_ref(), &shard).unwrap();
		}

		let node_api =
			node_api_factory.create_api().expect("Failed to create parentchain node API");

		if run_config.request_state() {
			sync_state::sync_state::<_, _, WorkerModeProvider>(
				&node_api,
				&shard,
				enclave.as_ref(),
				run_config.skip_ra(),
			);
		}

		start_worker::<_, _, _, _, WorkerModeProvider>(
			config,
			&shard,
			enclave,
			sidechain_blockstorage,
			node_api,
			tokio_handle,
			initialization_handler,
			quoting_enclave_target_info,
			quote_size,
		);
	} else if let Some(smatches) = matches.subcommand_matches("request-state") {
		println!("*** Requesting state from a registered worker \n");
		let node_api =
			node_api_factory.create_api().expect("Failed to create parentchain node API");
		sync_state::sync_state::<_, _, WorkerModeProvider>(
			&node_api,
			&extract_shard(smatches.value_of("shard"), enclave.as_ref()),
			enclave.as_ref(),
			smatches.is_present("skip-ra"),
		);
	} else if matches.is_present("shielding-key") {
		setup::generate_shielding_key_file(enclave.as_ref());
	} else if matches.is_present("signing-key") {
		setup::generate_signing_key_file(enclave.as_ref());
	} else if matches.is_present("dump-ra") {
		info!("*** Perform RA and dump cert to disk");
		#[cfg(not(feature = "dcap"))]
		enclave.dump_ias_ra_cert_to_disk().unwrap();
		#[cfg(feature = "dcap")]
		{
			let skip_ra = false;
			let dcap_quote = enclave.generate_dcap_ra_quote(skip_ra).unwrap();
			let (fmspc, _tcb_info) = extract_tcb_info_from_raw_dcap_quote(&dcap_quote).unwrap();
			enclave.dump_dcap_collateral_to_disk(fmspc).unwrap();
			enclave.dump_dcap_ra_cert_to_disk().unwrap();
		}
	} else if matches.is_present("mrenclave") {
		println!("{}", enclave.get_mrenclave().unwrap().encode().to_base58());
	} else if let Some(sub_matches) = matches.subcommand_matches("init-shard") {
		setup::init_shard(
			enclave.as_ref(),
			&extract_shard(sub_matches.value_of("shard"), enclave.as_ref()),
		);
	} else if let Some(sub_matches) = matches.subcommand_matches("test") {
		if sub_matches.is_present("provisioning-server") {
			println!("*** Running Enclave MU-RA TLS server\n");
			enclave_run_state_provisioning_server(
				enclave.as_ref(),
				sgx_quote_sign_type_t::SGX_UNLINKABLE_SIGNATURE,
				quoting_enclave_target_info.as_ref(),
				quote_size.as_ref(),
				&config.mu_ra_url(),
				sub_matches.is_present("skip-ra"),
			);
			println!("[+] Done!");
		} else if sub_matches.is_present("provisioning-client") {
			println!("*** Running Enclave MU-RA TLS client\n");
			let shard = extract_shard(sub_matches.value_of("shard"), enclave.as_ref());
			enclave_request_state_provisioning(
				enclave.as_ref(),
				sgx_quote_sign_type_t::SGX_UNLINKABLE_SIGNATURE,
				&config.mu_ra_url_external(),
				&shard,
				sub_matches.is_present("skip-ra"),
			)
			.unwrap();
			println!("[+] Done!");
		} else {
			tests::run_enclave_tests(sub_matches);
		}
	} else {
		println!("For options: use --help");
	}
}

/// FIXME: needs some discussion (restructuring?)
#[allow(clippy::too_many_arguments)]
fn start_worker<E, T, D, InitializationHandler, WorkerModeProvider>(
	config: Config,
	shard: &ShardIdentifier,
	enclave: Arc<E>,
	sidechain_storage: Arc<D>,
	node_api: ParentchainApi,
	tokio_handle_getter: Arc<T>,
	initialization_handler: Arc<InitializationHandler>,
	quoting_enclave_target_info: Option<sgx_target_info_t>,
	quote_size: Option<u32>,
) where
	T: GetTokioHandle,
	E: EnclaveBase
		+ DirectRequest
		+ Sidechain
		+ RemoteAttestation
		+ TlsRemoteAttestation
		+ TeeracleApi
		+ Clone,
	D: BlockPruner + FetchBlocks<SignedSidechainBlock> + Sync + Send + 'static,
	InitializationHandler: TrackInitialization + IsInitialized + Sync + Send + 'static,
	WorkerModeProvider: ProvideWorkerMode,
{
	let run_config = config.run_config().clone().expect("Run config missing");
	let skip_ra = run_config.skip_ra();

	println!("Integritee Worker v{}", VERSION);
	info!("starting worker on shard {}", shard.encode().to_base58());
	// ------------------------------------------------------------------------
	// check for required files
	if !skip_ra {
		#[cfg(not(feature = "dcap"))]
		check_files();
	}
	// ------------------------------------------------------------------------
	// initialize the enclave
	let mrenclave = enclave.get_mrenclave().unwrap();
	println!("MRENCLAVE={}", mrenclave.to_base58());
	println!("MRENCLAVE in hex {:?}", hex::encode(mrenclave));

	// ------------------------------------------------------------------------
	// let new workers call us for key provisioning
	println!("MU-RA server listening on {}", config.mu_ra_url());
	let is_development_mode = run_config.dev();
	let ra_url = config.mu_ra_url();
	let enclave_api_key_prov = enclave.clone();
	thread::spawn(move || {
		enclave_run_state_provisioning_server(
			enclave_api_key_prov.as_ref(),
			sgx_quote_sign_type_t::SGX_UNLINKABLE_SIGNATURE,
			quoting_enclave_target_info.as_ref(),
			quote_size.as_ref(),
			&ra_url,
			skip_ra,
		);
		info!("State provisioning server stopped.");
	});

	let tokio_handle = tokio_handle_getter.get_handle();

	#[cfg(feature = "teeracle")]
	let teeracle_tokio_handle = tokio_handle.clone();

	// ------------------------------------------------------------------------
	// Get the public key of our TEE.
	let tee_accountid = enclave_account(enclave.as_ref());
	println!("Enclave account {:} ", &tee_accountid.to_ss58check());

	// ------------------------------------------------------------------------
	// Start `is_initialized` server.
	let untrusted_http_server_port = config
		.try_parse_untrusted_http_server_port()
		.expect("untrusted http server port to be a valid port number");
	let initialization_handler_clone = initialization_handler.clone();
	tokio_handle.spawn(async move {
		if let Err(e) =
			start_is_initialized_server(initialization_handler_clone, untrusted_http_server_port)
				.await
		{
			error!("Unexpected error in `is_initialized` server: {:?}", e);
		}
	});

	// ------------------------------------------------------------------------
	// Start prometheus metrics server.
	if config.enable_metrics_server() {
		let enclave_wallet =
			Arc::new(EnclaveAccountInfoProvider::new(node_api.clone(), tee_accountid.clone()));
		let metrics_handler = Arc::new(MetricsHandler::new(enclave_wallet));
		let metrics_server_port = config
			.try_parse_metrics_server_port()
			.expect("metrics server port to be a valid port number");
		tokio_handle.spawn(async move {
			if let Err(e) = start_metrics_server(metrics_handler, metrics_server_port).await {
				error!("Unexpected error in Prometheus metrics server: {:?}", e);
			}
		});
	}

	// ------------------------------------------------------------------------
	// Start trusted worker rpc server
	if WorkerModeProvider::worker_mode() == WorkerMode::Sidechain
		|| WorkerModeProvider::worker_mode() == WorkerMode::OffChainWorker
	{
		let direct_invocation_server_addr = config.trusted_worker_url_internal();
		let enclave_for_direct_invocation = enclave.clone();
		thread::spawn(move || {
			println!(
				"[+] Trusted RPC direct invocation server listening on {}",
				direct_invocation_server_addr
			);
			enclave_for_direct_invocation
				.init_direct_invocation_server(direct_invocation_server_addr)
				.unwrap();
			println!("[+] RPC direct invocation server shut down");
		});
	}

	// ------------------------------------------------------------------------
	// Start untrusted worker rpc server.
	// i.e move sidechain block importing to trusted worker.
	if WorkerModeProvider::worker_mode() == WorkerMode::Sidechain {
		sidechain_start_untrusted_rpc_server(
			&config,
			enclave.clone(),
			sidechain_storage.clone(),
			tokio_handle,
		);
	}

	// ------------------------------------------------------------------------
	// Init parentchain specific stuff. Needed for parentchain communication.
	let parentchain_handler = Arc::new(
		ParentchainHandler::new_with_automatic_light_client_allocation(
			node_api.clone(),
			enclave.clone(),
		)
		.unwrap(),
	);
	let last_synced_header = parentchain_handler.init_parentchain_components().unwrap();
	trace!("last synched parentchain block: {}", last_synced_header.number);

	let nonce = node_api.get_nonce_of(&tee_accountid).unwrap();
	info!("Enclave nonce = {:?}", nonce);
	enclave
		.set_nonce(nonce)
		.expect("Could not set nonce of enclave. Returning here...");

	let metadata = node_api.metadata().clone();
	let runtime_spec_version = node_api.runtime_version().spec_version;
	let runtime_transaction_version = node_api.runtime_version().transaction_version;
	enclave
		.set_node_metadata(
			NodeMetadata::new(metadata, runtime_spec_version, runtime_transaction_version).encode(),
		)
		.expect("Could not set the node metadata in the enclave");

	#[cfg(feature = "dcap")]
	register_collateral(&node_api, &*enclave, &tee_accountid, is_development_mode, skip_ra);

	let trusted_url = config.trusted_worker_url_external();

	#[cfg(feature = "attesteer")]
	fetch_marblerun_events_every_hour(
		node_api.clone(),
		enclave.clone(),
		tee_accountid.clone(),
		is_development_mode,
		trusted_url.clone(),
		run_config.marblerun_base_url().to_string(),
	);

	// ------------------------------------------------------------------------
	// Perform a remote attestation and get an unchecked extrinsic back.

	if skip_ra {
		println!(
			"[!] skipping remote attestation. Registering enclave without attestation report."
		);
	} else {
		println!("[!] creating remote attestation report and create enclave register extrinsic.");
	};

	// clones because of the move
	let enclave2 = enclave.clone();
	let node_api2 = node_api.clone();
	#[cfg(feature = "dcap")]
	enclave2.set_sgx_qpl_logging().expect("QPL logging setup failed");
	#[cfg(not(feature = "dcap"))]
	let register_xt = move || enclave2.generate_ias_ra_extrinsic(&trusted_url, skip_ra).unwrap();
	#[cfg(feature = "dcap")]
	let register_xt = move || enclave2.generate_dcap_ra_extrinsic(&trusted_url, skip_ra).unwrap();

	let send_register_xt = move || {
		println!("[+] Send register enclave extrinsic");
		send_extrinsic(register_xt(), &node_api2, &tee_accountid.clone(), is_development_mode)
	};

	let register_enclave_block_hash = send_register_xt().unwrap();

	let register_enclave_xt_header =
		node_api.get_header(Some(register_enclave_block_hash)).unwrap().unwrap();

	let we_are_primary_validateer =
		we_are_primary_validateer(&node_api, &register_enclave_xt_header).unwrap();

	if we_are_primary_validateer {
		println!("[+] We are the primary validateer");
	} else {
		println!("[+] We are NOT the primary validateer");
	}

	initialization_handler.registered_on_parentchain();

	// ------------------------------------------------------------------------
	// initialize teeracle interval
	#[cfg(feature = "teeracle")]
	if WorkerModeProvider::worker_mode() == WorkerMode::Teeracle {
		schedule_periodic_reregistration_thread(
			send_register_xt,
			run_config.reregister_teeracle_interval(),
		);

		start_periodic_market_update(
			&node_api,
			run_config.teeracle_update_interval(),
			enclave.as_ref(),
			&teeracle_tokio_handle,
		);
	}

	if WorkerModeProvider::worker_mode() != WorkerMode::Teeracle {
		println!("*** [+] Finished syncing light client, syncing parentchain...");

		// Syncing all parentchain blocks, this might take a while..
		let mut last_synced_header =
			parentchain_handler.sync_parentchain(last_synced_header).unwrap();

		// ------------------------------------------------------------------------
		// Initialize the sidechain
		if WorkerModeProvider::worker_mode() == WorkerMode::Sidechain {
			last_synced_header = sidechain_init_block_production(
				enclave,
				&register_enclave_xt_header,
				we_are_primary_validateer,
				parentchain_handler.clone(),
				sidechain_storage,
				&last_synced_header,
			)
			.unwrap();
		}

		// ------------------------------------------------------------------------
		// start parentchain syncing loop (subscribe to header updates)
		thread::Builder::new()
			.name("parentchain_sync_loop".to_owned())
			.spawn(move || {
				if let Err(e) =
					subscribe_to_parentchain_new_headers(parentchain_handler, last_synced_header)
				{
					error!("Parentchain block syncing terminated with a failure: {:?}", e);
				}
				println!("[!] Parentchain block syncing has terminated");
			})
			.unwrap();
	}

	// ------------------------------------------------------------------------
	if WorkerModeProvider::worker_mode() == WorkerMode::Sidechain {
		spawn_worker_for_shard_polling(shard, node_api.clone(), initialization_handler);
	}

	// ------------------------------------------------------------------------
	// Subscribe to events and print them.
	println!("*** Subscribing to events");
	let mut subscription = node_api.subscribe_events().unwrap();
	println!("[+] Subscribed to events. waiting...");
	loop {
		if let Some(Ok(events)) = subscription.next_event::<RuntimeEvent, Hash>() {
			print_events(events)
		}
	}
}

/// Start polling loop to wait until we have a worker for a shard registered on
/// the parentchain (TEEREX WorkerForShard). This is the pre-requisite to be
/// considered initialized and ready for the next worker to start (in sidechain mode only).
/// considered initialized and ready for the next worker to start.
fn spawn_worker_for_shard_polling<InitializationHandler>(
	shard: &ShardIdentifier,
	node_api: ParentchainApi,
	initialization_handler: Arc<InitializationHandler>,
) where
	InitializationHandler: TrackInitialization + Sync + Send + 'static,
{
	let shard_for_initialized = *shard;
	thread::spawn(move || {
		const POLL_INTERVAL_SECS: u64 = 2;

		loop {
			info!("Polling for worker for shard ({} seconds interval)", POLL_INTERVAL_SECS);
			if let Ok(Some(enclave)) = node_api.worker_for_shard(&shard_for_initialized, None) {
				// Set that the service is initialized.
				initialization_handler.worker_for_shard_registered();
				println!("[+] Found `WorkerForShard` on parentchain state: {:?}", enclave.pubkey);
				break
			}
			thread::sleep(Duration::from_secs(POLL_INTERVAL_SECS));
		}
	});
}

fn print_events(events: Vec<Event>) {
	for evr in &events {
		debug!("Decoded: phase = {:?}, event = {:?}", evr.phase, evr.event);
		match &evr.event {
			RuntimeEvent::Balances(be) => {
				info!("[+] Received balances event");
				debug!("{:?}", be);
				match &be {
					pallet_balances::Event::Transfer {
						from: transactor,
						to: dest,
						amount: value,
					} => {
						debug!("    Transactor:  {:?}", transactor.to_ss58check());
						debug!("    Destination: {:?}", dest.to_ss58check());
						debug!("    Value:       {:?}", value);
					},
					_ => {
						trace!("Ignoring unsupported balances event");
					},
				}
			},
			RuntimeEvent::Teerex(re) => {
				debug!("{:?}", re);
				match &re {
<<<<<<< HEAD
					my_node_runtime::pallet_teerex::Event::AddedSgxEnclave {
=======
					my_node_runtime::pallet_teerex::Event::AddedEnclave {
>>>>>>> d1b8cbef
						registered_by,
						worker_url,
						..
					} => {
						println!("[+] Received AddedEnclave event");
						println!("    Sender (Worker):  {:?}", registered_by);
<<<<<<< HEAD
						println!(
							"    Registered URL: {:?}",
							str::from_utf8(&worker_url.clone().unwrap_or("none".into())).unwrap()
						);
=======
						println!("    Registered URL: {:?}", str::from_utf8(worker_url).unwrap());
>>>>>>> d1b8cbef
					},
					_ => {
						trace!("Ignoring unsupported pallet_teerex event");
					},
				}
			},
			RuntimeEvent::EnclaveBridge(re) => {
				debug!("{:?}", re);
				match &re {
					my_node_runtime::pallet_enclave_bridge::Event::IndirectInvocationRegistered(
						shard,
					) => {
						println!(
							"[+] Received trusted call for shard {}",
							shard.encode().to_base58()
						);
					},
					my_node_runtime::pallet_enclave_bridge::Event::ProcessedParentchainBlock {
						shard,
						block_hash,
						trusted_calls_merkle_root,
						block_number,
					} => {
						info!("[+] Received ProcessedParentchainBlock event");
						debug!("    for shard:    {:?}", shard);
						debug!("    Block Hash: {:?}", hex::encode(block_hash));
						debug!("    Merkle Root: {:?}", hex::encode(trusted_calls_merkle_root));
						debug!("    Block Number: {:?}", block_number);
					},
					my_node_runtime::pallet_enclave_bridge::Event::ShieldFunds {
						shard,
						encrypted_beneficiary,
						amount,
					} => {
						info!("[+] Received ShieldFunds event");
						debug!("    for shard:    {:?}", shard);
						debug!("    for enc. beneficiary:    {:?}", encrypted_beneficiary);
						debug!("    Amount:    {:?}", amount);
					},
					my_node_runtime::pallet_enclave_bridge::Event::UnshieldedFunds {
						shard,
						beneficiary,
						amount,
					} => {
						info!("[+] Received UnshieldedFunds event");
						debug!("    for shard:    {:?}", shard);
						debug!("    beneficiary:    {:?}", beneficiary);
						debug!("    Amount:    {:?}", amount);
					},
					_ => {
						trace!("Ignoring unsupported pallet_enclave_bridge event");
					},
				}
			},
			#[cfg(feature = "teeracle")]
			RuntimeEvent::Teeracle(re) => {
				debug!("{:?}", re);
				match &re {
					my_node_runtime::pallet_teeracle::Event::ExchangeRateUpdated {
						data_source,
						trading_pair,
						exchange_rate,
					} => {
						println!("[+] Received ExchangeRateUpdated event");
						println!("    Data source:  {}", data_source);
						println!("    trading pair:  {}", trading_pair);
						println!("    Exchange rate: {:?}", exchange_rate);
					}
					my_node_runtime::pallet_teeracle::Event::ExchangeRateDeleted {
						data_source,
						trading_pair,
					} => {
						println!("[+] Received ExchangeRateDeleted event");
						println!("    Data source:  {}", data_source);
						println!("    trading pair:  {}", trading_pair);
					}
					my_node_runtime::pallet_teeracle::Event::AddedToWhitelist {
						data_source,
						enclave_fingerprint,
					} => {
						println!("[+] Received AddedToWhitelist event");
						println!("    Data source:  {}", data_source);
						println!("    fingerprint:  {:?}", enclave_fingerprint);
					}
					my_node_runtime::pallet_teeracle::Event::RemovedFromWhitelist {
						data_source,
						enclave_fingerprint,
					} => {
						println!("[+] Received RemovedFromWhitelist event");
						println!("    Data source:  {}", data_source);
						println!("    fingerprint:  {:?}", enclave_fingerprint);
					}
					_ => {
						trace!("Ignoring unsupported pallet_teeracle event");
					},
				}
			},
			#[cfg(feature = "sidechain")]
			RuntimeEvent::Sidechain(re) => match &re {
				my_node_runtime::pallet_sidechain::Event::FinalizedSidechainBlock {
					shard,
					block_header_hash,
					validateer,
				} => {
					info!("[+] Received FinalizedSidechainBlock event");
					debug!("    for shard:    {:?}", shard);
					debug!("    From:    {:?}", hex::encode(block_header_hash));
					debug!("    validateer: {:?}", validateer);
				},
				_ => {
					trace!("Ignoring unsupported pallet_sidechain event");
				},
			},
			_ => {
				trace!("Ignoring event {:?}", evr);
			},
		}
	}
}

#[cfg(feature = "attesteer")]
fn fetch_marblerun_events_every_hour<E>(
	api: ParentchainApi,
	enclave: Arc<E>,
	accountid: AccountId32,
	is_development_mode: bool,
	url: String,
	marblerun_base_url: String,
) where
	E: RemoteAttestation + Clone + Sync + Send + 'static,
{
	let enclave = enclave.clone();
	let handle = thread::spawn(move || {
		const POLL_INTERVAL_5_MINUTES_IN_SECS: u64 = 5 * 60;
		loop {
			info!("Polling marblerun events for quotes to register");
			register_quotes_from_marblerun(
				&api,
				enclave.clone(),
				&accountid,
				is_development_mode,
				url.clone(),
				&marblerun_base_url,
			);

			thread::sleep(Duration::from_secs(POLL_INTERVAL_5_MINUTES_IN_SECS));
		}
	});

	handle.join().unwrap()
}
#[cfg(feature = "attesteer")]
fn register_quotes_from_marblerun(
	api: &ParentchainApi,
	enclave: Arc<dyn RemoteAttestation>,
	accountid: &AccountId32,
	is_development_mode: bool,
	url: String,
	marblerun_base_url: &str,
) {
	let enclave = enclave.as_ref();
	let events = prometheus_metrics::fetch_marblerun_events(marblerun_base_url)
		.map_err(|e| {
			info!("Fetching events from Marblerun failed with: {:?}, continuing with 0 events.", e);
		})
		.unwrap_or_default();
	let quotes: Vec<&[u8]> =
		events.iter().map(|event| event.get_quote_without_prepended_bytes()).collect();

	for quote in quotes {
		match enclave.generate_dcap_ra_extrinsic_from_quote(url.clone(), &quote) {
			Ok(xt) => {
				send_extrinsic(xt, api, accountid, is_development_mode);
			},
			Err(e) => {
				error!("Extracting information from quote failed: {}", e)
			},
		}
	}
}
#[cfg(feature = "dcap")]
fn register_collateral(
	api: &ParentchainApi,
	enclave: &dyn RemoteAttestation,
	accountid: &AccountId32,
	is_development_mode: bool,
	skip_ra: bool,
) {
	//TODO generate_dcap_ra_quote() does not really need skip_ra, rethink how many layers skip_ra should be passed along
	if !skip_ra {
		let dcap_quote = enclave.generate_dcap_ra_quote(skip_ra).unwrap();
		let (fmspc, _tcb_info) = extract_tcb_info_from_raw_dcap_quote(&dcap_quote).unwrap();
		println!("[>] DCAP setup: register QE collateral");
		let uxt = enclave.generate_register_quoting_enclave_extrinsic(fmspc).unwrap();
		send_extrinsic(uxt, api, accountid, is_development_mode);

		println!("[>] DCAP setup: register TCB info");
		let uxt = enclave.generate_register_tcb_info_extrinsic(fmspc).unwrap();
		send_extrinsic(uxt, api, accountid, is_development_mode);
	}
}

fn send_extrinsic(
	extrinsic: Vec<u8>,
	api: &ParentchainApi,
	fee_payer: &AccountId32,
	is_development_mode: bool,
) -> Option<Hash> {
	// ensure account funds
	if let Err(x) = setup_account_funding(api, fee_payer, extrinsic.clone(), is_development_mode) {
		error!("Ensure enclave funding failed: {:?}", x);
		// Return without registering the enclave. This will fail and the transaction will be banned for 30min.
		return None
	}

	info!("[>] send extrinsic");
	trace!("  encoded extrinsic: 0x{:}", hex::encode(extrinsic.clone()));

	// fixme: wait ...until_success doesn't work due to https://github.com/scs/substrate-api-client/issues/624
	// fixme: currently, we don't verify if the extrinsic was a success here
	match api.submit_and_watch_opaque_extrinsic_until(extrinsic.into(), XtStatus::Finalized) {
		Ok(xt_report) => {
			info!(
				"[+] L1 extrinsic success. extrinsic hash: {:?} / status: {:?}",
				xt_report.extrinsic_hash, xt_report.status
			);
			xt_report.block_hash
		},
		Err(e) => {
			error!("ExtrinsicFailed {:?}", e);
			None
		},
	}
}

/// Subscribe to the node API finalized heads stream and trigger a parent chain sync
/// upon receiving a new header.
fn subscribe_to_parentchain_new_headers<E: EnclaveBase + Sidechain>(
	parentchain_handler: Arc<ParentchainHandler<ParentchainApi, E>>,
	mut last_synced_header: Header,
) -> Result<(), Error> {
	// TODO: this should be implemented by parentchain_handler directly, and not via
	// exposed parentchain_api
	let mut subscription = parentchain_handler
		.parentchain_api()
		.subscribe_finalized_heads()
		.map_err(Error::ApiClient)?;

	loop {
		let new_header = subscription
			.next()
			.ok_or(Error::ApiSubscriptionDisconnected)?
			.map_err(|e| Error::ApiClient(e.into()))?;

		println!(
			"[+] Received finalized header update ({}), syncing parent chain...",
			new_header.number
		);

		last_synced_header = parentchain_handler.sync_parentchain(last_synced_header)?;
	}
}

/// Get the public signing key of the TEE.
fn enclave_account<E: EnclaveBase>(enclave_api: &E) -> AccountId32 {
	let tee_public = enclave_api.get_ecc_signing_pubkey().unwrap();
	trace!("[+] Got ed25519 account of TEE = {}", tee_public.to_ss58check());
	AccountId32::from(*tee_public.as_array_ref())
}

/// Checks if we are the first validateer to register on the parentchain.
fn we_are_primary_validateer(
	node_api: &ParentchainApi,
	register_enclave_xt_header: &Header,
) -> Result<bool, Error> {
	let enclave_count_of_previous_block =
		node_api.enclave_count(Some(*register_enclave_xt_header.parent_hash()))?;
	trace!(
		"enclave count is {} for previous block 0x{:?}",
		enclave_count_of_previous_block,
		register_enclave_xt_header.parent_hash()
	);
	Ok(enclave_count_of_previous_block == 0)
}<|MERGE_RESOLUTION|>--- conflicted
+++ resolved
@@ -626,25 +626,17 @@
 			RuntimeEvent::Teerex(re) => {
 				debug!("{:?}", re);
 				match &re {
-<<<<<<< HEAD
 					my_node_runtime::pallet_teerex::Event::AddedSgxEnclave {
-=======
-					my_node_runtime::pallet_teerex::Event::AddedEnclave {
->>>>>>> d1b8cbef
 						registered_by,
 						worker_url,
 						..
 					} => {
 						println!("[+] Received AddedEnclave event");
 						println!("    Sender (Worker):  {:?}", registered_by);
-<<<<<<< HEAD
 						println!(
 							"    Registered URL: {:?}",
 							str::from_utf8(&worker_url.clone().unwrap_or("none".into())).unwrap()
 						);
-=======
-						println!("    Registered URL: {:?}", str::from_utf8(worker_url).unwrap());
->>>>>>> d1b8cbef
 					},
 					_ => {
 						trace!("Ignoring unsupported pallet_teerex event");
