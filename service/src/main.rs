/*
	Copyright 2021 Integritee AG and Supercomputing Systems AG

	Licensed under the Apache License, Version 2.0 (the "License");
	you may not use this file except in compliance with the License.
	You may obtain a copy of the License at

		http://www.apache.org/licenses/LICENSE-2.0

	Unless required by applicable law or agreed to in writing, software
	distributed under the License is distributed on an "AS IS" BASIS,
	WITHOUT WARRANTIES OR CONDITIONS OF ANY KIND, either express or implied.
	See the License for the specific language governing permissions and
	limitations under the License.

*/

#![cfg_attr(test, feature(assert_matches))]

#[cfg(feature = "teeracle")]
use crate::teeracle::start_interval_market_update;

use crate::{
	account_funding::{setup_account_funding, EnclaveAccountInfoProvider},
	error::Error,
	globals::tokio_handle::{GetTokioHandle, GlobalTokioHandle},
	initialized_service::{
		start_is_initialized_server, InitializationHandler, IsInitialized, TrackInitialization,
	},
	interval_scheduling::schedule_on_repeating_intervals,
	ocall_bridge::{
		bridge_api::Bridge as OCallBridge, component_factory::OCallBridgeComponentFactory,
	},
	parentchain_block_syncer::{ParentchainBlockSyncer, SyncParentchainBlocks},
	prometheus_metrics::{start_metrics_server, EnclaveMetricsReceiver, MetricsHandler},
	sidechain_setup::{sidechain_init_block_production, sidechain_start_untrusted_rpc_server},
	sync_block_gossiper::SyncBlockGossiper,
	utils::{check_files, extract_shard},
	worker::Worker,
	worker_peers_updater::WorkerPeersUpdater,
};
use base58::ToBase58;
use clap::{load_yaml, App};
use codec::{Decode, Encode};
use config::Config;
use enclave::{
	api::enclave_init,
	tls_ra::{enclave_request_state_provisioning, enclave_run_state_provisioning_server},
};
use itc_parentchain_light_client::light_client_init_params::LightClientInitParams;
use itp_enclave_api::{
	direct_request::DirectRequest,
	enclave_base::EnclaveBase,
	remote_attestation::{RemoteAttestation, TlsRemoteAttestation},
	sidechain::Sidechain,
	teeracle_api::TeeracleApi,
	teerex_api::TeerexApi,
	Enclave,
};
use itp_node_api::{
	api_client::{AccountApi, ChainApi, PalletTeerexApi, ParentchainApi},
	metadata::NodeMetadata,
	node_api_factory::{CreateNodeApi, NodeApiFactory},
};
use itp_settings::{
	files::SIDECHAIN_STORAGE_PATH,
	worker_mode::{ProvideWorkerMode, WorkerMode, WorkerModeProvider},
};
use its_peer_fetch::{
	block_fetch_client::BlockFetcher, untrusted_peer_fetch::UntrustedPeerFetcher,
};
use its_storage::{interface::FetchBlocks, BlockPruner, SidechainStorageLock};
use log::*;
use my_node_runtime::{Event, Hash, Header};
use sgx_types::*;
use sidechain_primitives::types::block::SignedBlock as SignedSidechainBlock;
use sp_core::crypto::{AccountId32, Ss58Codec};
use sp_finality_grandpa::VersionedAuthorityList;
use sp_keyring::AccountKeyring;
use std::{
	path::PathBuf,
	str,
	sync::{
		mpsc::{channel, Sender},
		Arc,
	},
	thread,
	time::Duration,
};
use substrate_api_client::{utils::FromHexString, Header as HeaderTrait, XtStatus};
use teerex_primitives::ShardIdentifier;

mod account_funding;
mod config;
mod enclave;
mod error;
mod globals;
mod initialized_service;
mod interval_scheduling;
mod ocall_bridge;
mod parentchain_block_syncer;
mod prometheus_metrics;
mod setup;
mod sidechain_setup;
mod sync_block_gossiper;
mod sync_state;
mod tests;
mod utils;
mod worker;
mod worker_peers_updater;

<<<<<<< HEAD
#[cfg(feature = "teeracle")]
mod teeracle;

/// how many blocks will be synced before storing the chain db to disk
=======
>>>>>>> f8007e03
const VERSION: &str = env!("CARGO_PKG_VERSION");

pub type EnclaveWorker =
	Worker<Config, NodeApiFactory, Enclave, InitializationHandler<WorkerModeProvider>>;

fn main() {
	// Setup logging
	env_logger::init();

	let yml = load_yaml!("cli.yml");
	let matches = App::from_yaml(yml).get_matches();

	let config = Config::from(&matches);

	GlobalTokioHandle::initialize();

	// log this information, don't println because some python scripts for GA rely on the
	// stdout from the service
	#[cfg(feature = "production")]
	info!("*** Starting service in SGX production mode");
	#[cfg(not(feature = "production"))]
	info!("*** Starting service in SGX debug mode");

	info!("*** Running worker in mode: {:?} \n", WorkerModeProvider::worker_mode());

	let clean_reset = matches.is_present("clean-reset");
	if clean_reset {
		setup::purge_files_from_cwd().unwrap();
	}

	// build the entire dependency tree
	let tokio_handle = Arc::new(GlobalTokioHandle {});
	let sidechain_blockstorage = Arc::new(
		SidechainStorageLock::<SignedSidechainBlock>::new(PathBuf::from(&SIDECHAIN_STORAGE_PATH))
			.unwrap(),
	);
	let node_api_factory =
		Arc::new(NodeApiFactory::new(config.node_url(), AccountKeyring::Alice.pair()));
	let enclave = Arc::new(enclave_init(&config).unwrap());
	let initialization_handler = Arc::new(InitializationHandler::default());
	let worker = Arc::new(EnclaveWorker::new(
		config.clone(),
		enclave.clone(),
		node_api_factory.clone(),
		initialization_handler.clone(),
		Vec::new(),
	));
	let sync_block_gossiper =
		Arc::new(SyncBlockGossiper::new(tokio_handle.clone(), worker.clone()));
	let peer_updater = Arc::new(WorkerPeersUpdater::new(worker));
	let untrusted_peer_fetcher = UntrustedPeerFetcher::new(node_api_factory.clone());
	let peer_sidechain_block_fetcher =
		Arc::new(BlockFetcher::<SignedSidechainBlock, _>::new(untrusted_peer_fetcher));
	let enclave_metrics_receiver = Arc::new(EnclaveMetricsReceiver {});

	// initialize o-call bridge with a concrete factory implementation
	OCallBridge::initialize(Arc::new(OCallBridgeComponentFactory::new(
		node_api_factory.clone(),
		sync_block_gossiper,
		enclave.clone(),
		sidechain_blockstorage.clone(),
		peer_updater,
		peer_sidechain_block_fetcher,
		tokio_handle.clone(),
		enclave_metrics_receiver,
	)));

	if let Some(smatches) = matches.subcommand_matches("run") {
		let shard = extract_shard(smatches, enclave.as_ref());

		println!("Worker Config: {:?}", config);
		let skip_ra = smatches.is_present("skip-ra");
		let dev = smatches.is_present("dev");

		if clean_reset {
			setup::initialize_shard_and_keys(enclave.as_ref(), &shard).unwrap();
		}

		let node_api =
			node_api_factory.create_api().expect("Failed to create parentchain node API");

		let request_state = smatches.is_present("request-state");
		if request_state {
			sync_state::sync_state::<_, _, WorkerModeProvider>(
				&node_api,
				&shard,
				enclave.as_ref(),
				skip_ra,
			);
		}

		start_worker::<_, _, _, _, WorkerModeProvider>(
			config,
			&shard,
			enclave,
			sidechain_blockstorage,
			skip_ra,
			dev,
			node_api,
			tokio_handle,
			initialization_handler,
		);
	} else if let Some(smatches) = matches.subcommand_matches("request-state") {
		println!("*** Requesting state from a registered worker \n");
		let node_api =
			node_api_factory.create_api().expect("Failed to create parentchain node API");
		sync_state::sync_state::<_, _, WorkerModeProvider>(
			&node_api,
			&extract_shard(smatches, enclave.as_ref()),
			enclave.as_ref(),
			smatches.is_present("skip-ra"),
		);
	} else if matches.is_present("shielding-key") {
		setup::generate_shielding_key_file(enclave.as_ref());
	} else if matches.is_present("signing-key") {
		setup::generate_signing_key_file(enclave.as_ref());
	} else if matches.is_present("dump-ra") {
		info!("*** Perform RA and dump cert to disk");
		enclave.dump_ra_to_disk().unwrap();
	} else if matches.is_present("mrenclave") {
		println!("{}", enclave.get_mrenclave().unwrap().encode().to_base58());
	} else if let Some(sub_matches) = matches.subcommand_matches("init-shard") {
		setup::init_shard(enclave.as_ref(), &extract_shard(sub_matches, enclave.as_ref()));
	} else if let Some(sub_matches) = matches.subcommand_matches("test") {
		if sub_matches.is_present("provisioning-server") {
			println!("*** Running Enclave MU-RA TLS server\n");
			enclave_run_state_provisioning_server(
				enclave.as_ref(),
				sgx_quote_sign_type_t::SGX_UNLINKABLE_SIGNATURE,
				&config.mu_ra_url(),
				sub_matches.is_present("skip-ra"),
			);
			println!("[+] Done!");
		} else if sub_matches.is_present("provisioning-client") {
			println!("*** Running Enclave MU-RA TLS client\n");
			let shard = extract_shard(sub_matches, enclave.as_ref());
			enclave_request_state_provisioning(
				enclave.as_ref(),
				sgx_quote_sign_type_t::SGX_UNLINKABLE_SIGNATURE,
				&config.mu_ra_url_external(),
				&shard,
				sub_matches.is_present("skip-ra"),
			)
			.unwrap();
			println!("[+] Done!");
		} else {
			tests::run_enclave_tests(sub_matches);
		}
	} else {
		println!("For options: use --help");
	}
}

/// FIXME: needs some discussion (restructuring?)
#[allow(clippy::too_many_arguments)]
fn start_worker<E, T, D, InitializationHandler, WorkerModeProvider>(
	config: Config,
	shard: &ShardIdentifier,
	enclave: Arc<E>,
	sidechain_storage: Arc<D>,
	skip_ra: bool,
	dev: bool,
	node_api: ParentchainApi,
	tokio_handle_getter: Arc<T>,
	initialization_handler: Arc<InitializationHandler>,
) where
	T: GetTokioHandle,
	E: EnclaveBase
		+ DirectRequest
		+ Sidechain
		+ RemoteAttestation
		+ TlsRemoteAttestation
		+ TeerexApi
		+ TeeracleApi
		+ Clone,
	D: BlockPruner + FetchBlocks<SignedSidechainBlock> + Sync + Send + 'static,
	InitializationHandler: TrackInitialization + IsInitialized + Sync + Send + 'static,
	WorkerModeProvider: ProvideWorkerMode,
{
	println!("IntegriTEE Worker v{}", VERSION);
	info!("starting worker on shard {}", shard.encode().to_base58());
	// ------------------------------------------------------------------------
	// check for required files
	check_files();
	// ------------------------------------------------------------------------
	// initialize the enclave
	let mrenclave = enclave.get_mrenclave().unwrap();
	println!("MRENCLAVE={}", mrenclave.to_base58());
	println!("MRENCLAVE in hex {:?}", hex::encode(mrenclave));

	// ------------------------------------------------------------------------
	// let new workers call us for key provisioning
	println!("MU-RA server listening on {}", config.mu_ra_url());
	let ra_url = config.mu_ra_url();
	let enclave_api_key_prov = enclave.clone();
	thread::spawn(move || {
		enclave_run_state_provisioning_server(
			enclave_api_key_prov.as_ref(),
			sgx_quote_sign_type_t::SGX_UNLINKABLE_SIGNATURE,
			&ra_url,
			skip_ra,
		)
	});

	let tokio_handle = tokio_handle_getter.get_handle();

	// ------------------------------------------------------------------------
	// Get the public key of our TEE.
	let genesis_hash = node_api.genesis_hash.as_bytes().to_vec();
	let tee_accountid = enclave_account(enclave.as_ref());
	println!("MRENCLAVE account {:} ", &tee_accountid.to_ss58check());

	// ------------------------------------------------------------------------
	// Start `is_initialized` server.
	let untrusted_http_server_port = config
		.try_parse_untrusted_http_server_port()
		.expect("untrusted http server port to be a valid port number");
	let initialization_handler_clone = initialization_handler.clone();
	tokio_handle.spawn(async move {
		if let Err(e) =
			start_is_initialized_server(initialization_handler_clone, untrusted_http_server_port)
				.await
		{
			error!("Unexpected error in `is_initialized` server: {:?}", e);
		}
	});

	// ------------------------------------------------------------------------
	// Start prometheus metrics server.
	if config.enable_metrics_server {
		let enclave_wallet =
			Arc::new(EnclaveAccountInfoProvider::new(node_api.clone(), tee_accountid.clone()));
		let metrics_handler = Arc::new(MetricsHandler::new(enclave_wallet));
		let metrics_server_port = config
			.try_parse_metrics_server_port()
			.expect("metrics server port to be a valid port number");
		tokio_handle.spawn(async move {
			if let Err(e) = start_metrics_server(metrics_handler, metrics_server_port).await {
				error!("Unexpected error in Prometheus metrics server: {:?}", e);
			}
		});
	}

	// ------------------------------------------------------------------------
	// Start trusted worker rpc server
	if WorkerModeProvider::worker_mode() == WorkerMode::Sidechain
		|| WorkerModeProvider::worker_mode() == WorkerMode::OffChainWorker
	{
		let direct_invocation_server_addr = config.trusted_worker_url_internal();
		let enclave_for_direct_invocation = enclave.clone();
		thread::spawn(move || {
			println!(
				"[+] Trusted RPC direct invocation server listening on {}",
				direct_invocation_server_addr
			);
			enclave_for_direct_invocation
				.init_direct_invocation_server(direct_invocation_server_addr)
				.unwrap();
			println!("[+] RPC direct invocation server shut down");
		});
	}

	// ------------------------------------------------------------------------
	// Start untrusted worker rpc server.
	// i.e move sidechain block importing to trusted worker.
	if WorkerModeProvider::worker_mode() == WorkerMode::Sidechain {
		sidechain_start_untrusted_rpc_server(
			&config,
			enclave.clone(),
			sidechain_storage.clone(),
			tokio_handle,
		);
	}

	// ------------------------------------------------------------------------
	// Perform a remote attestation and get an unchecked extrinsic back.
	let nonce = node_api.get_nonce_of(&tee_accountid).unwrap();
	info!("Enclave nonce = {:?}", nonce);
	enclave
		.set_nonce(nonce)
		.expect("Could not set nonce of enclave. Returning here...");

	let metadata = node_api.metadata.clone();
	let runtime_spec_version = node_api.runtime_version.spec_version;
	let runtime_transaction_version = node_api.runtime_version.transaction_version;
	enclave
		.set_node_metadata(
			NodeMetadata::new(metadata, runtime_spec_version, runtime_transaction_version).encode(),
		)
		.expect("Could not set the node meta data in the enclave");

	let trusted_url = config.trusted_worker_url_external();
	let uxt = if skip_ra {
		println!(
			"[!] skipping remote attestation. Registering enclave without attestation report."
		);
		enclave.mock_register_xt(node_api.genesis_hash, nonce, &trusted_url).unwrap()
	} else {
		enclave
			.perform_ra(genesis_hash, nonce, trusted_url.as_bytes().to_vec())
			.unwrap()
	};

	let mut xthex = hex::encode(uxt);
	xthex.insert_str(0, "0x");

	// Account funds
	if let Err(x) = setup_account_funding(&node_api, &tee_accountid, xthex.clone(), dev) {
		error!("Starting worker failed: {:?}", x);
		// Return without registering the enclave. This will fail and the transaction will be banned for 30min.
		return
	}

	println!("[>] Register the enclave (send the extrinsic)");
	let register_enclave_xt_hash = node_api.send_extrinsic(xthex, XtStatus::Finalized).unwrap();
	println!("[<] Extrinsic got finalized. Hash: {:?}\n", register_enclave_xt_hash);

	let register_enclave_xt_header =
		node_api.get_header(register_enclave_xt_hash).unwrap().unwrap();

	let we_are_primary_validateer =
		we_are_primary_validateer(&node_api, &register_enclave_xt_header).unwrap();

	if we_are_primary_validateer {
		println!("[+] We are the primary validateer");
	} else {
		println!("[+] We are NOT the primary validateer");
	}

	initialization_handler.registered_on_parentchain();

	#[cfg(feature = "teeracle")]
	if WorkerModeProvider::worker_mode() == WorkerMode::Teeracle {
		start_interval_market_update(
			&node_api.clone(),
			config.teeracle_update_interal,
			enclave.clone().as_ref(),
			&tokio_handle,
		);
	}

	let last_synced_header = init_light_client(&node_api, enclave.clone()).unwrap();
	println!("*** [+] Finished syncing light client, syncing parentchain...");

	// Syncing all parentchain blocks, this might take a while..
	let parentchain_block_syncer =
		Arc::new(ParentchainBlockSyncer::new(node_api.clone(), enclave.clone()));
	let mut last_synced_header = parentchain_block_syncer.sync_parentchain(last_synced_header);

	// ------------------------------------------------------------------------
	// initialize the sidechain
	if WorkerModeProvider::worker_mode() == WorkerMode::Sidechain {
		last_synced_header = sidechain_init_block_production(
			enclave.clone(),
			&register_enclave_xt_header,
			we_are_primary_validateer,
			parentchain_block_syncer,
			sidechain_storage,
			&last_synced_header,
		);
	}

	// ------------------------------------------------------------------------
	// start parentchain syncing loop (subscribe to header updates)
	let api4 = node_api.clone();
	let parentchain_sync_enclave_api = enclave.clone();
	thread::Builder::new()
		.name("parentchain_sync_loop".to_owned())
		.spawn(move || {
			if let Err(e) = subscribe_to_parentchain_new_headers(
				parentchain_sync_enclave_api,
				&api4,
				last_synced_header,
			) {
				error!("Parentchain block syncing terminated with a failure: {:?}", e);
			}
			println!("[!] Parentchain block syncing has terminated");
		})
		.unwrap();

	//-------------------------------------------------------------------------
	// start execution of trusted getters
	if WorkerModeProvider::worker_mode() == WorkerMode::Sidechain
		|| WorkerModeProvider::worker_mode() == WorkerMode::OffChainWorker
	{
		let trusted_getters_enclave_api = enclave;
		thread::Builder::new()
			.name("trusted_getters_execution".to_owned())
			.spawn(move || {
				start_interval_trusted_getter_execution(trusted_getters_enclave_api.as_ref())
			})
			.unwrap();
	}

	// ------------------------------------------------------------------------
	if WorkerModeProvider::worker_mode() == WorkerMode::Sidechain {
		spawn_worker_for_shard_polling(shard, node_api.clone(), initialization_handler);
	}

	// ------------------------------------------------------------------------
	// subscribe to events and react on firing
	println!("*** Subscribing to events");
	let (sender, receiver) = channel();
	let sender2 = sender.clone();
	let _eventsubscriber = thread::Builder::new()
		.name("eventsubscriber".to_owned())
		.spawn(move || {
			node_api.subscribe_events(sender2).unwrap();
		})
		.unwrap();

	println!("[+] Subscribed to events. waiting...");
	let timeout = Duration::from_millis(10);
	loop {
		if let Ok(msg) = receiver.recv_timeout(timeout) {
			if let Ok(events) = parse_events(msg.clone()) {
				print_events(events, sender.clone())
			}
		}
	}
}

/// Start polling loop to wait until we have a worker for a shard registered on
/// the parentchain (TEEREX WorkerForShard). This is the pre-requisite to be
/// considered initialized and ready for the next worker to start (in sidechain mode only).
/// considered initialized and ready for the next worker to start.
#[allow(unused)]
fn spawn_worker_for_shard_polling<InitializationHandler>(
	shard: &ShardIdentifier,
	node_api: ParentchainApi,
	initialization_handler: Arc<InitializationHandler>,
) where
	InitializationHandler: TrackInitialization + Sync + Send + 'static,
{
	let shard_for_initialized = *shard;
	thread::spawn(move || {
		const POLL_INTERVAL_SECS: u64 = 2;

		loop {
			info!("Polling for worker for shard ({} seconds interval)", POLL_INTERVAL_SECS);
			if let Ok(Some(_)) = node_api.worker_for_shard(&shard_for_initialized, None) {
				// Set that the service is initialized.
				initialization_handler.worker_for_shard_registered();
				println!("[+] Found `WorkerForShard` on parentchain state");
				break
			}
			thread::sleep(Duration::from_secs(POLL_INTERVAL_SECS));
		}
	});
}

/// Starts the execution of trusted getters in repeating intervals.
///
/// The getters are executed in a pre-defined slot duration.
#[allow(unused)]
fn start_interval_trusted_getter_execution<E: Sidechain>(enclave_api: &E) {
	use itp_settings::enclave::TRUSTED_GETTERS_SLOT_DURATION;

	schedule_on_repeating_intervals(
		|| {
			if let Err(e) = enclave_api.execute_trusted_getters() {
				error!("Execution of trusted getters failed: {:?}", e);
			}
		},
		TRUSTED_GETTERS_SLOT_DURATION,
	);
}

#[allow(unused)]
type Events = Vec<frame_system::EventRecord<Event, Hash>>;

#[allow(unused)]
fn parse_events(event: String) -> Result<Events, String> {
	let _unhex = Vec::from_hex(event).map_err(|_| "Decoding Events Failed".to_string())?;
	let mut _er_enc = _unhex.as_slice();
	Events::decode(&mut _er_enc).map_err(|_| "Decoding Events Failed".to_string())
}

#[allow(unused)]
fn print_events(events: Events, _sender: Sender<String>) {
	for evr in &events {
		debug!("Decoded: phase = {:?}, event = {:?}", evr.phase, evr.event);
		match &evr.event {
			Event::Balances(be) => {
				info!("[+] Received balances event");
				debug!("{:?}", be);
				match &be {
					pallet_balances::Event::Transfer {
						from: transactor,
						to: dest,
						amount: value,
					} => {
						debug!("    Transactor:  {:?}", transactor.to_ss58check());
						debug!("    Destination: {:?}", dest.to_ss58check());
						debug!("    Value:       {:?}", value);
					},
					_ => {
						trace!("Ignoring unsupported balances event");
					},
				}
			},
			Event::Teerex(re) => {
				debug!("{:?}", re);
				match &re {
					my_node_runtime::pallet_teerex::Event::AddedEnclave(sender, worker_url) => {
						println!("[+] Received AddedEnclave event");
						println!("    Sender (Worker):  {:?}", sender);
						println!("    Registered URL: {:?}", str::from_utf8(worker_url).unwrap());
					},
					my_node_runtime::pallet_teerex::Event::Forwarded(shard) => {
						println!(
							"[+] Received trusted call for shard {}",
							shard.encode().to_base58()
						);
					},
					my_node_runtime::pallet_teerex::Event::ProcessedParentchainBlock(
						sender,
						block_hash,
						merkle_root,
					) => {
						info!("[+] Received ProcessedParentchainBlock event");
						debug!("    From:    {:?}", sender);
						debug!("    Block Hash: {:?}", hex::encode(block_hash));
						debug!("    Merkle Root: {:?}", hex::encode(merkle_root));
					},
					my_node_runtime::pallet_teerex::Event::ShieldFunds(incognito_account) => {
						info!("[+] Received ShieldFunds event");
						debug!("    For:    {:?}", incognito_account);
					},
					my_node_runtime::pallet_teerex::Event::UnshieldedFunds(incognito_account) => {
						info!("[+] Received UnshieldedFunds event");
						debug!("    For:    {:?}", incognito_account);
					},
					_ => {
						trace!("Ignoring unsupported pallet_teerex event");
					},
				}
			},
			/*
			/// FIXME: to add as soon as worker, node, and pallet are compatible (based on the same substrate version)
						Event::Teeracle(re) => {
							debug!("{:?}", re);
							match &re {
								my_node_runtime::pallet_teeracle::RawEvent::ExchangeRateUpdated(
									currency,
									new_value,
								) => {
									println!("[+] Received ExchangeRateUpdated event");
									println!("    Currency:  {:?}", str::from_utf8(&currency).unwrap());
									println!("    Exchange rate: {}", new_value.to_string());
								},
							}
						},
			*/
			Event::Sidechain(re) => match &re {
				my_node_runtime::pallet_sidechain::Event::ProposedSidechainBlock(
					sender,
					payload,
				) => {
					info!("[+] Received ProposedSidechainBlock event");
					debug!("    From:    {:?}", sender);
					debug!("    Payload: {:?}", hex::encode(payload));
				},
				_ => {
					trace!("Ignoring unsupported pallet_sidechain event");
				},
			},
			_ => {
				trace!("Ignoring event {:?}", evr);
			},
		}
	}
}

#[allow(unused)]
pub fn init_light_client<E: EnclaveBase + Sidechain>(
	api: &ParentchainApi,
	enclave_api: Arc<E>,
) -> Result<Header, Error> {
	let genesis_hash = api.get_genesis_hash().unwrap();
	let genesis_header: Header = api.get_header(Some(genesis_hash)).unwrap().unwrap();
	info!("Got genesis Header: \n {:?} \n", genesis_header);
	if api.is_grandpa_available()? {
		let grandpas = api.grandpa_authorities(Some(genesis_hash)).unwrap();
		let grandpa_proof = api.grandpa_authorities_proof(Some(genesis_hash)).unwrap();

		debug!("Grandpa Authority List: \n {:?} \n ", grandpas);

		let authority_list = VersionedAuthorityList::from(grandpas);

		let params = LightClientInitParams::Grandpa {
			genesis_header,
			authorities: authority_list.into(),
			authority_proof: grandpa_proof,
		};

		Ok(enclave_api.init_light_client(params).unwrap())
	} else {
		let params = LightClientInitParams::Parachain { genesis_header };

		Ok(enclave_api.init_light_client(params).unwrap())
	}
}

/// Subscribe to the node API finalized heads stream and trigger a parent chain sync
/// upon receiving a new header.
#[allow(unused)]
fn subscribe_to_parentchain_new_headers<E: EnclaveBase + Sidechain>(
	enclave_api: Arc<E>,
	api: &ParentchainApi,
	mut last_synced_header: Header,
) -> Result<(), Error> {
	let (sender, receiver) = channel();
	api.subscribe_finalized_heads(sender).map_err(Error::ApiClient)?;

	let parentchain_block_syncer = ParentchainBlockSyncer::new(api.clone(), enclave_api);
	loop {
		let new_header: Header = match receiver.recv() {
			Ok(header_str) => serde_json::from_str(&header_str).map_err(Error::Serialization),
			Err(e) => Err(Error::ApiSubscriptionDisconnected(e)),
		}?;

		println!(
			"[+] Received finalized header update ({}), syncing parent chain...",
			new_header.number
		);

		last_synced_header = parentchain_block_syncer.sync_parentchain(last_synced_header);
	}
}

/// Get the public signing key of the TEE.
fn enclave_account<E: EnclaveBase>(enclave_api: &E) -> AccountId32 {
	let tee_public = enclave_api.get_ecc_signing_pubkey().unwrap();
	trace!("[+] Got ed25519 account of TEE = {}", tee_public.to_ss58check());
	AccountId32::from(*tee_public.as_array_ref())
}

/// Checks if we are the first validateer to register on the parentchain.
fn we_are_primary_validateer(
	node_api: &ParentchainApi,
	register_enclave_xt_header: &Header,
) -> Result<bool, Error> {
	let enclave_count_of_previous_block =
		node_api.enclave_count(Some(*register_enclave_xt_header.parent_hash()))?;
	Ok(enclave_count_of_previous_block == 0)
}<|MERGE_RESOLUTION|>--- conflicted
+++ resolved
@@ -109,13 +109,9 @@
 mod worker;
 mod worker_peers_updater;
 
-<<<<<<< HEAD
 #[cfg(feature = "teeracle")]
 mod teeracle;
 
-/// how many blocks will be synced before storing the chain db to disk
-=======
->>>>>>> f8007e03
 const VERSION: &str = env!("CARGO_PKG_VERSION");
 
 pub type EnclaveWorker =
