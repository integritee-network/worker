/*
	Copyright 2021 Integritee AG and Supercomputing Systems AG
	Copyright (C) 2017-2019 Baidu, Inc. All Rights Reserved.

	Licensed under the Apache License, Version 2.0 (the "License");
	you may not use this file except in compliance with the License.
	You may obtain a copy of the License at

		http://www.apache.org/licenses/LICENSE-2.0

	Unless required by applicable law or agreed to in writing, software
	distributed under the License is distributed on an "AS IS" BASIS,
	WITHOUT WARRANTIES OR CONDITIONS OF ANY KIND, either express or implied.
	See the License for the specific language governing permissions and
	limitations under the License.

*/

use crate::ocall_bridge::bridge_api::{OCallBridgeError, OCallBridgeResult, WorkerOnChainBridge};
use codec::{Decode, Encode};
use itp_api_client_types::ParentchainApi;
use itp_node_api::node_api_factory::CreateNodeApi;
use itp_types::{parentchain::ParentchainId, WorkerRequest, WorkerResponse};
use log::*;
use sp_runtime::OpaqueExtrinsic;
use std::{sync::Arc, vec::Vec};
use substrate_api_client::{ac_primitives::serde_impls::StorageKey, GetStorage, SubmitExtrinsic};

pub struct WorkerOnChainOCall<F> {
	integritee_api_factory: Arc<F>,
	target_a_parentchain_api_factory: Option<Arc<F>>,
	target_b_parentchain_api_factory: Option<Arc<F>>,
}

impl<F> WorkerOnChainOCall<F> {
	pub fn new(
		integritee_api_factory: Arc<F>,
		target_a_parentchain_api_factory: Option<Arc<F>>,
		target_b_parentchain_api_factory: Option<Arc<F>>,
	) -> Self {
		WorkerOnChainOCall {
			integritee_api_factory,
			target_a_parentchain_api_factory,
			target_b_parentchain_api_factory,
		}
	}
}

impl<F: CreateNodeApi> WorkerOnChainOCall<F> {
	pub fn create_api(&self, parentchain_id: ParentchainId) -> OCallBridgeResult<ParentchainApi> {
		Ok(match parentchain_id {
			ParentchainId::Integritee => self.integritee_api_factory.create_api()?,
			ParentchainId::TargetA => self
				.target_a_parentchain_api_factory
				.as_ref()
				.ok_or(OCallBridgeError::TargetAParentchainNotInitialized)
				.and_then(|f| f.create_api().map_err(Into::into))?,
			ParentchainId::TargetB => self
				.target_b_parentchain_api_factory
				.as_ref()
				.ok_or(OCallBridgeError::TargetBParentchainNotInitialized)
				.and_then(|f| f.create_api().map_err(Into::into))?,
		})
	}
}

impl<F> WorkerOnChainBridge for WorkerOnChainOCall<F>
where
	F: CreateNodeApi,
{
	fn worker_request(
		&self,
		request: Vec<u8>,
		parentchain_id: Vec<u8>,
	) -> OCallBridgeResult<Vec<u8>> {
		debug!("    Entering ocall_worker_request");

		let requests: Vec<WorkerRequest> = Decode::decode(&mut request.as_slice())?;
		if requests.is_empty() {
			debug!("requests is empty, returning empty vector");
			return Ok(Vec::<u8>::new().encode())
		}

		let parentchain_id = ParentchainId::decode(&mut parentchain_id.as_slice())?;

		let api = self.create_api(parentchain_id)?;

		let resp: Vec<WorkerResponse<Vec<u8>>> = requests
			.into_iter()
			.map(|req| match req {
				WorkerRequest::ChainStorage(key, hash) => WorkerResponse::ChainStorage(
					key.clone(),
					api.get_opaque_storage_by_key(StorageKey(key.clone()), hash).unwrap(),
					api.get_storage_proof_by_keys(vec![StorageKey(key)], hash).unwrap().map(
						|read_proof| read_proof.proof.into_iter().map(|bytes| bytes.0).collect(),
					),
				),
			})
			.collect();

		let encoded_response: Vec<u8> = resp.encode();

		Ok(encoded_response)
	}

	fn send_to_parentchain(
		&self,
		extrinsics_encoded: Vec<u8>,
		parentchain_id: Vec<u8>,
	) -> OCallBridgeResult<()> {
		// TODO: improve error handling, using a mut status is not good design?
		let mut status: OCallBridgeResult<()> = Ok(());

		let extrinsics: Vec<OpaqueExtrinsic> =
			match Decode::decode(&mut extrinsics_encoded.as_slice()) {
				Ok(calls) => calls,
				Err(_) => {
					status = Err(OCallBridgeError::SendExtrinsicsToParentchain(
						"Could not decode extrinsics".to_string(),
					));
					Default::default()
				},
			};

		if !extrinsics.is_empty() {
			let parentchain_id = ParentchainId::decode(&mut parentchain_id.as_slice())?;
			debug!(
				"Enclave wants to send {} extrinsics to parentchain: {:?}",
				extrinsics.len(),
				parentchain_id
			);
			let api = self.create_api(parentchain_id)?;
			for call in extrinsics.into_iter() {
<<<<<<< HEAD
				if let Err(e) = api.submit_opaque_extrinsic(call.encode().into()) {
=======
				if let Err(e) = api.submit_opaque_extrinsic(&call.encode().into()) {
>>>>>>> b9c80164
					error!(
						"Could not send extrinsic to node: {:?}, error: {:?}",
						serde_json::to_string(&call),
						e
					);
				}
			}
		}

		status
	}
}

#[cfg(test)]
mod tests {

	use super::*;
	use itp_node_api::{
		api_client::ParentchainApi,
		node_api_factory::{CreateNodeApi, Result as NodeApiResult},
	};
	use mockall::mock;

	#[test]
	fn given_empty_worker_request_when_submitting_then_return_empty_response() {
		mock! {
			NodeApiFactory {}
			impl CreateNodeApi for NodeApiFactory {
				fn create_api(&self) -> NodeApiResult<ParentchainApi>;
			}
		}

		let mock_node_api_factory = Arc::new(MockNodeApiFactory::new());

		let on_chain_ocall = WorkerOnChainOCall::new(mock_node_api_factory, None, None);

		let response = on_chain_ocall
			.worker_request(Vec::<u8>::new().encode(), ParentchainId::Integritee.encode())
			.unwrap();

		assert!(!response.is_empty()); // the encoded empty vector is not empty
		let decoded_response: Vec<u8> = Decode::decode(&mut response.as_slice()).unwrap();
		assert!(decoded_response.is_empty()); // decode the response, and we get an empty vector again
	}
}<|MERGE_RESOLUTION|>--- conflicted
+++ resolved
@@ -131,11 +131,7 @@
 			);
 			let api = self.create_api(parentchain_id)?;
 			for call in extrinsics.into_iter() {
-<<<<<<< HEAD
-				if let Err(e) = api.submit_opaque_extrinsic(call.encode().into()) {
-=======
 				if let Err(e) = api.submit_opaque_extrinsic(&call.encode().into()) {
->>>>>>> b9c80164
 					error!(
 						"Could not send extrinsic to node: {:?}, error: {:?}",
 						serde_json::to_string(&call),
