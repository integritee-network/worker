/*
	Copyright 2021 Integritee AG and Supercomputing Systems AG
	Copyright (C) 2017-2019 Baidu, Inc. All Rights Reserved.

	Licensed under the Apache License, Version 2.0 (the "License");
	you may not use this file except in compliance with the License.
	You may obtain a copy of the License at

		http://www.apache.org/licenses/LICENSE-2.0

	Unless required by applicable law or agreed to in writing, software
	distributed under the License is distributed on an "AS IS" BASIS,
	WITHOUT WARRANTIES OR CONDITIONS OF ANY KIND, either express or implied.
	See the License for the specific language governing permissions and
	limitations under the License.

*/

use crate::ocall_bridge::bridge_api::{OCallBridgeError, OCallBridgeResult, WorkerOnChainBridge};
use chrono::Local;
use codec::{Decode, Encode};
use ita_parentchain_interface::{
	integritee::{api_client_types::IntegriteeApi, api_factory::IntegriteeNodeApiFactory},
	target_a::{api_client_types::TargetAApi, api_factory::TargetANodeApiFactory},
	target_b::{api_client_types::TargetBApi, api_factory::TargetBNodeApiFactory},
	ParentchainRuntimeConfig,
};
use itp_api_client_types::Request;
use itp_node_api::{
	api_client::{AccountApi, Config},
	node_api_factory::{CreateNodeApi, NodeApiFactory},
};
use itp_types::{
	parentchain::{AccountId, Header as ParentchainHeader, ParentchainId},
	BlockHash, DigestItem, Nonce, WorkerRequest, WorkerResponse,
};
use log::*;
use sp_core::blake2_256;
use sp_runtime::{Digest, OpaqueExtrinsic};
use std::{
	fs::{create_dir_all, File},
	io::{self, Write},
	path::Path,
	sync::Arc,
	vec::Vec,
};
use substrate_api_client::{
	ac_primitives,
<<<<<<< HEAD
	ac_primitives::{serde_impls::StorageKey, SubstrateHeader},
	rpc::TungsteniteRpcClient,
	Api, GetAccountInformation, GetChainInfo, GetStorage, SubmitAndWatch, SubmitExtrinsic,
	XtStatus,
=======
	ac_primitives::{serde_impls::StorageKey, Header, SubstrateHeader},
	GetAccountInformation, GetChainInfo, GetStorage, SubmitAndWatch, SubmitExtrinsic, XtStatus,
>>>>>>> 0d56e121
};

pub struct WorkerOnChainOCall<
	IntegriteeConfig: Config,
	TargetAConfig: Config,
	TargetBConfig: Config,
	Client: Request,
> {
	integritee_api_factory: Arc<NodeApiFactory<IntegriteeConfig, Client>>,
	target_a_parentchain_api_factory: Option<Arc<NodeApiFactory<TargetAConfig, Client>>>,
	target_b_parentchain_api_factory: Option<Arc<NodeApiFactory<TargetBConfig, Client>>>,
	log_dir: Arc<Path>,
}

impl<IntegriteeConfig: Config, TargetAConfig: Config, TargetBConfig: Config>
	WorkerOnChainOCall<IntegriteeConfig, TargetAConfig, TargetBConfig, TungsteniteRpcClient>
where
	<IntegriteeConfig as Config>::ExtrinsicSigner: From<sp_core::sr25519::Pair>,
	<TargetAConfig as Config>::ExtrinsicSigner: From<sp_core::sr25519::Pair>,
	<TargetBConfig as Config>::ExtrinsicSigner: From<sp_core::sr25519::Pair>,
{
	pub fn new(
		integritee_api_factory: Arc<NodeApiFactory<IntegriteeConfig, TungsteniteRpcClient>>,
		target_a_parentchain_api_factory: Option<
			Arc<NodeApiFactory<TargetAConfig, TungsteniteRpcClient>>,
		>,
		target_b_parentchain_api_factory: Option<
			Arc<NodeApiFactory<TargetBConfig, TungsteniteRpcClient>>,
		>,
		log_dir: Arc<Path>,
	) -> Self {
		WorkerOnChainOCall {
			integritee_api_factory,
			target_a_parentchain_api_factory,
			target_b_parentchain_api_factory,
			log_dir,
		}
	}
}

impl<
		IntegriteeConfig: Config<Hash = BlockHash, Index = Nonce, AccountId = AccountId>,
		TargetAConfig: Config<Hash = BlockHash, Index = Nonce, AccountId = AccountId>,
		TargetBConfig: Config<Hash = BlockHash, Index = Nonce, AccountId = AccountId>,
	> WorkerOnChainOCall<IntegriteeConfig, TargetAConfig, TargetBConfig, TungsteniteRpcClient>
where
	<IntegriteeConfig as Config>::ExtrinsicSigner: From<sp_core::sr25519::Pair>,
	<TargetAConfig as Config>::ExtrinsicSigner: From<sp_core::sr25519::Pair>,
	<TargetBConfig as Config>::ExtrinsicSigner: From<sp_core::sr25519::Pair>,
{
	pub fn create_integritee_api(
		&self,
<<<<<<< HEAD
	) -> OCallBridgeResult<Api<IntegriteeConfig, TungsteniteRpcClient>> {
		Ok(self.integritee_api_factory.create_api()?)
	}
=======
		request: Vec<u8>,
		parentchain_id: Vec<u8>,
	) -> OCallBridgeResult<Vec<u8>> {
		debug!("[{:?}]    Entering ocall_worker_request", parentchain_id);
>>>>>>> 0d56e121

	pub fn create_target_a_api(
		&self,
	) -> OCallBridgeResult<Api<TargetAConfig, TungsteniteRpcClient>> {
		self.target_a_parentchain_api_factory
			.as_ref()
			.ok_or(OCallBridgeError::TargetAParentchainNotInitialized)
			.and_then(|f| f.create_api().map_err(Into::into))
	}

	pub fn create_target_b_api(
		&self,
	) -> OCallBridgeResult<Api<TargetBConfig, TungsteniteRpcClient>> {
		self.target_b_parentchain_api_factory
			.as_ref()
			.ok_or(OCallBridgeError::TargetBParentchainNotInitialized)
			.and_then(|f| f.create_api().map_err(Into::into))
	}

	fn handle_requests<
		Config: itp_api_client_types::Config<Hash = BlockHash, Index = Nonce, AccountId = AccountId>,
	>(
		&self,
		api: &Api<Config, TungsteniteRpcClient>,
		requests: Vec<WorkerRequest>,
	) -> OCallBridgeResult<Vec<WorkerResponse<ParentchainHeader, Vec<u8>>>> {
		let last_finalized =
			api.get_finalized_head().map_err(|_| OCallBridgeError::NodeApiError)?;
		let header = if let Some(header) =
			api.get_header(last_finalized).map_err(|_| OCallBridgeError::NodeApiError)?
		{
			header
		} else {
<<<<<<< HEAD
			warn!("failed to fetch parentchain header. can't answer WorkerRequest");
			return Ok(vec![])
=======
			warn!(
				"[{:?}] failed to fetch parentchain header. can't answer WorkerRequest",
				parentchain_id
			);
			return Ok(Vec::<u8>::new().encode())
>>>>>>> 0d56e121
		};
		trace!(
			"[{:?}] Last finalized header {} {:?}",
			parentchain_id,
			header.number,
			header.hash()
		);
		let resp: Vec<WorkerResponse<ParentchainHeader, Vec<u8>>> = requests
			.into_iter()
			.map(|req| match req {
				WorkerRequest::ChainStorage(key, hash) => WorkerResponse::ChainStorage(
					key.clone(),
					api.get_opaque_storage_by_key(StorageKey(key.clone()), hash).unwrap(),
					api.get_storage_proof_by_keys(vec![StorageKey(key)], hash).unwrap().map(
						|read_proof| read_proof.proof.into_iter().map(|bytes| bytes.0).collect(),
					),
				),
				WorkerRequest::LatestParentchainHeaderUnverified => {
					WorkerResponse::LatestParentchainHeaderUnverified(
						// todo: fix this dirty type hack
						ParentchainHeader::decode(&mut header.encode().as_slice()).unwrap(),
					)
				},
				WorkerRequest::NextNonceFor(account) => {
					let nonce = api.get_system_account_next_index(account).ok();
					WorkerResponse::NextNonce(nonce)
				},
			})
			.collect();

		Ok(resp)
	}

	fn submit_extrinsics_to_parentchain<
		Config: itp_api_client_types::Config<Hash = BlockHash, Index = Nonce, AccountId = AccountId>,
	>(
		&self,
		api: &Api<Config, TungsteniteRpcClient>,
		extrinsics: Vec<OpaqueExtrinsic>,
		parentchain_id: ParentchainId,
		await_each_inclusion: bool,
	) -> OCallBridgeResult<()> {
		debug!(
			"Enclave wants to send {} extrinsics to parentchain: {:?}. await each inclusion: {:?}",
			extrinsics.len(),
			parentchain_id,
			await_each_inclusion
		);
		log_extrinsics_to_file(self.log_dir.clone(), parentchain_id, extrinsics.clone())
			.map_err(|e| {
				error!("Error logging extrinsic to disk: {}", e);
				e
			})
			.unwrap_or_default();

		for call in extrinsics.into_iter() {
			if await_each_inclusion {
				if let Err(e) = api.submit_and_watch_opaque_extrinsic_until(
					&call.encode().into(),
					XtStatus::InBlock,
				) {
					error!(
						"Could not send extrinsic to {:?}: {:?}, error: {:?}",
						parentchain_id,
						serde_json::to_string(&call),
						e
					);
				}
			} else if let Err(e) = api.submit_opaque_extrinsic(&call.encode().into()) {
				error!(
					"Could not send extrinsic to {:?}: {:?}, error: {:?}",
					parentchain_id,
					serde_json::to_string(&call),
					e
				);
			}
		}

		Ok(())
	}
}

impl<
		IntegriteeConfig: Config<Hash = BlockHash, Index = Nonce, AccountId = AccountId>,
		TargetAConfig: Config<Hash = BlockHash, Index = Nonce, AccountId = AccountId>,
		TargetBConfig: Config<Hash = BlockHash, Index = Nonce, AccountId = AccountId>,
	> WorkerOnChainBridge
	for WorkerOnChainOCall<IntegriteeConfig, TargetAConfig, TargetBConfig, TungsteniteRpcClient>
where
	<IntegriteeConfig as Config>::ExtrinsicSigner: From<sp_core::sr25519::Pair>,
	<TargetAConfig as Config>::ExtrinsicSigner: From<sp_core::sr25519::Pair>,
	<TargetBConfig as Config>::ExtrinsicSigner: From<sp_core::sr25519::Pair>,
{
	fn worker_request(
		&self,
		request: Vec<u8>,
		parentchain_id: Vec<u8>,
	) -> OCallBridgeResult<Vec<u8>> {
		debug!("    Entering ocall_worker_request");

		let requests: Vec<WorkerRequest> = Decode::decode(&mut request.as_slice())?;
		if requests.is_empty() {
			debug!("requests is empty, returning empty vector");
			return Ok(Vec::<u8>::new().encode())
		}

		let parentchain_id = ParentchainId::decode(&mut parentchain_id.as_slice())?;

		let resp = match parentchain_id {
			ParentchainId::Integritee => {
				let api = self.integritee_api_factory.create_api()?;
				self.handle_requests(&api, requests)?
			},
			ParentchainId::TargetA => {
				let api = self
					.target_a_parentchain_api_factory
					.as_ref()
					.ok_or(OCallBridgeError::TargetAParentchainNotInitialized)?
					.create_api()?;
				self.handle_requests(&api, requests)?
			},
			ParentchainId::TargetB => {
				let api = self
					.target_b_parentchain_api_factory
					.as_ref()
					.ok_or(OCallBridgeError::TargetBParentchainNotInitialized)?
					.create_api()?;
				self.handle_requests(&api, requests)?
			},
		};

		let encoded_response: Vec<u8> = resp.encode();

		Ok(encoded_response)
	}

	fn send_to_parentchain(
		&self,
		extrinsics_encoded: Vec<u8>,
		parentchain_id: Vec<u8>,
		await_each_inclusion: bool,
	) -> OCallBridgeResult<()> {
		let extrinsics: Vec<OpaqueExtrinsic> =
			match Decode::decode(&mut extrinsics_encoded.as_slice()) {
				Ok(calls) => calls,
				Err(_) =>
					return Err(OCallBridgeError::SendExtrinsicsToParentchain(
						"Could not decode extrinsics".to_string(),
					)),
			};

		if extrinsics.is_empty() {
			return Ok(())
		}

		let parentchain_id = ParentchainId::decode(&mut parentchain_id.as_slice())?;

		match parentchain_id {
			ParentchainId::Integritee => {
				let api = self.integritee_api_factory.create_api()?;
				self.submit_extrinsics_to_parentchain(
					&api,
					extrinsics,
					parentchain_id,
					await_each_inclusion,
				)?
			},
			ParentchainId::TargetA => {
				let api = self
					.target_a_parentchain_api_factory
					.as_ref()
					.ok_or(OCallBridgeError::TargetAParentchainNotInitialized)?
					.create_api()?;
				self.submit_extrinsics_to_parentchain(
					&api,
					extrinsics,
					parentchain_id,
					await_each_inclusion,
				)?
			},
			ParentchainId::TargetB => {
				let api = self
					.target_b_parentchain_api_factory
					.as_ref()
					.ok_or(OCallBridgeError::TargetBParentchainNotInitialized)?
					.create_api()?;
				self.submit_extrinsics_to_parentchain(
					&api,
					extrinsics,
					parentchain_id,
					await_each_inclusion,
				)?
			},
		};

		Ok(())
	}
}

fn log_extrinsics_to_file(
	log_dir: Arc<Path>,
	parentchain_id: ParentchainId,
	extrinsics: Vec<OpaqueExtrinsic>,
) -> io::Result<()> {
	let log_dir = log_dir.join(format!("log-extrinsics-to-{}", parentchain_id));
	create_dir_all(&log_dir)?;
	let timestamp = Local::now().format("%Y%m%d-%H%M%S-%3f").to_string();
	let file_name = format!("extrinsics-{}.hex", timestamp);
	let file_path = log_dir.join(file_name);

	// Create the file in the specified directory
	let mut file = File::create(file_path)?;
	for xt in extrinsics {
		writeln!(file, "0x{}", hex::encode(xt.encode()))?;
	}
	Ok(())
}<|MERGE_RESOLUTION|>--- conflicted
+++ resolved
@@ -46,15 +46,10 @@
 };
 use substrate_api_client::{
 	ac_primitives,
-<<<<<<< HEAD
-	ac_primitives::{serde_impls::StorageKey, SubstrateHeader},
+	ac_primitives::{serde_impls::StorageKey, Header, SubstrateHeader},
 	rpc::TungsteniteRpcClient,
 	Api, GetAccountInformation, GetChainInfo, GetStorage, SubmitAndWatch, SubmitExtrinsic,
 	XtStatus,
-=======
-	ac_primitives::{serde_impls::StorageKey, Header, SubstrateHeader},
-	GetAccountInformation, GetChainInfo, GetStorage, SubmitAndWatch, SubmitExtrinsic, XtStatus,
->>>>>>> 0d56e121
 };
 
 pub struct WorkerOnChainOCall<
@@ -107,16 +102,9 @@
 {
 	pub fn create_integritee_api(
 		&self,
-<<<<<<< HEAD
 	) -> OCallBridgeResult<Api<IntegriteeConfig, TungsteniteRpcClient>> {
 		Ok(self.integritee_api_factory.create_api()?)
 	}
-=======
-		request: Vec<u8>,
-		parentchain_id: Vec<u8>,
-	) -> OCallBridgeResult<Vec<u8>> {
-		debug!("[{:?}]    Entering ocall_worker_request", parentchain_id);
->>>>>>> 0d56e121
 
 	pub fn create_target_a_api(
 		&self,
@@ -142,6 +130,7 @@
 		&self,
 		api: &Api<Config, TungsteniteRpcClient>,
 		requests: Vec<WorkerRequest>,
+		parentchain_id: ParentchainId,
 	) -> OCallBridgeResult<Vec<WorkerResponse<ParentchainHeader, Vec<u8>>>> {
 		let last_finalized =
 			api.get_finalized_head().map_err(|_| OCallBridgeError::NodeApiError)?;
@@ -150,23 +139,9 @@
 		{
 			header
 		} else {
-<<<<<<< HEAD
 			warn!("failed to fetch parentchain header. can't answer WorkerRequest");
 			return Ok(vec![])
-=======
-			warn!(
-				"[{:?}] failed to fetch parentchain header. can't answer WorkerRequest",
-				parentchain_id
-			);
-			return Ok(Vec::<u8>::new().encode())
->>>>>>> 0d56e121
 		};
-		trace!(
-			"[{:?}] Last finalized header {} {:?}",
-			parentchain_id,
-			header.number,
-			header.hash()
-		);
 		let resp: Vec<WorkerResponse<ParentchainHeader, Vec<u8>>> = requests
 			.into_iter()
 			.map(|req| match req {
@@ -258,7 +233,8 @@
 		request: Vec<u8>,
 		parentchain_id: Vec<u8>,
 	) -> OCallBridgeResult<Vec<u8>> {
-		debug!("    Entering ocall_worker_request");
+		let parentchain_id = ParentchainId::decode(&mut parentchain_id.as_slice())?;
+		debug!("[{:?}]    Entering ocall_worker_request", parentchain_id);
 
 		let requests: Vec<WorkerRequest> = Decode::decode(&mut request.as_slice())?;
 		if requests.is_empty() {
@@ -266,12 +242,10 @@
 			return Ok(Vec::<u8>::new().encode())
 		}
 
-		let parentchain_id = ParentchainId::decode(&mut parentchain_id.as_slice())?;
-
 		let resp = match parentchain_id {
 			ParentchainId::Integritee => {
 				let api = self.integritee_api_factory.create_api()?;
-				self.handle_requests(&api, requests)?
+				self.handle_requests(&api, requests, parentchain_id)?
 			},
 			ParentchainId::TargetA => {
 				let api = self
@@ -279,7 +253,7 @@
 					.as_ref()
 					.ok_or(OCallBridgeError::TargetAParentchainNotInitialized)?
 					.create_api()?;
-				self.handle_requests(&api, requests)?
+				self.handle_requests(&api, requests, parentchain_id)?
 			},
 			ParentchainId::TargetB => {
 				let api = self
@@ -287,7 +261,7 @@
 					.as_ref()
 					.ok_or(OCallBridgeError::TargetBParentchainNotInitialized)?
 					.create_api()?;
-				self.handle_requests(&api, requests)?
+				self.handle_requests(&api, requests, parentchain_id)?
 			},
 		};
 
