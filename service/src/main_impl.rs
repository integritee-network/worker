--- conflicted
+++ resolved
@@ -532,6 +532,8 @@
 				parentchain_handler.sync_parentchain(last_synced_header, true).unwrap();
 
 			start_parentchain_header_subscription_thread(parentchain_handler, last_synced_header);
+
+			info!("skipping shard vault check because not yet supported for offchain worker");
 		},
 		WorkerMode::Sidechain => {
 			println!("*** [+] Finished initializing light client, syncing parentchain...");
@@ -550,37 +552,28 @@
 
 			start_parentchain_header_subscription_thread(parentchain_handler, last_synced_header);
 
-<<<<<<< HEAD
+			if let Ok(shard_vault) = enclave.get_ecc_vault_pubkey(shard) {
+				println!(
+					"[Integritee] shard vault account is already initialized in state: {}",
+					shard_vault.to_ss58check()
+				);
+			} else if we_are_primary_validateer {
+				println!("[Integritee] initializing proxied shard vault account now");
+				enclave.init_proxied_shard_vault(shard, &ParentchainId::Integritee).unwrap();
+				println!(
+					"[Integritee] initialized shard vault account: : {}",
+					enclave.get_ecc_vault_pubkey(shard).unwrap().to_ss58check()
+				);
+			} else {
+				panic!("[Integritee] no vault account has been initialized and we are not the primary worker");
+			}
+
 			spawn_worker_for_shard_polling(
 				shard,
 				integritee_rpc_api.clone(),
 				initialization_handler,
 			);
 		},
-=======
-		if WorkerModeProvider::worker_mode() == WorkerMode::OffChainWorker {
-			info!("skipping shard vault check because not yet supported for offchain worker");
-		} else if let Ok(shard_vault) = enclave.get_ecc_vault_pubkey(shard) {
-			println!(
-				"[Integritee] shard vault account is already initialized in state: {}",
-				shard_vault.to_ss58check()
-			);
-		} else if we_are_primary_validateer {
-			println!("[Integritee] initializing proxied shard vault account now");
-			enclave.init_proxied_shard_vault(shard, &ParentchainId::Integritee).unwrap();
-			println!(
-				"[Integritee] initialized shard vault account: : {}",
-				enclave.get_ecc_vault_pubkey(shard).unwrap().to_ss58check()
-			);
-		} else {
-			panic!("[Integritee] no vault account has been initialized and we are not the primary worker");
-		}
-	}
-
-	// ------------------------------------------------------------------------
-	if WorkerModeProvider::worker_mode() == WorkerMode::Sidechain {
-		spawn_worker_for_shard_polling(shard, integritee_rpc_api.clone(), initialization_handler);
->>>>>>> b8c6dc6f
 	}
 
 	if let Some(url) = config.target_a_parentchain_rpc_endpoint() {
