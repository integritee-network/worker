--- conflicted
+++ resolved
@@ -562,18 +562,11 @@
 				&tee_accountid,
 				ParentchainId::Integritee,
 				shard,
-<<<<<<< HEAD
 			)
 		} else {
 			(integritee_parentchain_handler, integritee_last_synced_header_at_last_run)
 		};
 
-=======
-			);
-	}
-	let integritee_parentchain_init_params =
-		integritee_parentchain_handler.parentchain_init_params.clone();
->>>>>>> b7c72bb7
 	match WorkerModeProvider::worker_mode() {
 		WorkerMode::Teeracle => {
 			// ------------------------------------------------------------------------
