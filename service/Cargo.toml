--- conflicted
+++ resolved
@@ -24,13 +24,10 @@
 jsonrpsee = { version = "0.2.0", features = ["client", "ws-server", "macros"] }
 async-trait = "0.1.50"
 tokio = { version = "1.6.1", features = ["full"] }
-<<<<<<< HEAD
 parse_duration = "2.1.1"
-=======
 prometheus = { version = "0.13.0", features = ["process"] }
 warp = "0.3"
 futures = "0.3"
->>>>>>> df31e612
 
 # ipfs
 ipfs-api = "0.11.0"
@@ -64,7 +61,7 @@
 substrate-api-client = { git = "https://github.com/scs/substrate-api-client", branch = "master" }
 my-node-runtime = { package = "integritee-node-runtime", git = "https://github.com/integritee-network/integritee-node", branch = "master" }
 teerex-primitives = { git = "https://github.com/integritee-network/pallets.git", branch = "master" }
-substrate-fixed = { package = "substrate-fixed", git = "https://github.com/encointer/substrate-fixed", tag = "v0.5.7" }
+substrate-fixed = { package = "substrate-fixed", git = "https://github.com/encointer/substrate-fixed", tag = "v0.5.9" }
 
 # Substrate dependencies
 sp-runtime = { version = "6.0.0", git = "https://github.com/paritytech/substrate.git", branch = "master" }
