[package]
name = "substratee-stf"
<<<<<<< HEAD
version = "0.6.11-sub2.0.0-alpha.7"
=======
version = "0.6.12-sub2.0.0"
>>>>>>> 8d4c2b15
authors = ["Supercomputing Systems AG <info@scs.ch>"]
edition = "2018"

[features]
default = ["std"]
sgx = [
    "sgx_tstd",
    "env_logger",
    "log-sgx",
    "sp-io",
    "sgx-runtime",
    "derive_more",
]
std = [
    "clap",
    "clap-nested",
    "log",
    "base58",
    "sc-keystore",
    "system/std",
    "metadata/std",
    "sp-core/std",
    "encointer-ceremonies/std",
    "hex",
    "substrate-api-client",
    "my-node-runtime"
]

[dependencies]
log-sgx             = { version = "0.4", package = "log", git = "https://github.com/mesalock-linux/log-sgx", optional = true }
env_logger          = { version = "0.7", git = "https://github.com/mesalock-linux/env_logger-sgx", optional = true }
clap                = { version = "2.33", optional = true }
clap-nested         = { version = "0.3.1", optional = true }
log                 = { version = "0.4", optional = true }
base58 			    = { version = "0.1", optional = true }
derive_more         = { version = "0.99.5", optional = true }
hex                 = { version = "*", optional = true }

[dependencies.sgx_tstd]
git = "https://github.com/apache/teaclave-sgx-sdk.git"
features = ["untrusted_fs","net","backtrace"]
rev = "v1.1.2"
optional = true

[dependencies.codec]
default-features = false
package = "parity-scale-codec"
version = "1.3.1"
features = ["derive"]

[dependencies.encointer-scheduler]
default-features = false
<<<<<<< HEAD
git = "https://github.com/encointer/pallets"
tag = "v0.3.4"
package = "pallet-encointer-scheduler"

[dependencies.encointer-ceremonies]
default-features = false
git = "https://github.com/encointer/pallets"
tag = "v0.3.4"
package = "pallet-encointer-ceremonies"

[dependencies.encointer-currencies]
default-features = false
git = "https://github.com/encointer/pallets"
tag = "v0.3.4"
package = "pallet-encointer-currencies"

[dependencies.encointer-balances]
default-features = false
git = "https://github.com/encointer/pallets"
tag = "v0.3.4"
package = "pallet-encointer-balances"

[dependencies.fixed]
default-features = false
git = "https://github.com/encointer/substrate-fixed"
tag = "v0.5.4+sub_v0.1"
package = "substrate-fixed"

[dependencies.my-node-runtime]
git = "https://github.com/encointer/encointer-node"
branch = "sgx-master"
package = "encointer-node-teeproxy-runtime"
optional = true
=======
package = 'pallet-balances'
version = '2.0.0'
>>>>>>> 8d4c2b15

[dependencies.system]
default-features = false
package = 'frame-system'
version = '2.0.0'

[dependencies.support]
default-features = false
package = 'frame-support'
version = '2.0.0'

[dependencies.support]
default-features = false
package = 'frame-support'
version = '2.0.0-alpha.7'

[dependencies.metadata]
version = '11.0.0-alpha.6'
package = "frame-metadata"
default-features=false

[dependencies.sp-core]
version = '2.0.0'
default-features = false
features = ["full_crypto"]

[dependencies.sp-application-crypto]
version = '2.0.0'
default-features = false
features = ["full_crypto"]

[dependencies.sp-runtime]
version = '2.0.0'
default-features = false

[dependencies.sp-io]
default-features = false
<<<<<<< HEAD
optional = true
git = "https://github.com/encointer/sgx-runtime"
tag = "v0.6.11-sub2.0.0-alpha.7"
=======
git = "https://github.com/scs/sgx-runtime"
tag = "v0.6.12-sub2.0.0"
>>>>>>> 8d4c2b15
features = ["disable_oom", "disable_panic_handler", "disable_allocator", "sgx"]
optional = true

[dependencies.sgx-runtime]
default-features = false
<<<<<<< HEAD
git = "https://github.com/encointer/sgx-runtime"
tag = "v0.6.11-sub2.0.0-alpha.7"
optional = true

[dependencies.substrate-api-client]
git = "https://github.com/scs/substrate-api-client"
tag = "v0.4.6-sub2.0.0-alpha.7"
=======
git = "https://github.com/scs/sgx-runtime"
tag = "v0.6.12-sub2.0.0"
>>>>>>> 8d4c2b15
optional = true

[dependencies.sc-keystore]
version = '2.0.0'
optional = true

[dev-dependencies.sp-keyring]
version = '2.0.0'<|MERGE_RESOLUTION|>--- conflicted
+++ resolved
@@ -1,10 +1,6 @@
 [package]
 name = "substratee-stf"
-<<<<<<< HEAD
-version = "0.6.11-sub2.0.0-alpha.7"
-=======
 version = "0.6.12-sub2.0.0"
->>>>>>> 8d4c2b15
 authors = ["Supercomputing Systems AG <info@scs.ch>"]
 edition = "2018"
 
@@ -57,7 +53,6 @@
 
 [dependencies.encointer-scheduler]
 default-features = false
-<<<<<<< HEAD
 git = "https://github.com/encointer/pallets"
 tag = "v0.3.4"
 package = "pallet-encointer-scheduler"
@@ -91,10 +86,6 @@
 branch = "sgx-master"
 package = "encointer-node-teeproxy-runtime"
 optional = true
-=======
-package = 'pallet-balances'
-version = '2.0.0'
->>>>>>> 8d4c2b15
 
 [dependencies.system]
 default-features = false
@@ -132,31 +123,21 @@
 
 [dependencies.sp-io]
 default-features = false
-<<<<<<< HEAD
 optional = true
 git = "https://github.com/encointer/sgx-runtime"
-tag = "v0.6.11-sub2.0.0-alpha.7"
-=======
-git = "https://github.com/scs/sgx-runtime"
 tag = "v0.6.12-sub2.0.0"
->>>>>>> 8d4c2b15
 features = ["disable_oom", "disable_panic_handler", "disable_allocator", "sgx"]
 optional = true
 
 [dependencies.sgx-runtime]
 default-features = false
-<<<<<<< HEAD
 git = "https://github.com/encointer/sgx-runtime"
-tag = "v0.6.11-sub2.0.0-alpha.7"
+tag = "v0.6.12-sub2.0.0"
 optional = true
 
 [dependencies.substrate-api-client]
 git = "https://github.com/scs/substrate-api-client"
-tag = "v0.4.6-sub2.0.0-alpha.7"
-=======
-git = "https://github.com/scs/sgx-runtime"
-tag = "v0.6.12-sub2.0.0"
->>>>>>> 8d4c2b15
+tag = "v0.4.10-sub2.0.0"
 optional = true
 
 [dependencies.sc-keystore]
