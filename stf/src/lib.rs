--- conflicted
+++ resolved
@@ -92,7 +92,6 @@
     }
 }
 
-<<<<<<< HEAD
 
 
 #[derive(Encode, Decode, Clone, Debug)]
@@ -100,13 +99,6 @@
 pub enum Getter {
     public(PublicGetter),   
     trusted(TrustedGetterSigned)
-=======
-#[derive(Encode, Decode, Clone, Debug)]
-#[allow(non_camel_case_types)]
-pub enum Getter {
-    public(PublicGetter),
-    trusted(TrustedGetterSigned),
->>>>>>> 8d4c2b15
 }
 
 impl From<PublicGetter> for Getter {
@@ -124,16 +116,12 @@
 #[derive(Encode, Decode, Clone, Debug)]
 #[allow(non_camel_case_types)]
 pub enum PublicGetter {
-<<<<<<< HEAD
     total_issuance(CurrencyIdentifier),
     participant_count(CurrencyIdentifier),
     meetup_count(CurrencyIdentifier),
     ceremony_reward(CurrencyIdentifier),
     location_tolerance(CurrencyIdentifier),
     time_tolerance(CurrencyIdentifier),
-=======
-    some_value,
->>>>>>> 8d4c2b15
 }
 
 #[derive(Encode, Decode, Clone, Debug)]
