use sgx_tstd as std;
use std::collections::HashMap;
use std::prelude::v1::*;

use codec::{Decode, Encode};
use derive_more::Display;
use log_sgx::*;
use metadata::StorageHasher;
<<<<<<< HEAD
use sgx_runtime::{Runtime, BlockNumber};
use sp_core::crypto::AccountId32;
use sp_io::SgxExternalitiesTrait;
use sp_runtime::traits::Dispatchable;
use encointer_scheduler::{CeremonyPhaseType, OnCeremonyPhaseChange, CeremonyIndexType};
use encointer_balances::{BalanceType, BalanceEntry};
use encointer_currencies::{CurrencyIdentifier, Location};
use encointer_ceremonies::{ParticipantIndexType, MeetupIndexType};
use sgx_runtime::Moment;

use crate::{AccountId, State, Stf, TrustedCall, TrustedCallSigned, Getter, PublicGetter, TrustedGetter, ShardIdentifier};
=======
use sgx_runtime::{Balance, BlockNumber, Runtime};
use sp_core::crypto::AccountId32;
use sp_io::SgxExternalitiesTrait;
use support::traits::UnfilteredDispatchable;

use crate::{
    AccountId, Getter, PublicGetter, ShardIdentifier, State, Stf, TrustedCall, TrustedCallSigned,
    TrustedGetter, SUBSRATEE_REGISTRY_MODULE, UNSHIELD,
};
use sp_core::blake2_256;
>>>>>>> 8d4c2b15

/// Simple blob that holds a call in encoded format
#[derive(Clone, Debug)]
pub struct OpaqueCall(pub Vec<u8>);

impl Encode for OpaqueCall {
    fn encode(&self) -> Vec<u8> {
        self.0.clone()
    }
}

const ALICE_ENCODED: [u8; 32] = [
    212, 53, 147, 199, 21, 253, 211, 28, 97, 20, 26, 189, 4, 169, 159, 214, 130, 44, 133, 88, 133,
    76, 205, 227, 154, 86, 132, 231, 165, 109, 162, 125,
];

impl Stf {
    pub fn init_state() -> State {
        debug!("initializing stf state");
        let mut ext = State::new();
        ext.execute_with(|| {
            // do not set genesis for pallets that are meant to be on-chain
            // use get_storage_hashes_to_update instead
            sp_io::storage::set(
                &storage_value_key("EncointerCeremonies", "CeremonyReward"),
                &BalanceType::from_num(1).encode(),
            );
            sp_io::storage::set(
                &storage_value_key("EncointerCeremonies", "TimeTolerance"),
                &Moment::from(600_000u32).encode(), // +-10min
            );
            sp_io::storage::set(
                &storage_value_key("EncointerCeremonies", "LocationTolerance"),
                &1_000u32.encode(),// [m]
            );
            sp_io::storage::set(&storage_value_key("Sudo", "Key"), &ALICE_ENCODED);
        });
        ext
    }

    pub fn update_storage(ext: &mut State, map_update: &HashMap<Vec<u8>, Option<Vec<u8>>>) {
        ext.execute_with(|| {
<<<<<<< HEAD
            let key = storage_value_key("EncointerScheduler", "CurrentPhase");

            let next_phase = match map_update.get(&key) {
                Some(maybe_phase) => maybe_phase.to_owned(),
                None => None,
            };
            let curr_phase = sp_io::storage::get(&key);

            map_update
                .iter()
                .for_each(|(k, v)| {
                    match v {
                        Some(value) => sp_io::storage::set(k, value),
                        None => sp_io::storage::clear(k)
                    };
                });

            if next_phase.is_some() && next_phase != curr_phase {
                if let Ok(next_phase) = CeremonyPhaseType::decode(&mut &next_phase.unwrap()[..])
                {
                    info!("Updated phase. Phase is now: {:?}", next_phase);
                    encointer_ceremonies::Module::<sgx_runtime::Runtime>::on_ceremony_phase_change(next_phase);
                }
            }
=======
            map_update.iter().for_each(|(k, v)| {
                match v {
                    Some(value) => sp_io::storage::set(k, value),
                    None => sp_io::storage::clear(k),
                };
            });
>>>>>>> 8d4c2b15
        });
    }

    pub fn update_block_number(ext: &mut State, number: BlockNumber) {
        ext.execute_with(|| {
            let key = storage_value_key("System", "Number");
            sp_io::storage::set(&key, &number.encode());
        });
    }


    pub fn execute(
        ext: &mut State,
        call: TrustedCallSigned,
        _calls: &mut Vec<OpaqueCall>,
    ) -> Result<(), StfError> {
<<<<<<< HEAD
        ext.execute_with(|| {
            debug!("CurrentPhase {:?}", sp_io::storage::get(
                &storage_value_key("EncointerScheduler", "CurrentPhase")).map(|v| {
                CeremonyPhaseType::decode(&mut &v.as_slice()[..])}));
            debug!("CurrentCeremonyIndex {:?}", sp_io::storage::get(
                &storage_value_key("EncointerScheduler", "CurrentCeremonyIndex")).map(|v| {
                CeremonyIndexType::decode(&mut &v.as_slice()[..])}));
        
            match call.call {
                TrustedCall::balance_transfer(from, to, cid, value) => {
                    let origin = sgx_runtime::Origin::signed(AccountId32::from(from));
                    sgx_runtime::EncointerBalancesCall::<Runtime>::transfer(AccountId32::from(to), cid, value)
                        .dispatch(origin)
                        .map_err(|_| StfError::Dispatch("balance_transfer".to_string()))?;
                    Ok(())
                }
                TrustedCall::ceremonies_register_participant(from, cid, proof) => {
                    let origin = sgx_runtime::Origin::signed(AccountId32::from(from));

                    if encointer_scheduler::Module::<sgx_runtime::Runtime>::current_phase() != CeremonyPhaseType::REGISTERING {
                        return Err(StfError::Dispatch("registering participants can only be done during REGISTERING phase".to_string()))
                    }

                    sgx_runtime::EncointerCeremoniesCall::<Runtime>::register_participant(cid, proof)
                        .dispatch(origin)
                        .map_err(|_| StfError::Dispatch("ceremonies_register_participant".to_string()))?;
                    Ok(())
                }
                TrustedCall::ceremonies_register_attestations(from, attestations) => {
                    debug!("Attestations {:?}", attestations);
                    debug!("NextPhaseTimestamp {:?}", sp_io::storage::get(
                        &storage_value_key("EncointerScheduler", "NextPhaseTimestamp")).map(|v| {
                        u64::decode(&mut &v.as_slice()[..])}));
                    debug!("PhaseDurations for ATTESTING {:?}", sp_io::storage::get(
                        &storage_map_key("EncointerScheduler", "PhaseDurations", &CeremonyPhaseType::ATTESTING, &StorageHasher::Blake2_128Concat)).map(|v| {
                        u64::decode(&mut &v.as_slice()[..])}));                        
                    if encointer_scheduler::Module::<sgx_runtime::Runtime>::current_phase() != CeremonyPhaseType::ATTESTING {
                        return Err(StfError::Dispatch("registering attestations can only be done during ATTESTING phase".to_string()))
                    }
        
                    let origin = sgx_runtime::Origin::signed(AccountId32::from(from));
                    sgx_runtime::EncointerCeremoniesCall::<Runtime>::register_attestations(attestations)
                        .dispatch(origin)
                        .map_err(|_| StfError::Dispatch("ceremonies_register_attestations".to_string()))?;
                    Ok(())
                }
                TrustedCall::ceremonies_grant_reputation(ceremony_master, cid, reputable) => {
                    Self::ensure_ceremony_master(ceremony_master)?;
                    let origin = sgx_runtime::Origin::signed(AccountId32::from(ceremony_master));
                    sgx_runtime::EncointerCeremoniesCall::<Runtime>::grant_reputation(cid, reputable)
                        .dispatch(origin)
                        .map_err(|_| StfError::Dispatch("ceremonies_grant_reputation".to_string()))?;
                    Ok(())
                }
=======
        ext.execute_with(|| match call.call {
            TrustedCall::balance_set_balance(root, who, free_balance, reserved_balance) => {
                Self::ensure_root(root)?;
                debug!(
                    "balance_set_balance({:x?}, {}, {})",
                    who.encode(),
                    free_balance,
                    reserved_balance
                );
                sgx_runtime::BalancesCall::<Runtime>::set_balance(
                    AccountId32::from(who),
                    free_balance,
                    reserved_balance,
                )
                .dispatch_bypass_filter(sgx_runtime::Origin::root())
                .map_err(|_| StfError::Dispatch("balance_set_balance".to_string()))?;
                Ok(())
            }
            TrustedCall::balance_transfer(from, to, value) => {
                let origin = sgx_runtime::Origin::signed(AccountId32::from(from));
                debug!(
                    "balance_transfer({:x?}, {:x?}, {})",
                    from.encode(),
                    to.encode(),
                    value
                );
                if let Some(info) = get_account_info(&from) {
                    debug!("sender balance is {}", info.data.free);
                } else {
                    debug!("sender balance is zero");
                }
                sgx_runtime::BalancesCall::<Runtime>::transfer(AccountId32::from(to), value)
                    .dispatch_bypass_filter(origin)
                    .map_err(|_| StfError::Dispatch("balance_transfer".to_string()))?;
                Ok(())
            }
            TrustedCall::balance_unshield(account_incognito, beneficiary, value, shard) => {
                debug!(
                    "balance_unshield({:x?}, {:x?}, {}, {})",
                    account_incognito.encode(),
                    beneficiary.encode(),
                    value,
                    shard
                );
                Self::unshield_funds(account_incognito, value)?;
                calls.push(OpaqueCall(
                    (
                        [SUBSRATEE_REGISTRY_MODULE, UNSHIELD],
                        beneficiary,
                        value,
                        shard,
                        blake2_256(&call.encode()),
                    )
                        .encode(),
                ));
                Ok(())
            }
            TrustedCall::balance_shield(who, value) => {
                debug!("balance_shield({:x?}, {})", who.encode(), value);
                Self::shield_funds(who, value)?;
                Ok(())
>>>>>>> 8d4c2b15
            }
        })
    }

    pub fn get_state(ext: &mut State, getter: Getter) -> Option<Vec<u8>> {
<<<<<<< HEAD
        ext.execute_with(|| 
            match getter {
                Getter::trusted(g) => match g.getter {
                    TrustedGetter::balance(who, cid) => {
                        let balance: BalanceEntry<BlockNumber> = encointer_balances::Module::<sgx_runtime::Runtime>::balance_entry(cid, AccountId32::from(who));
                        Some(balance.encode())
                    },
                    TrustedGetter::registration(who, cid) => {
                        let c_index = encointer_scheduler::Module::<sgx_runtime::Runtime>::current_ceremony_index();
                        let part: ParticipantIndexType = encointer_ceremonies::Module::<sgx_runtime::Runtime>::participant_index((cid, c_index), AccountId32::from(who));
                        Some(part.encode())
                    }
                    TrustedGetter::meetup_index_and_location(who, cid) => {
                        let c_index = encointer_scheduler::Module::<sgx_runtime::Runtime>::current_ceremony_index();
                        let meetup_index: MeetupIndexType = encointer_ceremonies::Module::<sgx_runtime::Runtime>::meetup_index((cid, c_index), AccountId32::from(who));
                        let location: Option<Location> = encointer_ceremonies::Module::<sgx_runtime::Runtime>::get_meetup_location(&cid, meetup_index);
                        let enc = (meetup_index, location).encode();
                        Some(enc)
                    }
                    TrustedGetter::attestations(who, cid) => {
                        let c_index = encointer_scheduler::Module::<sgx_runtime::Runtime>::current_ceremony_index();
                        let attestation_index = encointer_ceremonies::Module::<sgx_runtime::Runtime>::attestation_index((cid, c_index), AccountId32::from(who));
                        let attestations = encointer_ceremonies::Module::<sgx_runtime::Runtime>::attestation_registry((cid, c_index), attestation_index);
                        Some(attestations.encode())
                    }
                },
                Getter::public(g) => match g {
                    PublicGetter::total_issuance(cid) => {
                        let c_index = encointer_scheduler::Module::<sgx_runtime::Runtime>::current_ceremony_index();
                        let balance: BalanceEntry<BlockNumber> = encointer_balances::Module::<sgx_runtime::Runtime>::total_issuance_entry(cid);
                        Some(balance.encode())
                    },
                    PublicGetter::participant_count(cid) => {
                        let c_index = encointer_scheduler::Module::<sgx_runtime::Runtime>::current_ceremony_index();
                        match encointer_scheduler::Module::<sgx_runtime::Runtime>::current_phase() {
                            CeremonyPhaseType::REGISTERING => {
                                warn!("querying participant count during registering phase not allowed for privacy reasons");
                                None
                            },
                            _ => { 
                                let count = encointer_ceremonies::Module::<sgx_runtime::Runtime>::participant_count((cid, c_index));
                                Some(count.encode())
                            }
                        }
                    },
                    PublicGetter::meetup_count(cid) => {
                        let c_index = encointer_scheduler::Module::<sgx_runtime::Runtime>::current_ceremony_index();
                        let count = encointer_ceremonies::Module::<sgx_runtime::Runtime>::meetup_count((cid, c_index));
                        Some(count.encode())
                    },
                    PublicGetter::ceremony_reward(cid) => {
                        let reward = encointer_ceremonies::Module::<sgx_runtime::Runtime>::ceremony_reward();
                        Some(reward.encode())
                    },
                    PublicGetter::location_tolerance(cid) => {
                        let tol = encointer_ceremonies::Module::<sgx_runtime::Runtime>::location_tolerance();
                        Some(tol.encode())
                    },
                    PublicGetter::time_tolerance(cid)   => {
                        let tol = encointer_ceremonies::Module::<sgx_runtime::Runtime>::time_tolerance();
                        Some(tol.encode())
                    }              
                }
            }
        )
=======
        ext.execute_with(|| match getter {
            Getter::trusted(g) => match g.getter {
                TrustedGetter::free_balance(who) => {
                    if let Some(info) = get_account_info(&who) {
                        debug!("AccountInfo for {:x?} is {:?}", who.encode(), info);
                        debug!("Account free balance is {}", info.data.free);
                        Some(info.data.free.encode())
                    } else {
                        None
                    }
                }
                TrustedGetter::reserved_balance(who) => {
                    if let Some(info) = get_account_info(&who) {
                        debug!("AccountInfo for {:x?} is {:?}", who.encode(), info);
                        debug!("Account reserved balance is {}", info.data.reserved);
                        Some(info.data.reserved.encode())
                    } else {
                        None
                    }
                }
            },
            Getter::public(g) => match g {
                PublicGetter::some_value => Some(42u32.encode()),
            },
        })
>>>>>>> 8d4c2b15
    }

    fn ensure_ceremony_master(account: AccountId) -> Result<(), StfError> {
        if sp_io::storage::get(&storage_value_key("EncointerScheduler", "CeremonyMaster")).unwrap() == account.encode() {
            Ok(())
        } else {
            Err(StfError::MissingPrivileges(account))
        }
    }

<<<<<<< HEAD
    // only add key hashes that are not already updated on block
=======
    fn shield_funds(account: AccountId, amount: u128) -> Result<(), StfError> {
        match get_account_info(&account) {
            Some(account_info) => sgx_runtime::BalancesCall::<Runtime>::set_balance(
                account.into(),
                account_info.data.free + amount,
                account_info.data.reserved,
            )
            .dispatch_bypass_filter(sgx_runtime::Origin::root())
            .map_err(|_| StfError::Dispatch("shield_funds".to_string()))?,
            None => sgx_runtime::BalancesCall::<Runtime>::set_balance(account.into(), amount, 0)
                .dispatch_bypass_filter(sgx_runtime::Origin::root())
                .map_err(|_| StfError::Dispatch("shield_funds::set_balance".to_string()))?,
        };
        Ok(())
    }

    fn unshield_funds(account: AccountId, amount: u128) -> Result<(), StfError> {
        match get_account_info(&account) {
            Some(account_info) => {
                if account_info.data.free < amount {
                    return Err(StfError::MissingFunds);
                }

                sgx_runtime::BalancesCall::<Runtime>::set_balance(
                    account.into(),
                    account_info.data.free - amount,
                    account_info.data.reserved,
                )
                .dispatch_bypass_filter(sgx_runtime::Origin::root())
                .map_err(|_| StfError::Dispatch("unshield_funds::set_balance".to_string()))?;
                Ok(())
            }
            None => Err(StfError::InexistentAccount(account)),
        }
    }

>>>>>>> 8d4c2b15
    pub fn get_storage_hashes_to_update(call: &TrustedCallSigned) -> Vec<Vec<u8>> {
        let key_hashes = Vec::new();
        match call.call {
<<<<<<< HEAD
            TrustedCall::balance_transfer(account, _, _, _) => {
                key_hashes.push(nonce_key_hash(&account))
            }
            TrustedCall::ceremonies_register_participant(_, _, _) => {
                key_hashes.push(storage_value_key("EncointerCurrencies", "CurrencyIdentifiers"));
            }
            TrustedCall::ceremonies_register_attestations(_, _) => {
                key_hashes.push(storage_value_key("EncointerCurrencies", "CurrencyIdentifiers"));
            }
            TrustedCall::ceremonies_grant_reputation(_, _, _) => {
                key_hashes.push(storage_value_key("EncointerScheduler", "CeremonyMaster"));
            }
=======
            TrustedCall::balance_set_balance(_, _, _, _) => debug!("No storage updates needed..."),
            TrustedCall::balance_transfer(_, _, _) => debug!("No storage updates needed..."),
            TrustedCall::balance_unshield(_, _, _, _) => debug!("No storage updates needed..."),
            TrustedCall::balance_shield(_, _) => debug!("No storage updates needed..."),
>>>>>>> 8d4c2b15
        };
        key_hashes
    }

    pub fn get_storage_hashes_to_update_for_getter(getter: &Getter) -> Vec<Vec<u8>> {
<<<<<<< HEAD
        info!("No specific storage updates needed for getter. Returning those for on block: {:?}", getter);
=======
        info!(
            "No specific storage updates needed for getter. Returning those for on block: {:?}",
            getter
        );
>>>>>>> 8d4c2b15
        Self::storage_hashes_to_update_on_block()
    }

    pub fn storage_hashes_to_update_on_block() -> Vec<Vec<u8>> {
        let mut key_hashes = Vec::new();

        // get all shards that are currently registered
        key_hashes.push(shards_key_hash());

        key_hashes.push(storage_value_key("EncointerScheduler", "CurrentPhase"));
        key_hashes.push(storage_value_key("EncointerScheduler", "CurrentCeremonyIndex"));
        key_hashes.push(storage_value_key("EncointerScheduler", "NextPhaseTimestamp"));
        key_hashes.push(storage_map_key("EncointerScheduler", "PhaseDurations", &CeremonyPhaseType::ATTESTING, &StorageHasher::Blake2_128Concat));

        key_hashes
    }
}

<<<<<<< HEAD
pub fn storage_hashes_to_update_per_shard(shard: &ShardIdentifier) -> Vec<Vec<u8>> {
    let mut key_hashes = Vec::new();

    // for encointer CID == ShardIdentifier
    key_hashes.push(bootstrapper_key_hash(shard));
    key_hashes.push(location_key_hash(shard));

    key_hashes
}

pub fn bootstrapper_key_hash(cid: &CurrencyIdentifier) -> Vec<u8> {
    storage_map_key("EncointerCurrencies", "Bootstrappers", cid, &StorageHasher::Blake2_128Concat)
}
pub fn location_key_hash(cid: &CurrencyIdentifier) -> Vec<u8> {
    storage_map_key("EncointerCurrencies", "Locations", cid, &StorageHasher::Blake2_128Concat)
}

pub fn shards_key_hash() -> Vec<u8> {
=======
pub fn storage_hashes_to_update_per_shard(_shard: &ShardIdentifier) -> Vec<Vec<u8>> {
    Vec::new()
}

pub fn shards_key_hash() -> Vec<u8> {
    // here you have to point to a storage value containing a Vec of ShardIdentifiers
    // the enclave uses this to autosubscribe to no shards
>>>>>>> 8d4c2b15
    storage_value_key("EncointerCurrencies", "CurrencyIdentifiers")
}

// get the AccountInfo key where the nonce is stored
pub fn nonce_key_hash(account: &AccountId) -> Vec<u8> {
    storage_map_key(
        "System",
        "Account",
        account,
        &StorageHasher::Blake2_128Concat,
    )
}

pub fn storage_value_key(module_prefix: &str, storage_prefix: &str) -> Vec<u8> {
    let mut bytes = sp_core::twox_128(module_prefix.as_bytes()).to_vec();
    bytes.extend(&sp_core::twox_128(storage_prefix.as_bytes())[..]);
    bytes
}

pub fn storage_map_key<K: Encode>(
    module_prefix: &str,
    storage_prefix: &str,
    mapkey1: &K,
    hasher1: &StorageHasher,
) -> Vec<u8> {
    let mut bytes = sp_core::twox_128(module_prefix.as_bytes()).to_vec();
    bytes.extend(&sp_core::twox_128(storage_prefix.as_bytes())[..]);
    bytes.extend(key_hash(mapkey1, hasher1));
    bytes
}

pub fn storage_double_map_key<K: Encode, Q: Encode>(
    module_prefix: &str,
    storage_prefix: &str,
    mapkey1: &K,
    hasher1: &StorageHasher,
    mapkey2: &Q,
    hasher2: &StorageHasher,
) -> Vec<u8> {
    let mut bytes = sp_core::twox_128(module_prefix.as_bytes()).to_vec();
    bytes.extend(&sp_core::twox_128(storage_prefix.as_bytes())[..]);
    bytes.extend(key_hash(mapkey1, hasher1));
    bytes.extend(key_hash(mapkey2, hasher2));
    bytes
}

/// generates the key's hash depending on the StorageHasher selected
fn key_hash<K: Encode>(key: &K, hasher: &StorageHasher) -> Vec<u8> {
    let encoded_key = key.encode();
    match hasher {
        StorageHasher::Identity => encoded_key.to_vec(),
        StorageHasher::Blake2_128 => sp_core::blake2_128(&encoded_key).to_vec(),
        StorageHasher::Blake2_128Concat => {
            // copied from substrate Blake2_128Concat::hash since StorageHasher is not public
            let x: &[u8] = encoded_key.as_slice();
            sp_core::blake2_128(x)
                .iter()
                .chain(x.iter())
                .cloned()
                .collect::<Vec<_>>()
        }
        StorageHasher::Blake2_256 => sp_core::blake2_256(&encoded_key).to_vec(),
        StorageHasher::Twox128 => sp_core::twox_128(&encoded_key).to_vec(),
        StorageHasher::Twox256 => sp_core::twox_256(&encoded_key).to_vec(),
        StorageHasher::Twox64Concat => sp_core::twox_64(&encoded_key).to_vec(),
    }
}

#[derive(Debug, Display)]
pub enum StfError {
    #[display(fmt = "Insufficient privileges {:?}, are you sure you are root?", _0)]
    MissingPrivileges(AccountId),
    #[display(fmt = "Error dispatching runtime call")]
    Dispatch(String),
    #[display(fmt = "Not enough funds to perform operation")]
    MissingFunds,
    #[display(fmt = "Account does not exist {:?}", _0)]
    InexistentAccount(AccountId),
}<|MERGE_RESOLUTION|>--- conflicted
+++ resolved
@@ -6,11 +6,11 @@
 use derive_more::Display;
 use log_sgx::*;
 use metadata::StorageHasher;
-<<<<<<< HEAD
 use sgx_runtime::{Runtime, BlockNumber};
 use sp_core::crypto::AccountId32;
 use sp_io::SgxExternalitiesTrait;
 use sp_runtime::traits::Dispatchable;
+use support::traits::UnfilteredDispatchable;
 use encointer_scheduler::{CeremonyPhaseType, OnCeremonyPhaseChange, CeremonyIndexType};
 use encointer_balances::{BalanceType, BalanceEntry};
 use encointer_currencies::{CurrencyIdentifier, Location};
@@ -18,18 +18,6 @@
 use sgx_runtime::Moment;
 
 use crate::{AccountId, State, Stf, TrustedCall, TrustedCallSigned, Getter, PublicGetter, TrustedGetter, ShardIdentifier};
-=======
-use sgx_runtime::{Balance, BlockNumber, Runtime};
-use sp_core::crypto::AccountId32;
-use sp_io::SgxExternalitiesTrait;
-use support::traits::UnfilteredDispatchable;
-
-use crate::{
-    AccountId, Getter, PublicGetter, ShardIdentifier, State, Stf, TrustedCall, TrustedCallSigned,
-    TrustedGetter, SUBSRATEE_REGISTRY_MODULE, UNSHIELD,
-};
-use sp_core::blake2_256;
->>>>>>> 8d4c2b15
 
 /// Simple blob that holds a call in encoded format
 #[derive(Clone, Debug)]
@@ -72,7 +60,6 @@
 
     pub fn update_storage(ext: &mut State, map_update: &HashMap<Vec<u8>, Option<Vec<u8>>>) {
         ext.execute_with(|| {
-<<<<<<< HEAD
             let key = storage_value_key("EncointerScheduler", "CurrentPhase");
 
             let next_phase = match map_update.get(&key) {
@@ -97,14 +84,6 @@
                     encointer_ceremonies::Module::<sgx_runtime::Runtime>::on_ceremony_phase_change(next_phase);
                 }
             }
-=======
-            map_update.iter().for_each(|(k, v)| {
-                match v {
-                    Some(value) => sp_io::storage::set(k, value),
-                    None => sp_io::storage::clear(k),
-                };
-            });
->>>>>>> 8d4c2b15
         });
     }
 
@@ -121,7 +100,6 @@
         call: TrustedCallSigned,
         _calls: &mut Vec<OpaqueCall>,
     ) -> Result<(), StfError> {
-<<<<<<< HEAD
         ext.execute_with(|| {
             debug!("CurrentPhase {:?}", sp_io::storage::get(
                 &storage_value_key("EncointerScheduler", "CurrentPhase")).map(|v| {
@@ -176,75 +154,11 @@
                         .map_err(|_| StfError::Dispatch("ceremonies_grant_reputation".to_string()))?;
                     Ok(())
                 }
-=======
-        ext.execute_with(|| match call.call {
-            TrustedCall::balance_set_balance(root, who, free_balance, reserved_balance) => {
-                Self::ensure_root(root)?;
-                debug!(
-                    "balance_set_balance({:x?}, {}, {})",
-                    who.encode(),
-                    free_balance,
-                    reserved_balance
-                );
-                sgx_runtime::BalancesCall::<Runtime>::set_balance(
-                    AccountId32::from(who),
-                    free_balance,
-                    reserved_balance,
-                )
-                .dispatch_bypass_filter(sgx_runtime::Origin::root())
-                .map_err(|_| StfError::Dispatch("balance_set_balance".to_string()))?;
-                Ok(())
-            }
-            TrustedCall::balance_transfer(from, to, value) => {
-                let origin = sgx_runtime::Origin::signed(AccountId32::from(from));
-                debug!(
-                    "balance_transfer({:x?}, {:x?}, {})",
-                    from.encode(),
-                    to.encode(),
-                    value
-                );
-                if let Some(info) = get_account_info(&from) {
-                    debug!("sender balance is {}", info.data.free);
-                } else {
-                    debug!("sender balance is zero");
-                }
-                sgx_runtime::BalancesCall::<Runtime>::transfer(AccountId32::from(to), value)
-                    .dispatch_bypass_filter(origin)
-                    .map_err(|_| StfError::Dispatch("balance_transfer".to_string()))?;
-                Ok(())
-            }
-            TrustedCall::balance_unshield(account_incognito, beneficiary, value, shard) => {
-                debug!(
-                    "balance_unshield({:x?}, {:x?}, {}, {})",
-                    account_incognito.encode(),
-                    beneficiary.encode(),
-                    value,
-                    shard
-                );
-                Self::unshield_funds(account_incognito, value)?;
-                calls.push(OpaqueCall(
-                    (
-                        [SUBSRATEE_REGISTRY_MODULE, UNSHIELD],
-                        beneficiary,
-                        value,
-                        shard,
-                        blake2_256(&call.encode()),
-                    )
-                        .encode(),
-                ));
-                Ok(())
-            }
-            TrustedCall::balance_shield(who, value) => {
-                debug!("balance_shield({:x?}, {})", who.encode(), value);
-                Self::shield_funds(who, value)?;
-                Ok(())
->>>>>>> 8d4c2b15
             }
         })
     }
 
     pub fn get_state(ext: &mut State, getter: Getter) -> Option<Vec<u8>> {
-<<<<<<< HEAD
         ext.execute_with(|| 
             match getter {
                 Getter::trusted(g) => match g.getter {
@@ -310,33 +224,6 @@
                 }
             }
         )
-=======
-        ext.execute_with(|| match getter {
-            Getter::trusted(g) => match g.getter {
-                TrustedGetter::free_balance(who) => {
-                    if let Some(info) = get_account_info(&who) {
-                        debug!("AccountInfo for {:x?} is {:?}", who.encode(), info);
-                        debug!("Account free balance is {}", info.data.free);
-                        Some(info.data.free.encode())
-                    } else {
-                        None
-                    }
-                }
-                TrustedGetter::reserved_balance(who) => {
-                    if let Some(info) = get_account_info(&who) {
-                        debug!("AccountInfo for {:x?} is {:?}", who.encode(), info);
-                        debug!("Account reserved balance is {}", info.data.reserved);
-                        Some(info.data.reserved.encode())
-                    } else {
-                        None
-                    }
-                }
-            },
-            Getter::public(g) => match g {
-                PublicGetter::some_value => Some(42u32.encode()),
-            },
-        })
->>>>>>> 8d4c2b15
     }
 
     fn ensure_ceremony_master(account: AccountId) -> Result<(), StfError> {
@@ -347,50 +234,10 @@
         }
     }
 
-<<<<<<< HEAD
     // only add key hashes that are not already updated on block
-=======
-    fn shield_funds(account: AccountId, amount: u128) -> Result<(), StfError> {
-        match get_account_info(&account) {
-            Some(account_info) => sgx_runtime::BalancesCall::<Runtime>::set_balance(
-                account.into(),
-                account_info.data.free + amount,
-                account_info.data.reserved,
-            )
-            .dispatch_bypass_filter(sgx_runtime::Origin::root())
-            .map_err(|_| StfError::Dispatch("shield_funds".to_string()))?,
-            None => sgx_runtime::BalancesCall::<Runtime>::set_balance(account.into(), amount, 0)
-                .dispatch_bypass_filter(sgx_runtime::Origin::root())
-                .map_err(|_| StfError::Dispatch("shield_funds::set_balance".to_string()))?,
-        };
-        Ok(())
-    }
-
-    fn unshield_funds(account: AccountId, amount: u128) -> Result<(), StfError> {
-        match get_account_info(&account) {
-            Some(account_info) => {
-                if account_info.data.free < amount {
-                    return Err(StfError::MissingFunds);
-                }
-
-                sgx_runtime::BalancesCall::<Runtime>::set_balance(
-                    account.into(),
-                    account_info.data.free - amount,
-                    account_info.data.reserved,
-                )
-                .dispatch_bypass_filter(sgx_runtime::Origin::root())
-                .map_err(|_| StfError::Dispatch("unshield_funds::set_balance".to_string()))?;
-                Ok(())
-            }
-            None => Err(StfError::InexistentAccount(account)),
-        }
-    }
-
->>>>>>> 8d4c2b15
     pub fn get_storage_hashes_to_update(call: &TrustedCallSigned) -> Vec<Vec<u8>> {
         let key_hashes = Vec::new();
         match call.call {
-<<<<<<< HEAD
             TrustedCall::balance_transfer(account, _, _, _) => {
                 key_hashes.push(nonce_key_hash(&account))
             }
@@ -403,25 +250,12 @@
             TrustedCall::ceremonies_grant_reputation(_, _, _) => {
                 key_hashes.push(storage_value_key("EncointerScheduler", "CeremonyMaster"));
             }
-=======
-            TrustedCall::balance_set_balance(_, _, _, _) => debug!("No storage updates needed..."),
-            TrustedCall::balance_transfer(_, _, _) => debug!("No storage updates needed..."),
-            TrustedCall::balance_unshield(_, _, _, _) => debug!("No storage updates needed..."),
-            TrustedCall::balance_shield(_, _) => debug!("No storage updates needed..."),
->>>>>>> 8d4c2b15
         };
         key_hashes
     }
 
     pub fn get_storage_hashes_to_update_for_getter(getter: &Getter) -> Vec<Vec<u8>> {
-<<<<<<< HEAD
         info!("No specific storage updates needed for getter. Returning those for on block: {:?}", getter);
-=======
-        info!(
-            "No specific storage updates needed for getter. Returning those for on block: {:?}",
-            getter
-        );
->>>>>>> 8d4c2b15
         Self::storage_hashes_to_update_on_block()
     }
 
@@ -440,7 +274,6 @@
     }
 }
 
-<<<<<<< HEAD
 pub fn storage_hashes_to_update_per_shard(shard: &ShardIdentifier) -> Vec<Vec<u8>> {
     let mut key_hashes = Vec::new();
 
@@ -459,15 +292,6 @@
 }
 
 pub fn shards_key_hash() -> Vec<u8> {
-=======
-pub fn storage_hashes_to_update_per_shard(_shard: &ShardIdentifier) -> Vec<Vec<u8>> {
-    Vec::new()
-}
-
-pub fn shards_key_hash() -> Vec<u8> {
-    // here you have to point to a storage value containing a Vec of ShardIdentifiers
-    // the enclave uses this to autosubscribe to no shards
->>>>>>> 8d4c2b15
     storage_value_key("EncointerCurrencies", "CurrencyIdentifiers")
 }
 
