--- conflicted
+++ resolved
@@ -12,13 +12,8 @@
 use sp_runtime::traits::Dispatchable;
 
 use crate::{
-<<<<<<< HEAD
     AccountId, State, Stf, TrustedCall, TrustedCallSigned, Getter, PublicGetter, TrustedGetter, TrustedGetterSigned, ShardIdentifier,
     SUBSRATEE_REGISTRY_MODULE, UNSHIELD,
-=======
-    AccountId, ShardIdentifier, State, Stf, TrustedCall, TrustedCallSigned, TrustedGetter,
-    TrustedGetterSigned, SUBSRATEE_REGISTRY_MODULE, UNSHIELD,
->>>>>>> ee2eb132
 };
 use sp_core::blake2_256;
 
@@ -74,11 +69,7 @@
         ext
     }
 
-<<<<<<< HEAD
     pub fn update_storage(ext: &mut State, map_update: &HashMap<Vec<u8>, Vec<u8>>) {
-=======
-    pub fn update_storage(ext: &mut State, map_update: &HashMap<Vec<u8>, Option<Vec<u8>>>) {
->>>>>>> ee2eb132
         ext.execute_with(|| {
             map_update.iter().for_each(|(k, v)| {
                 match v {
@@ -232,43 +223,18 @@
         key_hashes
     }
 
-<<<<<<< HEAD
+
     pub fn get_storage_hashes_to_update_for_getter(getter: &Getter) -> Vec<Vec<u8>> {
         info!("No specific storage updates needed for getter. Returning those for on block: {:?}", getter);
-=======
-    pub fn get_storage_hashes_to_update_for_getter(getter: &TrustedGetterSigned) -> Vec<Vec<u8>> {
-        info!(
-            "No specific storage updates needed for getter. Returning those for on block: {:?}",
-            getter.getter
-        );
->>>>>>> ee2eb132
         Self::storage_hashes_to_update_on_block()
     }
 
     pub fn storage_hashes_to_update_on_block() -> Vec<Vec<u8>> {
-<<<<<<< HEAD
         // let key_hashes = Vec::new();
         // key_hashes.push(storage_value_key("dummy", "dummy"));
         // key_hashes
         Vec::new()
     }
-=======
-        let mut key_hashes = Vec::new();
-
-        // get all shards that are currently registered
-        key_hashes.push(shards_key_hash());
-
-        key_hashes
-    }
-}
-
-pub fn storage_hashes_to_update_per_shard(_shard: &ShardIdentifier) -> Vec<Vec<u8>> {
-    Vec::new()
-}
-
-pub fn shards_key_hash() -> Vec<u8> {
-    storage_value_key("EncointerCurrencies", "CurrencyIdentifiers")
->>>>>>> ee2eb132
 }
 
 // get the AccountInfo key where the nonce is stored
